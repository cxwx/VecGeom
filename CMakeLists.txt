cmake_minimum_required(VERSION 2.8.8)
project(vecgeom)

################################################################################

option(VC_ACCELERATION "Internal vectorization using Vc." ON)

option(CUDA "Enable compilation for CUDA." OFF)

option(CUDA_SPECIALIZATION "Use specialized volumes for CUDA." ON)

option(ROOT "Include ROOT." OFF)

option(USOLIDS "Include USolids." OFF)

option(BENCHMARK "Enable performance comparisons." OFF)

option(NO_SPECIALIZATION "Disable specialization of volumes." OFF)

if (USOLIDS)
  set(USolids ON)
endif()

if (NOT BACKEND)
  message(STATUS "Backend not specified. Defaulting to Vc.")
  set(BACKEND "Vc")
endif()

set(CMAKE_MODULE_PATH ${CMAKE_MODULE_PATH} ${PROJECT_SOURCE_DIR}/cmake/modules)

################################################################################

# Determine backend

set(Vc)
set(Cilk)
set(Scalar)

if (BACKEND STREQUAL "Vc")
  set(Vc TRUE)
endif()
if (BACKEND STREQUAL "Cilk")
  set(Cilk TRUE)
endif()
if (BACKEND STREQUAL "Scalar")
  set(Scalar TRUE)
endif()
if (NOT Vc AND NOT Cilk AND NOT Scalar)
  message(FATAL_ERROR "Configuring with invalid backend \"${BACKEND}\".")
endif()

message(STATUS "Configuring with vector backend ${BACKEND}.")


# Determine C++ compiler being used

if ("${CMAKE_CXX_COMPILER_ID}" STREQUAL "Clang")
  set(Clang TRUE)
endif()
if ("${CMAKE_CXX_COMPILER_ID}" STREQUAL "GNU")
  set(GNU TRUE)
endif()
if ("${CMAKE_CXX_COMPILER_ID}" STREQUAL "Intel")
  set(Intel TRUE)
endif()


# Allow specifying vector instruction set

if ((NOT Intel) AND VECTOR)
  message(STATUS "Compiling with vector instruction set ${VECTOR}")
  set(CMAKE_CXX_FLAGS "${CMAKE_CXX_FLAGS} -m${VECTOR}")
endif()

################################################################################

# Set C++ compiler flags. Will also be forwarded by CUDA when compiling C++.

set(CMAKE_CXX_FLAGS "${CMAKE_CXX_FLAGS} -Wall -fPIC -DVECGEOM")
if (CMAKE_BUILD_TYPE MATCHES Debug)
<<<<<<< HEAD
  set(CMAKE_CXX_FLAGS "${CMAKE_CXX_FLAGS} -Weffc++ -O0 -ggdb")
=======
  set(CMAKE_CXX_FLAGS "${CMAKE_CXX_FLAGS} -Weffc++ -ggdb")
  if(APPLE) 
    set(CMAKE_CXX_FLAGS "${CMAKE_CXX_FLAGS} -O1")
  else()
    set(CMAKE_CXX_FLAGS "${CMAKE_CXX_FLAGS} -O0")
  endif()
>>>>>>> ef6b8348
else()
  set(CMAKE_CXX_FLAGS "${CMAKE_CXX_FLAGS} -O2")
endif()
if (GNU)
  if (NOT ERROR_LIMIT AND NOT ERROR_LIMIT EQUAL 0)
    set(ERROR_LIMIT 20)
  endif()
  set(CMAKE_CXX_FLAGS
      "${CMAKE_CXX_FLAGS} -fmax-errors=${ERROR_LIMIT} -finline-limit=10000000")
  # Enable pretty diagnostics coloring if gcc 4.9+ is being used
  execute_process(COMMAND ${CMAKE_CXX_COMPILER} -dumpversion
                  OUTPUT_VARIABLE GCC_VERSION)
  if (GCC_VERSION VERSION_GREATER 4.9 OR GCC_VERSION VERSION_EQUAL 4.9)
    set(CMAKE_CXX_FLAGS "${CMAKE_CXX_FLAGS} -fdiagnostics-color=auto")
  endif()
endif()
if (Intel)
  set(CMAKE_CXX_FLAGS "-xHost ${CMAKE_CXX_FLAGS}")
else()
  set(CMAKE_CXX_FLAGS "${CMAKE_CXX_FLAGS} -ffast-math -ftree-vectorize")
endif()
if (VC_ACCELERATION)
  set(CMAKE_CXX_FLAGS "${CMAKE_CXX_FLAGS} -DVECGEOM_VC_ACCELERATION")
endif()
if (BENCHMARK)
  set(CMAKE_CXX_FLAGS "${CMAKE_CXX_FLAGS} -DVECGEOM_BENCHMARK")
endif()
if (NO_SPECIALIZATION)
  set(CMAKE_CXX_FLAGS "${CMAKE_CXX_FLAGS} -DVECGEOM_NO_SPECIALIZATION")
endif()

################################################################################

if (Scalar)
  set(CMAKE_CXX_FLAGS "${CMAKE_CXX_FLAGS} -DVECGEOM_SCALAR")
endif()

if (VC_ACCELERATION OR Vc)

  find_package(Vc REQUIRED)
  set(LIBS ${LIBS} ${Vc_LIBRARIES})
 include_directories(AFTER SYSTEM ${Vc_INCLUDE_DIR})
endif()

if (Vc)

  set(CMAKE_CXX_FLAGS "${CMAKE_CXX_FLAGS} -DVECGEOM_VC")

  if (GNU)
    # Fixes ABI issues with Vc using GNU compiler
    set(CMAKE_CXX_FLAGS "${CMAKE_CXX_FLAGS} -fabi-version=6")
  endif()
  set(BACKEND_INCLUDE backend/vc)
  set(SRC_EXTERNAL ${SRC_EXTERNAL} source/backend/vc/Backend.cpp)
  set(HEADERS_BACKEND ${HEADERS_BACKEND}
    ${CMAKE_SOURCE_DIR}/backend/vc/Backend.h
  )

endif()

if (Cilk)

  if (NOT Intel)
    message(FATAL_ERROR "Must use Intel C++ compiler (icc) for Cilk backend.")
  endif()

  set(CMAKE_CXX_FLAGS "${CMAKE_CXX_FLAGS} -DVECGEOM_CILK")

  set(BACKEND_INCLUDE backend/cilk)
  set(
    SRC_EXTERNAL ${SRC_EXTERNAL}
    source/backend/cilk/Backend.cpp
  )
  set(HEADERS_BACKEND ${HEADERS_BACKEND}
    ${CMAKE_SOURCE_DIR}/backend/cilk/Backend.h
  )

endif()

if (CUDA)

  find_package(CUDA REQUIRED)
  include(FindCUDA)

  if (NOT CUDA_ARCH)
    set(CUDA_ARCH 20)
  endif()
  set(CUDA_ARCH "-arch=sm_${CUDA_ARCH}")

  set(CMAKE_CXX_FLAGS "${CMAKE_CXX_FLAGS} -DVECGEOM_CUDA")
  if (NOT CUDA_SPECIALIZATION)
    set(CMAKE_CXX_FLAGS "${CMAKE_CXX_FLAGS} -DVECGEOM_CUDA_NO_SPECIALIZATION")
  endif()

  set(
    CUDA_NVCC_FLAGS ${CUDA_NVCC_FLAGS}
    -O2 --use_fast_math -Xcudafe "--diag_suppress=code_is_unreachable"
    -Xcudafe "--diag_suppress=initialization_not_reachable"
  )
  if (CMAKE_BUILD_TYPE MATCHES Debug)
    set(CUDA_NVCC_FLAGS ${CUDA_NVCC_FLAGS} -g -G)
  endif()
  set(CUDA_SEPARABLE_COMPILATION ON)
  # set(CUDA_VERBOSE_BUILD ON)

  message(STATUS "Compiling with NVCC flags: ${CUDA_NVCC_FLAGS}")

  set(BACKEND_INCLUDE_CUDA backend/cuda)
  set(SRC_EXTERNAL ${SRC_EXTERNAL} source/CudaManager.cpp)
  set(
    SRC_CUDA ${SRC_CUDA}
    source/CudaManager.cu
    source/backend/cuda/Interface.cu
  )

endif()

if (ROOT)
  
  find_package(ROOT REQUIRED)

  include_directories(AFTER SYSTEM ${ROOT_INCLUDE_DIR})
  link_directories(${ROOT_LIBRARY_DIR})
  link_directories(${ROOT_LIBRARY_DIR}/root) # For natively installed ROOT
  set(LIBS ${LIBS} "-lCint -lCore -lMathCore -lRIO -lThread -lGeom")
  set(SRC_EXTERNAL ${SRC_EXTERNAL}
    source/PlacedRootVolume.cpp
    source/RootGeoManager.cpp
    source/UnplacedRootVolume.cpp
  )
  set(CMAKE_CXX_FLAGS "${CMAKE_CXX_FLAGS} -DVECGEOM_ROOT")

endif()

if (USolids)

  if (NOT USOLIDS_DIR AND (NOT USOLIDS_INCLUDE_DIR OR NOT USOLIDS_LIBRARY_DIR))
    if (NOT ROOT)
      message(FATAL_ERROR "ROOT required to build USolids from source.")
    endif()
    message(STATUS "Building with shipped USolids.")
    add_subdirectory(USolids)
    include_directories(${CMAKE_SOURCE_DIR}/USolids/include)
    link_directories(${CMAKE_BINARY_DIR}/USolids)
  endif()
  if (USOLIDS_INCLUDE_DIR)
    include_directories(${USOLIDS_INCLUDE_DIR})
  elseif (USOLIDS_DIR)
    include_directories(${USOLIDS_DIR}/include)
  endif()
  if (USOLIDS_LIBRARY_DIR)
    link_directories(${USOLIDS_LIBRARY_DIR})
  elseif (USOLIDS_DIR)
    link_directories(${USOLIDS_DIR}/lib)
  endif()
  set(CMAKE_CXX_FLAGS "${CMAKE_CXX_FLAGS} -DVECGEOM_USOLIDS")
  
  set(LIBS ${LIBS} usolids)

endif()

message(STATUS "Compiling with C++ flags: ${CMAKE_CXX_FLAGS}")

################################################################################

include_directories(${CMAKE_SOURCE_DIR})

set(SRC_CPP_RELATIVE
  source/AOS3D.cpp
  source/Container.cpp
  source/LogicalVolume.cpp
  source/PlacedBox.cpp
  source/PlacedTube.cpp
  source/PlacedParallelepiped.cpp
  source/PlacedParaboloid.cpp
  source/PlacedTrapezoid.cpp
  source/PlacedVolume.cpp
  source/SOA3D.cpp
  source/SpecializedBox.cpp
  source/Transformation3D.cpp
  source/UnplacedBox.cpp
  source/UnplacedTube.cpp
  source/UnplacedParaboloid.cpp
  source/UnplacedParallelepiped.cpp
  source/UnplacedTrapezoid.cpp
  source/UnplacedVolume.cpp
  source/Vector3D.cpp
  source/NavigationState.cpp
  source/SimpleNavigator.cpp
)
foreach(SRC ${SRC_CPP_RELATIVE})
  set(SRC_CPP ${SRC_CPP} ${CMAKE_SOURCE_DIR}/${SRC})
endforeach()

# Copy all source files to .cu-files in order for NVCC to compile them as CUDA
# code and not regular C++ files.

if (CUDA)

  foreach(SRC_FILE ${SRC_CPP})

    get_filename_component(SRC_FILENAME ${SRC_FILE} NAME_WE)

    ADD_CUSTOM_COMMAND(
      OUTPUT ${CMAKE_CURRENT_BINARY_DIR}/cuda_src/${SRC_FILENAME}.cu
      COMMAND ${CMAKE_COMMAND} -E copy ${SRC_FILE}
          ${CMAKE_CURRENT_BINARY_DIR}/cuda_src/${SRC_FILENAME}.cu
      DEPENDS ${SRC_FILE}
    )

    set(
      SRC_CUDA ${SRC_CUDA}
      ${CMAKE_CURRENT_BINARY_DIR}/cuda_src/${SRC_FILENAME}.cu
    )

  endforeach()

endif()

# Add files that won't be compiled for CUDA

if (BENCHMARK)
  set(SRC_CPP ${SRC_CPP}
    source/benchmarking/BenchmarkResult.cpp
    source/benchmarking/Benchmarker.cpp
    source/benchmarking/VolumePointers.cpp
  )
  set(SRC_CUDA ${SRC_CUDA}
    source/benchmarking/Benchmarker.cu
  )
endif()
set(SRC_CPP ${SRC_CPP} ${SRC_EXTERNAL}
  source/GeoManager.cpp
)

# Compile cpp-files for C++11

set_source_files_properties(${SRC_CPP} PROPERTIES COMPILE_FLAGS -std=c++11)

################################################################################

# Build libraries

add_library(vecgeom_cpp ${SRC_CPP})
target_link_libraries(vecgeom_cpp ${LIBS})
set(LIBS ${LIBS} vecgeom_cpp)
if (NOT ${CMAKE_SYSTEM_NAME} MATCHES "Darwin")
  set(LIBS ${LIBS} -lrt)
endif()

set_source_files_properties(
  ${SRC_EXECUTABLES}
  PROPERTIES COMPILE_FLAGS -std=c++11
)

if (CUDA)
  cuda_add_library(
    vecgeom_cuda
    ${SRC_CUDA}
    OPTIONS ${CUDA_ARCH}
  )
  target_link_libraries(vecgeom_cuda ${LIBS})
  set(LIBS ${LIBS} vecgeom_cuda)
  install(TARGETS vecgeom_cuda DESTINATION lib)
endif()

################################################################################

# Define executables

set(TEST_EXECUTABLES_CORE
  ${CMAKE_SOURCE_DIR}/test/core/create_geometry.cpp
)
set(TEST_EXECUTABLES_ROOT
  ${CMAKE_SOURCE_DIR}/test/root/root_geometry.cpp
  ${CMAKE_SOURCE_DIR}/test/root/complex_test1.cpp
)
set(TEST_EXECUTABLES_USOLIDS
  # Files go here
)
set(TEST_EXECUTABLES_BENCHMARK
  ${CMAKE_SOURCE_DIR}/test/benchmark/BoxBenchmark.cpp
  ${CMAKE_SOURCE_DIR}/test/benchmark/MultiBenchmark.cpp
  ${CMAKE_SOURCE_DIR}/test/benchmark/ParallelepipedBenchmark.cpp
  ${CMAKE_SOURCE_DIR}/test/benchmark/TubeBenchmark.cpp
  ${CMAKE_SOURCE_DIR}/test/benchmark/TrapezoidBenchmark.cpp
)
set(TEST_EXECUTABLES_CUDA
  # Files go here
)
set(TEST_EXECUTABLES
  ${TEST_EXECUTABLES_CORE}
  ${TEST_EXECUTABLES_ROOT}
  ${TEST_EXECUTABLES_USOLIDS}
  ${TEST_EXECUTABLES_BENCHMARK}
  ${TEST_EXECUTABLES_CUDA}
)
set_source_files_properties(
  ${TEST_EXECUTABLES}
  PROPERTIES COMPILE_FLAGS -std=c++11
)

# Build executables

function(build_executables EXECUTABLES)
  foreach(EXECUTABLE ${EXECUTABLES})
    get_filename_component(TARGET_NAME ${EXECUTABLE} NAME_WE)
    add_executable(${TARGET_NAME} ${EXECUTABLE})
    target_link_libraries(${TARGET_NAME} ${LIBS})
  endforeach()
endfunction()

build_executables("${TEST_EXECUTABLES_CORE}")
if (BENCHMARK)
  build_executables("${TEST_EXECUTABLES_BENCHMARK}")
endif()
if (ROOT)
  build_executables("${TEST_EXECUTABLES_ROOT}")
endif()
if (USolids)
  build_executables("${TEST_EXECUTABLES_USOLIDS}")
endif()
if (CUDA)
  build_executables("${TEST_EXECUTABLES_CUDA}")
endif()

################################################################################

# Install headers and libraries

set(HEADER_FOLDERS
  base
  benchmarking
  management
  navigation
  volumes
)
set(BACKEND_FOLDERS
  backend/scalar
  backend/vc
  backend/cilk
  backend/cuda
)
foreach(FOLDER ${HEADER_FOLDERS})
  install(DIRECTORY ${FOLDER} DESTINATION include)
endforeach()
foreach(FOLDER ${BACKEND_FOLDERS})
  install(DIRECTORY ${FOLDER} DESTINATION include/backend)
endforeach()
install(FILES ${CMAKE_SOURCE_DIR}/backend/Backend.h DESTINATION include/backend)

foreach(HEADER ${HEADERS_BACKEND})
  get_filename_component(FILENAME ${HEADER} NAME)
  install(FILES ${HEADER} DESTINATION include/backend/vector)
endforeach()
install(TARGETS vecgeom_cpp DESTINATION lib)<|MERGE_RESOLUTION|>--- conflicted
+++ resolved
@@ -78,16 +78,12 @@
 
 set(CMAKE_CXX_FLAGS "${CMAKE_CXX_FLAGS} -Wall -fPIC -DVECGEOM")
 if (CMAKE_BUILD_TYPE MATCHES Debug)
-<<<<<<< HEAD
-  set(CMAKE_CXX_FLAGS "${CMAKE_CXX_FLAGS} -Weffc++ -O0 -ggdb")
-=======
   set(CMAKE_CXX_FLAGS "${CMAKE_CXX_FLAGS} -Weffc++ -ggdb")
   if(APPLE) 
     set(CMAKE_CXX_FLAGS "${CMAKE_CXX_FLAGS} -O1")
   else()
     set(CMAKE_CXX_FLAGS "${CMAKE_CXX_FLAGS} -O0")
   endif()
->>>>>>> ef6b8348
 else()
   set(CMAKE_CXX_FLAGS "${CMAKE_CXX_FLAGS} -O2")
 endif()
