cmake_minimum_required(VERSION 2.8.8)
project(vecgeom)

################################################################################

option(VC_ACCELERATION "Internal vectorization using Vc." ON)

option(CUDA "Enable compilation for CUDA." OFF)

option(CUDA_SPECIALIZATION "Use specialized volumes for CUDA." ON)

option(ROOT "Include ROOT." OFF)

option(USOLIDS "Include USolids." OFF)

option(BENCHMARK "Enable performance comparisons." OFF)

option(NO_SPECIALIZATION "Disable specialization of volumes." OFF)

option(COVERAGE_TESTING "Enable coverage testing flags." OFF)

if (USOLIDS)
  set(USolids ON)
endif()

if (NOT BACKEND)
  message(STATUS "Backend not specified. Defaulting to Vc.")
  set(BACKEND "Vc")
endif()

set(CMAKE_MODULE_PATH ${CMAKE_MODULE_PATH} ${PROJECT_SOURCE_DIR}/cmake/modules)

################################################################################

# Determine backend

set(Vc)
set(Cilk)
set(Scalar)

if (BACKEND STREQUAL "Vc")
  set(Vc TRUE)
endif()
if (BACKEND STREQUAL "Cilk")
  set(Cilk TRUE)
endif()
if (BACKEND STREQUAL "Scalar")
  set(Scalar TRUE)
endif()
if (NOT Vc AND NOT Cilk AND NOT Scalar)
  message(FATAL_ERROR "Configuring with invalid backend \"${BACKEND}\".")
endif()

message(STATUS "Configuring with vector backend ${BACKEND}.")


# Determine C++ compiler being used

if ("${CMAKE_CXX_COMPILER_ID}" STREQUAL "Clang")
  set(Clang TRUE)
endif()
if ("${CMAKE_CXX_COMPILER_ID}" STREQUAL "GNU")
  set(GNU TRUE)
endif()
if ("${CMAKE_CXX_COMPILER_ID}" STREQUAL "Intel")
  set(Intel TRUE)
endif()


# Allow specifying vector instruction set

if ((NOT Intel) AND VECTOR)
  message(STATUS "Compiling with vector instruction set ${VECTOR}")
  set(CMAKE_CXX_FLAGS "${CMAKE_CXX_FLAGS} -m${VECTOR}")
endif()

################################################################################

# Set C++ compiler flags. Will also be forwarded by CUDA when compiling C++.

set(CMAKE_CXX_FLAGS "${CMAKE_CXX_FLAGS} -Wall -fPIC -DVECGEOM")
if (CMAKE_BUILD_TYPE MATCHES Debug)
  set(CMAKE_CXX_FLAGS
      "${CMAKE_CXX_FLAGS} -Weffc++ -ggdb")
  if (APPLE OR UNIX) 
    set(CMAKE_CXX_FLAGS "${CMAKE_CXX_FLAGS} -O1")
  else()
    set(CMAKE_CXX_FLAGS "${CMAKE_CXX_FLAGS} -O0")
  endif()
else()
  set(CMAKE_CXX_FLAGS "${CMAKE_CXX_FLAGS} -O2")
endif()
if (GNU)
  if (NOT ERROR_LIMIT AND NOT ERROR_LIMIT EQUAL 0)
    set(ERROR_LIMIT 20)
  endif()
  set(CMAKE_CXX_FLAGS
      "${CMAKE_CXX_FLAGS} -fmax-errors=${ERROR_LIMIT} -finline-limit=10000000")
  # Enable pretty diagnostics coloring if gcc 4.9+ is being used
  execute_process(COMMAND ${CMAKE_CXX_COMPILER} -dumpversion
                  OUTPUT_VARIABLE GCC_VERSION)
  if (GCC_VERSION VERSION_GREATER 4.9 OR GCC_VERSION VERSION_EQUAL 4.9)
    set(CMAKE_CXX_FLAGS "${CMAKE_CXX_FLAGS} -fdiagnostics-color=auto")
  endif()
  if (COVERAGE_TESTING)
    set(CMAKE_CXX_FLAGS "${CMAKE_CXX_FLAGS} -fprofile-arcs -ftest-coverage")
    set(LIBS ${LIBS} gcov)
  endif()
endif()
if (Intel)
  set(CMAKE_CXX_FLAGS "-xHost ${CMAKE_CXX_FLAGS}")
  if (COVERAGE_TESTING)
    message(FATAL_ERROR "Coverage testing not supported for icc.")
  endif()
else()
  set(CMAKE_CXX_FLAGS "${CMAKE_CXX_FLAGS} -ffast-math -ftree-vectorize")
endif()
if (VC_ACCELERATION)
  set(CMAKE_CXX_FLAGS "${CMAKE_CXX_FLAGS} -DVECGEOM_VC_ACCELERATION")
endif()
if (BENCHMARK)
  set(CMAKE_CXX_FLAGS "${CMAKE_CXX_FLAGS} -DVECGEOM_BENCHMARK")
endif()
if (NO_SPECIALIZATION)
  set(CMAKE_CXX_FLAGS "${CMAKE_CXX_FLAGS} -DVECGEOM_NO_SPECIALIZATION")
endif()
if (Clang)
  if (COVERAGE_TESTING)
    set(CMAKE_CXX_FLAGS "${CMAKE_CXX_FLAGS} --coverage")
    set(LIBS ${LIBS} profile_rt)
  endif()
endif()

################################################################################

if (Scalar)
  set(CMAKE_CXX_FLAGS "${CMAKE_CXX_FLAGS} -DVECGEOM_SCALAR")
endif()

if (VC_ACCELERATION OR Vc)

  find_package(Vc REQUIRED)
  set(LIBS ${LIBS} ${Vc_LIBRARIES})
 include_directories(AFTER SYSTEM ${Vc_INCLUDE_DIR})
endif()

if (Vc)

  set(CMAKE_CXX_FLAGS "${CMAKE_CXX_FLAGS} -DVECGEOM_VC")

  if (GNU)
    # Fixes ABI issues with Vc using GNU compiler
    set(CMAKE_CXX_FLAGS "${CMAKE_CXX_FLAGS} -fabi-version=6")
  endif()
  set(BACKEND_INCLUDE backend/vc)
  set(SRC_EXTERNAL ${SRC_EXTERNAL} source/backend/vc/Backend.cpp)
  set(HEADERS_BACKEND ${HEADERS_BACKEND}
    ${CMAKE_SOURCE_DIR}/backend/vc/Backend.h
  )

endif()

if (Cilk)

  if (NOT Intel)
    message(FATAL_ERROR "Must use Intel C++ compiler (icc) for Cilk backend.")
  endif()

  set(CMAKE_CXX_FLAGS "${CMAKE_CXX_FLAGS} -DVECGEOM_CILK")

  set(BACKEND_INCLUDE backend/cilk)
  set(
    SRC_EXTERNAL ${SRC_EXTERNAL}
    source/backend/cilk/Backend.cpp
  )
  set(HEADERS_BACKEND ${HEADERS_BACKEND}
    ${CMAKE_SOURCE_DIR}/backend/cilk/Backend.h
  )

endif()

if (CUDA)

  find_package(CUDA REQUIRED)
  include(FindCUDA)

  if (NOT CUDA_ARCH)
    set(CUDA_ARCH 20)
  endif()
  set(CUDA_ARCH "-arch=sm_${CUDA_ARCH}")

  set(CMAKE_CXX_FLAGS "${CMAKE_CXX_FLAGS} -DVECGEOM_CUDA")
  if (NOT CUDA_SPECIALIZATION)
    set(CMAKE_CXX_FLAGS "${CMAKE_CXX_FLAGS} -DVECGEOM_CUDA_NO_SPECIALIZATION")
  endif()

  set(
    CUDA_NVCC_FLAGS ${CUDA_NVCC_FLAGS}
    -O2 --use_fast_math -Xcudafe "--diag_suppress=code_is_unreachable"
    -Xcudafe "--diag_suppress=initialization_not_reachable"
  )
  if (CMAKE_BUILD_TYPE MATCHES Debug)
    set(CUDA_NVCC_FLAGS ${CUDA_NVCC_FLAGS} -g -G)
  endif()
  set(CUDA_SEPARABLE_COMPILATION ON)
  # set(CUDA_VERBOSE_BUILD ON)

  message(STATUS "Compiling with NVCC flags: ${CUDA_NVCC_FLAGS}")

  set(BACKEND_INCLUDE_CUDA backend/cuda)
  set(SRC_EXTERNAL ${SRC_EXTERNAL} source/CudaManager.cpp)
  set(
    SRC_CUDA ${SRC_CUDA}
    source/CudaManager.cu
    source/backend/cuda/Interface.cu
  )

endif()

if (ROOT)
  
  find_package(ROOT REQUIRED)

  include_directories(AFTER SYSTEM ${ROOT_INCLUDE_DIR})
  link_directories(${ROOT_LIBRARY_DIR})
  link_directories(${ROOT_LIBRARY_DIR}/root) # For natively installed ROOT
  set(LIBS ${LIBS} "-lCint -lCore -lMathCore -lRIO -lThread -lGeom")
  set(SRC_EXTERNAL ${SRC_EXTERNAL}
    source/PlacedRootVolume.cpp
    source/RootGeoManager.cpp
    source/UnplacedRootVolume.cpp
  )
  set(CMAKE_CXX_FLAGS "${CMAKE_CXX_FLAGS} -DVECGEOM_ROOT")

endif()

if (USolids)

  if (NOT USOLIDS_DIR AND (NOT USOLIDS_INCLUDE_DIR OR NOT USOLIDS_LIBRARY_DIR))
    if (NOT ROOT)
      message(FATAL_ERROR "ROOT required to build USolids from source.")
    endif()
    message(STATUS "Building with shipped USolids.")
    add_subdirectory(USolids)
    include_directories(${CMAKE_SOURCE_DIR}/USolids/include)
    link_directories(${CMAKE_BINARY_DIR}/USolids)
  endif()
  if (USOLIDS_INCLUDE_DIR)
    include_directories(${USOLIDS_INCLUDE_DIR})
  elseif (USOLIDS_DIR)
    include_directories(${USOLIDS_DIR}/include)
  endif()
  if (USOLIDS_LIBRARY_DIR)
    link_directories(${USOLIDS_LIBRARY_DIR})
  elseif (USOLIDS_DIR)
    link_directories(${USOLIDS_DIR}/lib)
  endif()
  set(CMAKE_CXX_FLAGS "${CMAKE_CXX_FLAGS} -DVECGEOM_USOLIDS")
  
  set(LIBS ${LIBS} usolids)

endif()

message(STATUS "Compiling with C++ flags: ${CMAKE_CXX_FLAGS}")

################################################################################

include_directories(${CMAKE_SOURCE_DIR})

set(SRC_CPP_RELATIVE
  source/AOS3D.cpp
  source/LogicalVolume.cpp
  source/PlacedBox.cpp
  source/PlacedTube.cpp
  source/PlacedTrd.cpp
  source/PlacedParallelepiped.cpp
  source/PlacedParaboloid.cpp
  source/PlacedTrapezoid.cpp
  source/PlacedVolume.cpp
  source/SOA3D.cpp
  source/SpecializedBox.cpp
  source/Transformation3D.cpp
  source/UnplacedBox.cpp
  source/UnplacedTube.cpp
  source/UnplacedTrd.cpp
  source/UnplacedParaboloid.cpp
  source/UnplacedParallelepiped.cpp
  source/UnplacedTrapezoid.cpp
  source/UnplacedVolume.cpp
  source/Vector.cpp
  source/Vector3D.cpp
  source/NavigationState.cpp	
  source/SimpleNavigator.cpp
)
foreach(SRC ${SRC_CPP_RELATIVE})
  set(SRC_CPP ${SRC_CPP} ${CMAKE_SOURCE_DIR}/${SRC})
endforeach()

# Copy all source files to .cu-files in order for NVCC to compile them as CUDA
# code and not regular C++ files.

if (CUDA)

  foreach(SRC_FILE ${SRC_CPP})

    get_filename_component(SRC_FILENAME ${SRC_FILE} NAME_WE)

    ADD_CUSTOM_COMMAND(
      OUTPUT ${CMAKE_CURRENT_BINARY_DIR}/cuda_src/${SRC_FILENAME}.cu
      COMMAND ${CMAKE_COMMAND} -E copy ${SRC_FILE}
          ${CMAKE_CURRENT_BINARY_DIR}/cuda_src/${SRC_FILENAME}.cu
      DEPENDS ${SRC_FILE}
    )

    set(
      SRC_CUDA ${SRC_CUDA}
      ${CMAKE_CURRENT_BINARY_DIR}/cuda_src/${SRC_FILENAME}.cu
    )

  endforeach()

endif()

# Add files that won't be compiled for CUDA

if (BENCHMARK)
  set(SRC_CPP ${SRC_CPP}
    source/benchmarking/BenchmarkResult.cpp
    source/benchmarking/Benchmarker.cpp
    source/benchmarking/VolumePointers.cpp
  )
  set(SRC_CUDA ${SRC_CUDA}
    source/benchmarking/Benchmarker.cu
  )
endif()
set(SRC_CPP ${SRC_CPP} ${SRC_EXTERNAL}
  source/GeoManager.cpp
)

# Compile cpp-files for C++11

set_source_files_properties(${SRC_CPP} PROPERTIES COMPILE_FLAGS -std=c++11)

################################################################################

# Build libraries

add_library(vecgeom_cpp ${SRC_CPP})
target_link_libraries(vecgeom_cpp ${LIBS})
set(LIBS ${LIBS} vecgeom_cpp)
if (NOT ${CMAKE_SYSTEM_NAME} MATCHES "Darwin")
  set(LIBS ${LIBS} -lrt)
endif()

<<<<<<< HEAD
set(
  SRC_EXECUTABLES
  ${CMAKE_SOURCE_DIR}/test/create_geometry.cpp
  ${CMAKE_SOURCE_DIR}/test/root_geometry.cpp
  ${CMAKE_SOURCE_DIR}/test/complex_test1.cpp
  ${CMAKE_SOURCE_DIR}/test/BoxBenchmark.cpp
  ${CMAKE_SOURCE_DIR}/test/TubeBenchmark.cpp
  ${CMAKE_SOURCE_DIR}/test/TrdBenchmark.cpp
  ${CMAKE_SOURCE_DIR}/test/MultiBenchmark.cpp
  ${CMAKE_SOURCE_DIR}/test/ParallelepipedBenchmark.cpp
  ${CMAKE_SOURCE_DIR}/test/cpugpu.cpp
  ${CMAKE_SOURCE_DIR}/test/ParallelepipedTest.cpp
)
set_source_files_properties(
  ${SRC_EXECUTABLES}
  PROPERTIES COMPILE_FLAGS -std=c++11
)

=======
>>>>>>> 2abcfa06
if (CUDA)
  cuda_add_library(
    vecgeom_cuda
    ${SRC_CUDA}
    OPTIONS ${CUDA_ARCH}
  )
  target_link_libraries(vecgeom_cuda ${LIBS})
  set(LIBS ${LIBS} vecgeom_cuda)
  install(TARGETS vecgeom_cuda DESTINATION lib)
endif()

################################################################################

# Define executables

set(TEST_EXECUTABLES_CORE
  ${CMAKE_SOURCE_DIR}/test/core/create_geometry.cpp
  ${CMAKE_SOURCE_DIR}/test/core/testVectorSafety.cpp
)
set(TEST_EXECUTABLES_ROOT
  ${CMAKE_SOURCE_DIR}/test/root/root_geometry.cpp
  ${CMAKE_SOURCE_DIR}/test/root/complex_test1.cpp
  ${CMAKE_SOURCE_DIR}/test/root/ImportFromRootFileTest.cpp
)
set(TEST_EXECUTABLES_USOLIDS
  ${CMAKE_SOURCE_DIR}/test/usolids/CompatibilityTest.cpp
  ${CMAKE_SOURCE_DIR}/test/unit_tests/TestBox.cpp
)
set(TEST_EXECUTABLES_BENCHMARK
  ${CMAKE_SOURCE_DIR}/test/benchmark/BoxBenchmark.cpp
  ${CMAKE_SOURCE_DIR}/test/benchmark/MultiBenchmark.cpp
  ${CMAKE_SOURCE_DIR}/test/benchmark/ParallelepipedBenchmark.cpp
  ${CMAKE_SOURCE_DIR}/test/benchmark/TubeBenchmark.cpp
)
set(TEST_EXECUTABLES_CUDA
  # Files go here
)
set(TEST_EXECUTABLES
  ${TEST_EXECUTABLES_CORE}
  ${TEST_EXECUTABLES_ROOT}
  ${TEST_EXECUTABLES_USOLIDS}
  ${TEST_EXECUTABLES_BENCHMARK}
  ${TEST_EXECUTABLES_CUDA}
)
set_source_files_properties(
  ${TEST_EXECUTABLES}
  PROPERTIES COMPILE_FLAGS -std=c++11
)

# Build executables

function(build_executables EXECUTABLES)
  foreach(EXECUTABLE ${EXECUTABLES})
    get_filename_component(TARGET_NAME ${EXECUTABLE} NAME_WE)
    add_executable(${TARGET_NAME} ${EXECUTABLE})
    target_link_libraries(${TARGET_NAME} ${LIBS})
  endforeach()
endfunction()

build_executables("${TEST_EXECUTABLES_CORE}")
if (BENCHMARK)
<<<<<<< HEAD
  add_executable(
    BoxBenchmark
    ${CMAKE_SOURCE_DIR}/test/BoxBenchmark.cpp
  )
  add_executable(
    TubeBenchmark
    ${CMAKE_SOURCE_DIR}/test/TubeBenchmark.cpp
  )
  add_executable(
    TrdBenchmark
    ${CMAKE_SOURCE_DIR}/test/TrdBenchmark.cpp
  )
  target_link_libraries(BoxBenchmark ${LIBS})
  target_link_libraries(TubeBenchmark ${LIBS})
  target_link_libraries(TrdBenchmark ${LIBS})
  add_executable(
    MultiBenchmark
    ${CMAKE_SOURCE_DIR}/test/MultiBenchmark.cpp
  )
  target_link_libraries(BoxBenchmark ${LIBS})
  target_link_libraries(TubeBenchmark ${LIBS})
  target_link_libraries(MultiBenchmark ${LIBS})
  if (NOT USolids)
    add_executable(
      ParallelepipedBenchmark
      ${CMAKE_SOURCE_DIR}/test/ParallelepipedBenchmark.cpp
    )
    target_link_libraries(ParallelepipedBenchmark ${LIBS})
  endif()
=======
  build_executables("${TEST_EXECUTABLES_BENCHMARK}")
endif()
if (ROOT)
  build_executables("${TEST_EXECUTABLES_ROOT}")
endif()
if (USolids)
  build_executables("${TEST_EXECUTABLES_USOLIDS}")
>>>>>>> 2abcfa06
endif()
if (CUDA)
  build_executables("${TEST_EXECUTABLES_CUDA}")
endif()

################################################################################

# Install headers and libraries

set(HEADER_FOLDERS
  base
  benchmarking
  management
  navigation
  volumes
)
set(BACKEND_FOLDERS
  backend/scalar
  backend/vc
  backend/cilk
  backend/cuda
)
foreach(FOLDER ${HEADER_FOLDERS})
  install(DIRECTORY ${FOLDER} DESTINATION include)
endforeach()
foreach(FOLDER ${BACKEND_FOLDERS})
  install(DIRECTORY ${FOLDER} DESTINATION include/backend)
endforeach()
install(FILES ${CMAKE_SOURCE_DIR}/backend/Backend.h DESTINATION include/backend)

foreach(HEADER ${HEADERS_BACKEND})
  get_filename_component(FILENAME ${HEADER} NAME)
  install(FILES ${HEADER} DESTINATION include/backend/vector)
endforeach()
install(TARGETS vecgeom_cpp DESTINATION lib)<|MERGE_RESOLUTION|>--- conflicted
+++ resolved
@@ -352,27 +352,6 @@
   set(LIBS ${LIBS} -lrt)
 endif()
 
-<<<<<<< HEAD
-set(
-  SRC_EXECUTABLES
-  ${CMAKE_SOURCE_DIR}/test/create_geometry.cpp
-  ${CMAKE_SOURCE_DIR}/test/root_geometry.cpp
-  ${CMAKE_SOURCE_DIR}/test/complex_test1.cpp
-  ${CMAKE_SOURCE_DIR}/test/BoxBenchmark.cpp
-  ${CMAKE_SOURCE_DIR}/test/TubeBenchmark.cpp
-  ${CMAKE_SOURCE_DIR}/test/TrdBenchmark.cpp
-  ${CMAKE_SOURCE_DIR}/test/MultiBenchmark.cpp
-  ${CMAKE_SOURCE_DIR}/test/ParallelepipedBenchmark.cpp
-  ${CMAKE_SOURCE_DIR}/test/cpugpu.cpp
-  ${CMAKE_SOURCE_DIR}/test/ParallelepipedTest.cpp
-)
-set_source_files_properties(
-  ${SRC_EXECUTABLES}
-  PROPERTIES COMPILE_FLAGS -std=c++11
-)
-
-=======
->>>>>>> 2abcfa06
 if (CUDA)
   cuda_add_library(
     vecgeom_cuda
@@ -406,6 +385,8 @@
   ${CMAKE_SOURCE_DIR}/test/benchmark/MultiBenchmark.cpp
   ${CMAKE_SOURCE_DIR}/test/benchmark/ParallelepipedBenchmark.cpp
   ${CMAKE_SOURCE_DIR}/test/benchmark/TubeBenchmark.cpp
+  ${CMAKE_SOURCE_DIR}/test/benchmark/TrdBenchmark.cpp
+  ${CMAKE_SOURCE_DIR}/test/trd_validation.cpp
 )
 set(TEST_EXECUTABLES_CUDA
   # Files go here
@@ -434,37 +415,6 @@
 
 build_executables("${TEST_EXECUTABLES_CORE}")
 if (BENCHMARK)
-<<<<<<< HEAD
-  add_executable(
-    BoxBenchmark
-    ${CMAKE_SOURCE_DIR}/test/BoxBenchmark.cpp
-  )
-  add_executable(
-    TubeBenchmark
-    ${CMAKE_SOURCE_DIR}/test/TubeBenchmark.cpp
-  )
-  add_executable(
-    TrdBenchmark
-    ${CMAKE_SOURCE_DIR}/test/TrdBenchmark.cpp
-  )
-  target_link_libraries(BoxBenchmark ${LIBS})
-  target_link_libraries(TubeBenchmark ${LIBS})
-  target_link_libraries(TrdBenchmark ${LIBS})
-  add_executable(
-    MultiBenchmark
-    ${CMAKE_SOURCE_DIR}/test/MultiBenchmark.cpp
-  )
-  target_link_libraries(BoxBenchmark ${LIBS})
-  target_link_libraries(TubeBenchmark ${LIBS})
-  target_link_libraries(MultiBenchmark ${LIBS})
-  if (NOT USolids)
-    add_executable(
-      ParallelepipedBenchmark
-      ${CMAKE_SOURCE_DIR}/test/ParallelepipedBenchmark.cpp
-    )
-    target_link_libraries(ParallelepipedBenchmark ${LIBS})
-  endif()
-=======
   build_executables("${TEST_EXECUTABLES_BENCHMARK}")
 endif()
 if (ROOT)
@@ -472,7 +422,6 @@
 endif()
 if (USolids)
   build_executables("${TEST_EXECUTABLES_USOLIDS}")
->>>>>>> 2abcfa06
 endif()
 if (CUDA)
   build_executables("${TEST_EXECUTABLES_CUDA}")
