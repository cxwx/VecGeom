--- conflicted
+++ resolved
@@ -119,14 +119,8 @@
 if (VC_ACCELERATION OR Vc)
 
   find_package(Vc REQUIRED)
-<<<<<<< HEAD
-  set(LIBS ${LIBS} ${VC_LIBRARIES})
-  include_directories(AFTER SYSTEM ${VC_INCLUDE_DIR})
-
-=======
   set(LIBS ${LIBS} ${Vc_LIBRARIES})
  include_directories(AFTER SYSTEM ${Vc_INCLUDE_DIR})
->>>>>>> 2aca67d6
 endif()
 
 if (Vc)
@@ -206,20 +200,10 @@
   
   find_package(ROOT REQUIRED)
 
-<<<<<<< HEAD
-  include_directories(${ROOT_INCLUDE_DIR})
-  include_directories(${ROOT_INCLUDE_DIR}/root)
-  link_directories(${ROOT_LIBRARY_DIR})
-  #link_directories(${ROOT_LIBRARY_DIR}/root)
-
-  set(LIBS ${LIBS} "-lCint -lCore -lMathCore -lRIO -lThread -lGeom -lGui -lNet -lHist -lGraf -lGraf3d -lGpad -lTree -lRint -lPostscript -lMatrix -lPhysics -lm -ldl")
-
-=======
   include_directories(AFTER SYSTEM ${ROOT_INCLUDE_DIR})
   link_directories(${ROOT_LIBRARY_DIR})
   link_directories(${ROOT_LIBRARY_DIR}/root) # For natively installed ROOT
-  set(LIBS ${LIBS} "-lCint -lCore -lMathCore -lRIO -lThread -lGeom")
->>>>>>> 2aca67d6
+  set(LIBS ${LIBS} "-lCint -lCore -lMathCore -lRIO -lThread -lGeom -lGui -lNet -lHist -lGraf -lGraf3d -lGpad -lTree -lRint -lPostscript -lMatrix -lPhysics -lm -ldl")
   set(SRC_EXTERNAL ${SRC_EXTERNAL}
     source/PlacedRootVolume.cpp
     source/RootGeoManager.cpp
@@ -345,50 +329,7 @@
   set(LIBS ${LIBS} -lrt)
 endif()
 
-<<<<<<< HEAD
-set(
-  SRC_EXECUTABLES
-  ${CMAKE_SOURCE_DIR}/test/create_geometry.cpp
-  ${CMAKE_SOURCE_DIR}/test/root_geometry.cpp
-  ${CMAKE_SOURCE_DIR}/test/complex_test1.cpp
-  ${CMAKE_SOURCE_DIR}/test/ParallelepipedBenchmark.cpp
-  ${CMAKE_SOURCE_DIR}/test/ParaboloidBenchmark.cpp
-  ${CMAKE_SOURCE_DIR}/test/ParaboloidTest.cpp
-  ${CMAKE_SOURCE_DIR}/test/cpugpu.cpp
-  ${CMAKE_SOURCE_DIR}/test/ParallelepipedTest.cpp
-)
-set_source_files_properties(
-  ${SRC_EXECUTABLES}
-  PROPERTIES COMPILE_FLAGS -std=c++11
-)
-
-if (NOT CUDA)
-  add_executable(create_geometry_test
-    ${CMAKE_SOURCE_DIR}/test/create_geometry.cpp
-  )
-  target_link_libraries(create_geometry_test ${LIBS})
-  if (ROOT)
-    add_executable(root_geometry ${CMAKE_SOURCE_DIR}/test/root_geometry.cpp)
-    target_link_libraries(root_geometry ${LIBS})
-    add_executable(complex_test1 ${CMAKE_SOURCE_DIR}/test/complex_test1.cpp)
-    target_link_libraries(complex_test1 ${LIBS})
-  endif()
-  if (BENCHMARK AND NOT USOLIDS)
-    add_executable(
-      ParallelepipedBenchmark
-      ${CMAKE_SOURCE_DIR}/test/ParallelepipedBenchmark.cpp
-    )
-    target_link_libraries(ParallelepipedBenchmark ${LIBS})
-    
-    add_executable(ParaboloidBenchmark ${CMAKE_SOURCE_DIR}/test/ParaboloidBenchmark.cpp)
-    target_link_libraries(ParaboloidBenchmark ${LIBS})
-    add_executable(ParaboloidTest ${CMAKE_SOURCE_DIR}/test/ParaboloidTest.cpp)
-    target_link_libraries(ParaboloidTest ${LIBS})
-  endif()
-else()
-=======
 if (CUDA)
->>>>>>> 2aca67d6
   cuda_add_library(
     vecgeom_cuda
     ${SRC_CUDA}
@@ -397,42 +338,6 @@
   target_link_libraries(vecgeom_cuda ${LIBS})
   set(LIBS ${LIBS} vecgeom_cuda)
   install(TARGETS vecgeom_cuda DESTINATION lib)
-<<<<<<< HEAD
-  if (ROOT)
-    cuda_add_executable(
-      cpugpu
-      ${CMAKE_SOURCE_DIR}/test/cpugpu.cpp
-      OPTIONS ${CUDA_ARCH}
-    )
-    target_link_libraries(cpugpu ${LIBS})
-    cuda_add_executable(
-      root_geometry
-      ${CMAKE_SOURCE_DIR}/test/root_geometry.cpp
-      OPTIONS ${CUDA_ARCH}
-    )
-    target_link_libraries(root_geometry ${LIBS})
-  endif()
-  if (BENCHMARK AND NOT USOLIDS)
-    add_executable(
-      ParallelepipedBenchmark
-      ${CMAKE_SOURCE_DIR}/test/ParallelepipedBenchmark.cpp
-    )
-    target_link_libraries(ParallelepipedBenchmark ${LIBS})
-    
-    add_executable(
-      ParaboloidBenchmark
-      ${CMAKE_SOURCE_DIR}/test/ParaboloidBenchmark.cpp
-    )
-    target_link_libraries(ParaboloidBenchmark ${LIBS})
-    add_executable(
-      ParaboloidTest
-      ${CMAKE_SOURCE_DIR}/test/ParaboloidTest.cpp
-    )
-    target_link_libraries(ParaboloidTest ${LIBS})
-
-  endif()
-=======
->>>>>>> 2aca67d6
 endif()
 
 ################################################################################
@@ -451,6 +356,7 @@
 )
 set(TEST_EXECUTABLES_BENCHMARK
   ${CMAKE_SOURCE_DIR}/test/benchmark/BoxBenchmark.cpp
+  ${CMAKE_SOURCE_DIR}/test/benchmark/ParaboloidBenchmark.cpp
   ${CMAKE_SOURCE_DIR}/test/benchmark/MultiBenchmark.cpp
   ${CMAKE_SOURCE_DIR}/test/benchmark/ParallelepipedBenchmark.cpp
   ${CMAKE_SOURCE_DIR}/test/benchmark/TubeBenchmark.cpp
