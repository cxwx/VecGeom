
cmake_minimum_required(VERSION 2.8.8)
project(VecGeom)

set(VECGEOM ON)

################################################################################

# Configuration options

option(VC_ACCELERATION "Internal vectorization using Vc." ON)

option(CUDA "Enable compilation for CUDA." OFF)

option(CUDA_VOLUME_SPECIALIZATION "Use specialized volumes for CUDA." ON)

option(ROOT "Include ROOT." OFF)

option(USOLIDS "Include USolids." OFF)

option(GEANT4 "Include Geant4." OFF)

option(BENCHMARK "Enable performance comparisons." OFF)

option(NO_SPECIALIZATION "Disable specialization of volumes." OFF)

option(COVERAGE_TESTING "Enable coverage testing flags." OFF)

option(CTEST "Enable CTest when building." ON)

option(PLANESHELL "Enable the use of PlaneShell class for the trapezoid." ON)

option(DISTANCE_DEBUG "Enable comparison of calculated distances againt ROOT/Geant4 behind the scenes" OFF)

option(DATA_DOWNLOAD "Enable downloading of data for tests" OFF)

option(OFFLOAD_MODE "Enable offload mode for Intel Xeon Phi." OFF) 

option(VTUNE "Enable the use of profiler Vtune." OFF)

set(VECGEOM_VECTOR "" CACHE STRING
    "Vector instruction set to use (sse/avx/...).")

set(INSTALL_LIB_DIR lib CACHE PATH "Installation directory for libraries.")
set(INSTALL_INCLUDE_DIR include CACHE PATH
    "Installation directory for header files.")
set(INSTALL_CMAKE_DIR lib/CMake/VecGeom CACHE PATH
    "Installation directory for CMake files.")

# Make relative paths absolute
foreach(p LIB BIN INCLUDE CMAKE)
  set(var INSTALL_${p}_DIR)
  if(NOT IS_ABSOLUTE "${${var}}")
    set(${var} "${CMAKE_INSTALL_PREFIX}/${${var}}")
  endif()
endforeach()

if (USOLIDS)
  set(USolids ON)
endif()

if (GEANT4)
#  if (BENCHMARK)
#    set(Geant4 ON)
#  else()
#    message(WARNING
#      "Enabling Geant4 without benchmarks has no effect and will be disabled.")
#    set(GEANT4 OFF)
#    set(Geant4 OFF)
#  endif()
   set(Geant4 ON)
endif()

if (NOT BACKEND)
  message(STATUS "Backend not specified. Defaulting to Vc.")
  set(BACKEND "Vc")
endif()

if (CTEST)
  set (DATA_DOWNLOAD ON)
endif()

set(CMAKE_MODULE_PATH ${CMAKE_MODULE_PATH} ${PROJECT_SOURCE_DIR}/cmake/modules)

################################################################################

# Determine backend

set(Vc)
set(Cilk)
set(Scalar)

if (BACKEND STREQUAL "Vc")
  set(Vc TRUE)
endif()
if (BACKEND STREQUAL "Cilk")
  set(Cilk TRUE)
endif()
if (BACKEND STREQUAL "Scalar")
  set(Scalar TRUE)
endif()
if (NOT Vc AND NOT Cilk AND NOT Scalar)
  message(FATAL_ERROR "Invalid backend specified: \"${BACKEND}\"")
endif()

message(STATUS "Configuring with vector backend ${BACKEND}.")


# Determine C++ compiler being used

if ("${CMAKE_CXX_COMPILER_ID}" STREQUAL "Clang")
  set(Clang TRUE)
endif()
if ("${CMAKE_CXX_COMPILER_ID}" STREQUAL "GNU")
  set(GNU TRUE)
endif()
if ("${CMAKE_CXX_COMPILER_ID}" STREQUAL "Intel")
  set(Intel TRUE)
endif()
if (NOT GNU AND NOT Clang AND NOT Intel)
  message(WARNING "Unsupported compiler. Build will likely fail.")
endif()

if ((NOT PLANESHELL))
  message(STATUS "Disabling PlaneShell class")
  set(CMAKE_CXX_FLAGS "${CMAKE_CXX_FLAGS} -DVECGEOM_PLANESHELL_DISABLE")
endif()

################################################################################

# Set C++ compiler flags. Will also be forwarded by CUDA when compiling C++.

set(VECGEOM_COMPILATION_FLAGS)
set(VECGEOM_COMPILATION_FLAGS_GNU)
set(VECGEOM_COMPILATION_FLAGS_CLANG)
set(VECGEOM_COMPILATION_FLAGS_INTEL)
set(VECGEOM_NVCC_COMPILATION_FLAGS)

set(VECGEOM_COMPILATION_FLAGS
    "${VECGEOM_COMPILATION_FLAGS} -Wall -fPIC")
if (CMAKE_BUILD_TYPE MATCHES Debug)
  set(CMAKE_CXX_FLAGS "${CMAKE_CXX_FLAGS} -ggdb")
  if (APPLE OR UNIX)
    set(CMAKE_CXX_FLAGS "${CMAKE_CXX_FLAGS} -O0")
  else()
    set(CMAKE_CXX_FLAGS "${CMAKE_CXX_FLAGS} -O0")
  endif()
  set(VECGEOM_NVCC_COMPILATION_FLAGS -g -G ${VECGEOM_NVCC_COMPILATION_FLAGS})
else()
  set(CMAKE_CXX_FLAGS "${CMAKE_CXX_FLAGS} -O3")
  #set(VECGEOM_NVCC_COMPILATION_FLAGS -O3 ${VECGEOM_NVCC_COMPILATION_FLAGS})  # remove -use_fast_math
endif()

if (CMAKE_BUILD_TYPE MATCHES RelWithDebInfo)
  set(VECGEOM_NVCC_COMPILATION_FLAGS -g -G ${VECGEOM_NVCC_COMPILATION_FLAGS})
endif()
if (CMAKE_BUILD_TYPE MATCHES MinSizeRel)
  set(VECGEOM_NVCC_COMPILATION_FLAGS -use_fast_math ${VECGEOM_NVCC_COMPILATION_FLAGS})
endif()

# Compiler specific optimization flags
if (NOT CMAKE_BUILD_TYPE MATCHES Debug)
  set(VECGEOM_COMPILATION_FLAGS_GNU
    "${VECGEOM_COMPILATION_FLAGS_GNU} -finline-limit=10000000")
  set(VECGEOM_COMPILATION_FLAGS_GNU
    "${VECGEOM_COMPILATION_FLAGS_GNU} -ffast-math -ftree-vectorize")
  set(VECGEOM_COMPILATION_FLAGS_CLANG
    "${VECGEOM_COMPILATION_FLAGS_CLANG} -ffast-math -ftree-vectorize")
endif()
set(VECGEOM_COMPILATION_FLAGS_INTEL
    "${VECGEOM_COMPILATION_FLAGS_INTEL} -Wall -fPIC -diag-disable 3438 -O2 -fno-alias")
if (VECGEOM_VECTOR)
  message(STATUS "Compiling with vector instruction set ${VECGEOM_VECTOR}")
  set(VECGEOM_COMPILATION_FLAGS_GNU
      "${VECGEOM_COMPILATION_FLAGS_GNU} -m${VECGEOM_VECTOR}")
  set(VECGEOM_COMPILATION_FLAGS_CLANG
      "${VECGEOM_COMPILATION_FLAGS_CLANG} -m${VECGEOM_VECTOR}")
endif()

# Backend specific
if (Scalar)
  set(VECGEOM_COMPILATION_FLAGS "${VECGEOM_COMPILATION_FLAGS} -DVECGEOM_SCALAR")
endif()
if (Vc)
  set(VECGEOM_COMPILATION_FLAGS "${VECGEOM_COMPILATION_FLAGS} -DVECGEOM_VC")
  set(VECGEOM_COMPILATION_FLAGS_GNU
      "${VECGEOM_COMPILATION_FLAGS_GNU} -fabi-version=6")
endif()
if (Cilk)
  set(VECGEOM_COMPILATION_FLAGS "${VECGEOM_COMPILATION_FLAGS} -DVECGEOM_CILK")
endif()
if (CUDA)
  set(CUDA_ARCH 20 CACHE STRING "CUDA device architecture.")
  set(CUDA_ARCH "-arch=sm_${CUDA_ARCH}")
  set(VECGEOM_COMPILATION_FLAGS "${VECGEOM_COMPILATION_FLAGS} -DVECGEOM_CUDA")
  if (CUDA_VOLUME_SPECIALIZATION)
    set(VECGEOM_COMPILATION_FLAGS
        "${VECGEOM_COMPILATION_FLAGS} -DVECGEOM_CUDA_VOLUME_SPECIALIZATION")
  else()
    set(VECGEOM_COMPILATION_FLAGS
        "${VECGEOM_COMPILATION_FLAGS} -DVECGEOM_CUDA_NO_VOLUME_SPECIALIZATION")
  endif()
  set(VECGEOM_NVCC_COMPILATION_FLAGS ${VECGEOM_NVCC_COMPILATION_FLAGS} 
      -std=c++11
      -Xcudafe "--diag_suppress=code_is_unreachable"
      -Xcudafe "--diag_suppress=initialization_not_reachable")
  set(VECGEOM_NVCC_CONFIGS
        DEBUG -g -G
        RELEASE  -O3 -use_fast_math
        RELWITHDEBINFO -g -G  -O3 -use_fast_math
        MINSIZEREL -use_fast_math )
endif()

# Enable pretty diagnostics coloring if gcc 4.9+ is being used
if (GNU)
  set(VECGEOM_ERROR_LIMIT 20 CACHE STRING
      "Limit number of errors output by diagnostics.")
  set(CMAKE_CXX_FLAGS "${CMAKE_CXX_FLAGS} -fmax-errors=${VECGEOM_ERROR_LIMIT}")
  execute_process(COMMAND ${CMAKE_CXX_COMPILER} -dumpversion
                  OUTPUT_VARIABLE GCC_VERSION)
  if (GCC_VERSION VERSION_GREATER 4.9 OR GCC_VERSION VERSION_EQUAL 4.9)
    set(CMAKE_CXX_FLAGS "${CMAKE_CXX_FLAGS} -fdiagnostics-color=auto")
  endif()
endif()

# Coverage testing support
if (COVERAGE_TESTING)
  if (GNU)
    set(CMAKE_CXX_FLAGS
        "${CMAKE_CXX_FLAGS} -fprofile-arcs -ftest-coverage")
    set(VECGEOM_LIBRARIES_EXTERNAL ${VECGEOM_LIBRARIES_EXTERNAL} gcov)
  endif()
  if (Clang)
    set(CMAKE_CXX_FLAGS "${CMAKE_CXX_FLAGS} --coverage")
    set(VECGEOM_LIBRARIES_EXTERNAL ${VECGEOM_LIBRARIES_EXTERNAL} profile_rt)
  endif()
  if (Intel)
    message(FATAL_ERROR "Coverage testing not supported for icc.")
  endif()
endif()

# Forward CMake options
if (VC_ACCELERATION)
  set(VECGEOM_COMPILATION_FLAGS
      "${VECGEOM_COMPILATION_FLAGS} -DVECGEOM_VC_ACCELERATION")
endif()
if (BENCHMARK)
  set(VECGEOM_COMPILATION_FLAGS
      "${VECGEOM_COMPILATION_FLAGS} -DVECGEOM_BENCHMARK")
endif()
if (NO_SPECIALIZATION)
  set(VECGEOM_COMPILATION_FLAGS
      "${VECGEOM_COMPILATION_FLAGS} -DVECGEOM_NO_SPECIALIZATION")
endif()
if (ROOT)
  set(VECGEOM_COMPILATION_FLAGS "${VECGEOM_COMPILATION_FLAGS} -DVECGEOM_ROOT")
endif()
if (USolids)
  set(VECGEOM_COMPILATION_FLAGS
      "${VECGEOM_COMPILATION_FLAGS} -DVECGEOM_USOLIDS")
endif()
if (Geant4)
  set(VECGEOM_COMPILATION_FLAGS "${VECGEOM_COMPILATION_FLAGS} -DVECGEOM_GEANT4")
endif()
if (DISTANCE_DEBUG)
  set(VECGEOM_COMPILATION_FLAGS "${VECGEOM_COMPILATION_FLAGS} -DVECGEOM_DISTANCE_DEBUG")
endif()
if (OFFLOAD_MODE)
  if (NOT Intel)
    message(FATAL_ERROR "Must use Intel C++ compiler (icc) for Xeon Phi Offload Mode.")
  endif()
  set(VECGEOM_COMPILATION_FLAGS "${VECGEOM_COMPILATION_FLAGS} -DOFFLOAD_MODE")
  message(STATUS "Preparing for a offload compiler mode.")
  set(VTUNE OFF)
endif()
if (VTUNE)
  set(VECGEOM_COMPILATION_FLAGS "${VECGEOM_COMPILATION_FLAGS} -DVECGEOM_VTUNE")
  message(STATUS "Prepating for Intel VTune profiling.")
endif()


# Pass flags to compilers
if (GNU)
  set(CMAKE_CXX_FLAGS "${CMAKE_CXX_FLAGS} ${VECGEOM_COMPILATION_FLAGS_GNU}")
endif()
if (Clang)
  set(CMAKE_CXX_FLAGS "${CMAKE_CXX_FLAGS} ${VECGEOM_COMPILATION_FLAGS_CLANG}")
endif()
if (Intel)
  set(CMAKE_CXX_FLAGS "${CMAKE_CXX_FLAGS} ${VECGEOM_COMPILATION_FLAGS_INTEL}")
endif()
set(CMAKE_CXX_FLAGS "${CMAKE_CXX_FLAGS} ${VECGEOM_COMPILATION_FLAGS}")
#set(VECGEOM_COMPILATION_FLAGS "${VECGEOM_COMPILATION_FLAGS} -O3")


################################################################################

# Backend configuration

if (VC_ACCELERATION OR Vc)

  find_package(Vc REQUIRED)
  set(VECGEOM_LIBRARIES_EXTERNAL ${VECGEOM_LIBRARIES_EXTERNAL} ${Vc_LIBRARIES})
  include_directories(AFTER SYSTEM ${Vc_INCLUDE_DIR})

  if (Vc)
    set(SRC_EXTERNAL ${SRC_EXTERNAL} source/backend/vc/Backend.cpp)
  endif()

endif()

if (OFFLOAD_MODE)
  set(SRC_EXTERNAL ${SRC_EXTERNAL} source/backend/mic/Backend.cpp)
  # This must be changed to an automatic way...
  set(MICVEC "/opt/intel/composer_xe_2015.2.164/compiler/include/mic")
  include_directories(${MICVEC})
endif()

if (Cilk)

  if (NOT Intel)
    message(FATAL_ERROR "Must use Intel C++ compiler (icc) for Cilk backend.")
  endif()

  set(SRC_EXTERNAL ${SRC_EXTERNAL} source/backend/cilk/Backend.cpp)

endif()

if (CUDA)

  find_package(CUDA REQUIRED)
  include(FindCUDA)

  set(CUDA_SEPARABLE_COMPILATION ON)

  set(SRC_EXTERNAL ${SRC_EXTERNAL} source/CudaManager.cpp source/backend/cuda/Interface.cpp)
  set(SRC_CUDA ${SRC_CUDA}
      source/CudaManager.cu)

  set(CUDA_NVCC_FLAGS ${CUDA_NVCC_FLAGS} ${VECGEOM_NVCC_COMPILATION_FLAGS})
  message(STATUS "Compiling with NVCC flags: ${CUDA_NVCC_FLAGS}")
endif()

if (ROOT)

  find_package(ROOT REQUIRED)

  include_directories(AFTER SYSTEM ${ROOT_INCLUDE_DIR})
  link_directories(${ROOT_LIBRARY_DIR})
  set(VECGEOM_LIBRARIES_EXTERNAL ${VECGEOM_LIBRARIES_EXTERNAL}
      ${ROOT_LIBRARIES} Geom)
  set(SRC_EXTERNAL ${SRC_EXTERNAL}
      source/PlacedRootVolume.cpp
      source/RootGeoManager.cpp
      source/UnplacedRootVolume.cpp
      source/Visualizer.cpp)

endif()

if (USolids)

  if (NOT USOLIDS_DIR AND (NOT USOLIDS_INCLUDE_DIRS OR NOT USOLIDS_LIBRARIES_DIR))
    message(STATUS "Building with shipped USolids.")
    add_subdirectory(USolids)
    include_directories(${CMAKE_SOURCE_DIR}/USolids/include)
    link_directories(${CMAKE_BINARY_DIR}/USolids)
  endif()
  if (USOLIDS_INCLUDE_DIRS)
    include_directories(${USOLIDS_INCLUDE_DIRS})
  elseif (USOLIDS_DIR)
    include_directories(${USOLIDS_DIR}/include)
  endif()
  if (USOLIDS_LIBRARIES_DIR)
    link_directories(${USOLIDS_LIBRARIES_DIR})
  elseif (USOLIDS_DIR)
    link_directories(${USOLIDS_DIR}/lib)
  endif()

  set(VECGEOM_LIBRARIES ${VECGEOM_LIBRARIES} usolids)

endif()

if (Geant4)

  find_package(Geant4 REQUIRED)
  include_directories(AFTER SYSTEM ${Geant4_INCLUDE_DIRS})
  set(VECGEOM_LIBRARIES_EXTERNAL ${VECGEOM_LIBRARIES_EXTERNAL}
      ${Geant4_LIBRARIES})
  message(STATUS "Geant4 found in: ${Geant4_INCLUDE_DIRS}")

endif()

if (VTUNE)
  find_package(VTUNE REQUIRED)
  include_directories(AFTER SYSTEM ${VTUNE_INCLUDE_DIR})
  set(VECGEOM_LIBRARIES_EXTERNAL ${VECGEOM_LIBRARIES_EXTERNAL} ${VTUNE_LIBRARIES} -lpthread -ldl)
endif()

#set(CMAKE_CXX_FLAGS "${CMAKE_CXX_FLAGS} ")

message(STATUS "Compiling with C++ flags: ${CMAKE_CXX_FLAGS}")
if (CUDA)
  message(STATUS "Compiling with NVCC flags: ${CUDA_NVCC_FLAGS}")
endif()


# until VecCore is separated from VecGeom (then it become something
# ${VecCore_DIR}/include
include_directories(${CMAKE_SOURCE_DIR}/VecCore/inc )
include_directories(${CMAKE_INSTALL_PREFIX}/VecCore)

################################################################################

include_directories(${CMAKE_SOURCE_DIR})

set(SRC_CPP_RELATIVE
  source/RNG.cpp
  source/AOS3D.cpp
  source/LogicalVolume.cpp
  source/PlacedCone.cpp
  source/PlacedBox.cpp
  source/PlacedTube.cpp
  source/PlacedTorus.cpp
  source/PlacedTrd.cpp
  source/PlacedParallelepiped.cpp
  source/PlacedParaboloid.cpp
  source/PlacedPolyhedron.cpp
  source/PlacedTrapezoid.cpp
  source/PlacedVolume.cpp
  source/Planes.cpp
  source/Quadrilaterals.cpp
  source/Rectangles.cpp
  source/SOA3D.cpp
  source/Transformation3D.cpp
  source/UnplacedCone.cpp
  source/UnplacedBox.cpp
  source/UnplacedTube.cpp
  source/UnplacedTorus.cpp
  source/UnplacedTrd.cpp
  source/UnplacedParaboloid.cpp
  source/UnplacedParallelepiped.cpp
  source/UnplacedPolyhedron.cpp
  source/UnplacedTrapezoid.cpp
  source/UnplacedVolume.cpp
  source/Vector.cpp
  source/NavigationState.cpp
  source/SimpleNavigator.cpp

  source/UnplacedOrb.cpp
  source/PlacedOrb.cpp

  source/UnplacedSphere.cpp
  source/PlacedSphere.cpp

  source/UnplacedBooleanVolume.cpp
  source/PlacedBooleanVolume.cpp

  source/UnplacedPolycone.cpp
  source/PlacedPolycone.cpp
  source/Wedge.cpp
  source/ABBoxManager.cpp

  source/USolidsInterfaceHelper.cpp
)
foreach(SRC ${SRC_CPP_RELATIVE})
  set(SRC_CPP ${SRC_CPP} ${CMAKE_SOURCE_DIR}/${SRC})
endforeach()

# Copy all source files to .cu-files in order for NVCC to compile them as CUDA
# code and not regular C++ files.

if (CUDA)

  foreach(SRC_FILE ${SRC_CPP})

    get_filename_component(SRC_FILENAME ${SRC_FILE} NAME_WE)

    if (NOT "${SRC_FILENAME}" STREQUAL "ABBoxManager") 
      ADD_CUSTOM_COMMAND(
        OUTPUT ${CMAKE_CURRENT_BINARY_DIR}/cuda_src/${SRC_FILENAME}.cu
        COMMAND ${CMAKE_COMMAND} -E copy ${SRC_FILE}
            ${CMAKE_CURRENT_BINARY_DIR}/cuda_src/${SRC_FILENAME}.cu
        DEPENDS ${SRC_FILE}
      )

      set(
        SRC_CUDA ${SRC_CUDA}
        ${CMAKE_CURRENT_BINARY_DIR}/cuda_src/${SRC_FILENAME}.cu
      )
    endif()
  endforeach()

endif()

# Add files that won't be compiled for CUDA

if (USOLIDS)
  set(SRC_CPP ${SRC_CPP}
    test/shape_tester/ShapeTester.cpp
  )
endif()
if (BENCHMARK)
  set(SRC_CPP ${SRC_CPP}
    source/benchmarking/BenchmarkResult.cpp
    source/benchmarking/Benchmarker.cpp
    source/benchmarking/VolumePointers.cpp
  )
  set(SRC_CUDA ${SRC_CUDA}
    source/benchmarking/Benchmarker.cu
    source/benchmarking/NavigationBenchmarker.cu
  )
endif()
set(SRC_CPP ${SRC_CPP} ${SRC_EXTERNAL}
  source/GeoManager.cpp
  source/ShapeDebugger.cpp
<<<<<<< HEAD
=======
  source/CppExporter.cpp
  source/benchmarking/NavigationBenchmarker.cpp
>>>>>>> 68a05b25
)
if (NOT OFFLOAD_MODE)
  set(SRC_CPP ${SRC_CPP}
    source/CppExporter.cpp
  )
endif()

# some CUDA kernel code in "userspace"
if (CUDA)
    set(SRC_USER_CUDA_CPP
        userexamples/src/TestNavigationStatePool.cu
    )
endif()


# Compile cpp-files for C++11

set_source_files_properties(${SRC_CPP} PROPERTIES COMPILE_FLAGS -std=c++11)

################################################################################

# Build libraries

add_library(vecgeom ${SRC_CPP})
target_link_libraries(vecgeom ${VECGEOM_LIBRARIES}
                      ${VECGEOM_LIBRARIES_EXTERNAL})
set(VECGEOM_LIBRARIES ${VECGEOM_LIBRARIES} vecgeom)
if (NOT ${CMAKE_SYSTEM_NAME} MATCHES "Darwin")
  set(VECGEOM_LIBRARIES_EXTERNAL ${VECGEOM_LIBRARIES_EXTERNAL} rt)
endif()

set_source_files_properties(
  ${SRC_EXECUTABLES}
  PROPERTIES COMPILE_FLAGS -std=c++11
)

# build the CUDA version of the library
if (CUDA)
  cuda_add_library(
    vecgeomcuda
    ${SRC_CUDA}
    OPTIONS ${CUDA_ARCH}
    ${VECGEOM_NVCC_CONFIGS}
  )
  target_link_libraries(vecgeomcuda ${VECGEOM_LIBRARIES}
                        ${VECGEOM_LIBRARIES_EXTERNAL})
  set(VECGEOM_LIBRARIES ${VECGEOM_LIBRARIES} vecgeomcuda)
endif()


# build the CUDA user-code library
if (CUDA)
  cuda_add_library(
    cudauserlib
    ${SRC_USER_CUDA_CPP}
    OPTIONS ${CUDA_ARCH}
  )
  target_link_libraries(cudauserlib ${VECGEOM_LIBRARIES} ${VECGEOM_LIBRARIES_EXTERNAL})
  set(USERKERNELLIB cudauserlib)
endif()
################################################################################

# Define executables

set(TEST_EXECUTABLES_CORE 
  ${CMAKE_SOURCE_DIR}/test/core/ContainerTest.cpp
  ${CMAKE_SOURCE_DIR}/test/core/create_geometry.cpp
  ${CMAKE_SOURCE_DIR}/test/core/testVectorSafety.cpp
  ${CMAKE_SOURCE_DIR}/test/core/PlanesTest.cpp
  ${CMAKE_SOURCE_DIR}/test/core/QuadrilateralTest.cpp
#  ${CMAKE_SOURCE_DIR}/test/core/SOATest.cpp
  ${CMAKE_SOURCE_DIR}/test/core/Transformation3DTest.cpp
#  ${CMAKE_SOURCE_DIR}/test/core/boolminustest.cpp
#  ${CMAKE_SOURCE_DIR}/test/core/boolminustest2.cpp
  ${CMAKE_SOURCE_DIR}/test/core/PhiWedgeTest.cpp
  ${CMAKE_SOURCE_DIR}/test/core/BitSetTest.cpp      
  ${CMAKE_SOURCE_DIR}/test/unit_tests/TestVecGeomPolycone.cpp
)


set(TEST_EXECUTABLES_ROOT
  ${CMAKE_SOURCE_DIR}/test/core/TestNavigationStatePool.cpp
  ${CMAKE_SOURCE_DIR}/test/root/root_geometry.cpp
  ${CMAKE_SOURCE_DIR}/test/root/complex_test1.cpp
  ${CMAKE_SOURCE_DIR}/test/root/E03Test.cpp
  ${CMAKE_SOURCE_DIR}/test/root/ImportFromRootFileTest.cpp
  ${CMAKE_SOURCE_DIR}/test/root/ImportTGeoPgon.cpp
  ${CMAKE_SOURCE_DIR}/test/root/TestExportToROOT.cpp
  ${CMAKE_SOURCE_DIR}/test/root/ExitingOrEntering.cpp
  # higher level benchmarks
  ${CMAKE_SOURCE_DIR}/test/globalbenchmarks/LocatePointsBenchmark.cpp
  ${CMAKE_SOURCE_DIR}/test/globalbenchmarks/XRayBenchmarkFromROOTFile.cpp
  ${CMAKE_SOURCE_DIR}/test/globalbenchmarks/TraceTrack.cpp
  ${CMAKE_SOURCE_DIR}/test/globalbenchmarks/NavigationBenchmark.cpp
)
# separate list for ROOT UNIT tests
set(TEST_UNITTESTEXECUTABLES_ROOT
  ${CMAKE_SOURCE_DIR}/test/root/complex_test1.cpp
  ${CMAKE_SOURCE_DIR}/test/root/E03Test.cpp
  ${CMAKE_SOURCE_DIR}/test/root/TestExportToROOT.cpp
  ${CMAKE_SOURCE_DIR}/test/root/ImportTGeoPgon.cpp
  ${CMAKE_SOURCE_DIR}/test/core/TestNavigationStatePool.cpp
)


if(BENCHMARK)
  set(TEST_EXECUTABLES_ROOT
  ${TEST_EXECUTABLES_ROOT}
  ${CMAKE_SOURCE_DIR}/test/root/BenchmarkShapeFromROOTFile.cpp
  ${CMAKE_SOURCE_DIR}/test/root/BenchmarkShapeFromROOTFile_WithVisualization.cpp
  ${CMAKE_SOURCE_DIR}/test/root/CompareDistances.cpp
)
endif()

set(TEST_EXECUTABLES_VISUALIZATION
  ${CMAKE_SOURCE_DIR}/test/visualization/VisualizeTrap.cpp
  ${CMAKE_SOURCE_DIR}/test/visualization/VisualizeTube.cpp
  ${CMAKE_SOURCE_DIR}/test/visualization/DebugTube.cpp
  ${CMAKE_SOURCE_DIR}/test/visualization/DebugPolyhedron.cpp
)

set(TEST_EXECUTABLES_USOLIDS
  ${CMAKE_SOURCE_DIR}/test/usolids/CompatibilityTest.cpp
  ${CMAKE_SOURCE_DIR}/test/unit_tests/TestBox.cpp
  ${CMAKE_SOURCE_DIR}/test/unit_tests/TestCons.cpp
  ${CMAKE_SOURCE_DIR}/test/unit_tests/TestTube.cpp
  ${CMAKE_SOURCE_DIR}/test/unit_tests/TestTrd.cpp
  ${CMAKE_SOURCE_DIR}/test/unit_tests/TestTrap.cpp
  ${CMAKE_SOURCE_DIR}/test/unit_tests/TestPolycone.cpp
  ${CMAKE_SOURCE_DIR}/test/unit_tests/TestPolyhedra.cpp
  ${CMAKE_SOURCE_DIR}/test/unit_tests/TestTet.cpp
  ${CMAKE_SOURCE_DIR}/test/unit_tests/TestOrb.cpp
  ${CMAKE_SOURCE_DIR}/test/unit_tests/TestSphere.cpp
  ${CMAKE_SOURCE_DIR}/test/unit_tests/TestBoxlikeTrapezoid.cpp
  ${CMAKE_SOURCE_DIR}/test/unit_tests/usolidTest.cpp
)

set(TEST_EXECUTABLES_BENCHMARK
  ${CMAKE_SOURCE_DIR}/test/benchmark/BoxBenchmark.cpp
  ${CMAKE_SOURCE_DIR}/test/benchmark/ParaboloidBenchmark.cpp
  ${CMAKE_SOURCE_DIR}/test/benchmark/ParaboloidScriptBenchmark.cpp
  ${CMAKE_SOURCE_DIR}/test/benchmark/ParallelepipedBenchmark.cpp
  ${CMAKE_SOURCE_DIR}/test/benchmark/PolyhedronBenchmark.cpp
  ${CMAKE_SOURCE_DIR}/test/benchmark/TubeBenchmark.cpp
 # ${CMAKE_SOURCE_DIR}/test/benchmark/BoxMinusHollowTubeBenchmark.cpp
 # ${CMAKE_SOURCE_DIR}/test/benchmark/BoxMinusTubeSegBenchmark.cpp
  ${CMAKE_SOURCE_DIR}/test/benchmark/BoxMinusHollowTubeBenchmark_virtual.cpp
  ${CMAKE_SOURCE_DIR}/test/benchmark/BoxUnionHollowTubeBenchmark_virtual.cpp
  ${CMAKE_SOURCE_DIR}/test/benchmark/BoxIntersectHollowTubeBenchmark_virtual.cpp
  ${CMAKE_SOURCE_DIR}/test/benchmark/BoxUnionBoxBenchmark_virtual.cpp
  ${CMAKE_SOURCE_DIR}/test/benchmark/3LevelSubtractionBenchmark_virtual.cpp
  ${CMAKE_SOURCE_DIR}/test/benchmark/TorusBenchmark.cpp
  ${CMAKE_SOURCE_DIR}/test/benchmark/TrapezoidBenchmark.cpp
  ${CMAKE_SOURCE_DIR}/test/benchmark/TrapezoidBenchmarkScript.cpp
  ${CMAKE_SOURCE_DIR}/test/benchmark/OrbBenchmark.cpp
  ${CMAKE_SOURCE_DIR}/test/benchmark/SphereBenchmark.cpp
  ${CMAKE_SOURCE_DIR}/test/benchmark/TrdBenchmark.cpp
  ${CMAKE_SOURCE_DIR}/test/benchmark/ConeBenchmark.cpp
  ${CMAKE_SOURCE_DIR}/test/benchmark/PolyconeBenchmark.cpp
)
set(TEST_EXECUTABLES_CUDA
  # Files go here
)
set(TEST_EXECUTABLES_SHAPETESTER
  ${CMAKE_SOURCE_DIR}/test/shape_tester/shape_testBox.cpp
  ${CMAKE_SOURCE_DIR}/test/shape_tester/shape_testOrb.cpp
  ${CMAKE_SOURCE_DIR}/test/shape_tester/shape_testCone.cpp
  ${CMAKE_SOURCE_DIR}/test/shape_tester/shape_testTube.cpp
  ${CMAKE_SOURCE_DIR}/test/shape_tester/shape_testTrd.cpp
  ${CMAKE_SOURCE_DIR}/test/shape_tester/shape_testTrapezoid.cpp
  # ${CMAKE_SOURCE_DIR}/test/shape_tester/shape_testParaboloid.cpp
  ${CMAKE_SOURCE_DIR}/test/shape_tester/shape_testPolycone.cpp 
)

if(ROOT) # add shape testers that depend on ROOT
  set(TEST_EXECUTABLES_SHAPETESTER
  ${TEST_EXECUTABLES_SHAPETESTER}
  ${CMAKE_SOURCE_DIR}/test/shape_tester/shape_testFromROOTFile.cpp )
endif()

set(TEST_EXECUTABLES
  ${TEST_EXECUTABLES_CORE}
  ${TEST_EXECUTABLES_ROOT}
  ${TEST_EXECUTABLES_VISUALIZATION}
  ${TEST_EXECUTABLES_USOLIDS}
  ${TEST_EXECUTABLES_BENCHMARK}
  ${TEST_EXECUTABLES_CUDA}
  ${TEST_EXECUTABLES_SHAPETESTER}
)
set_source_files_properties(
  ${TEST_EXECUTABLES}
  PROPERTIES COMPILE_FLAGS -std=c++11
)

# Build executables

if (CTEST)
  message(STATUS "Testing with CTest enabled.")
  enable_testing()
endif()

set(VECGEOM_EXECUTABLES)

macro(build_executables EXECUTABLES)
  foreach(EXECUTABLE ${EXECUTABLES})
    get_filename_component(TARGET_NAME ${EXECUTABLE} NAME_WE)
    add_executable(${TARGET_NAME} ${EXECUTABLE})
    target_link_libraries(${TARGET_NAME} ${VECGEOM_LIBRARIES}
                          ${VECGEOM_LIBRARIES_EXTERNAL}
                          ${USERKERNELLIB})
    set(VECGEOM_EXECUTABLES ${VECGEOM_EXECUTABLES} ${TARGET_NAME})
  endforeach()
endmacro()

function(add_to_ctest EXECUTABLES)
  foreach(EXECUTABLE ${EXECUTABLES})
    if (CTEST)
      get_filename_component(TARGET_NAME ${EXECUTABLE} NAME_WE)
      add_test(${TARGET_NAME} ${TARGET_NAME})
    endif()
  endforeach()
endfunction()

build_executables("${TEST_EXECUTABLES_CORE}")
add_to_ctest("${TEST_EXECUTABLES_CORE}")
if (BENCHMARK)
  build_executables("${TEST_EXECUTABLES_BENCHMARK}")
endif()
if (ROOT)
  build_executables("${TEST_EXECUTABLES_ROOT}")
  build_executables("${TEST_EXECUTABLES_VISUALIZATION}")
  add_to_ctest("${TEST_UNITTESTEXECUTABLES_ROOT}")
endif()
if (USolids)
  build_executables("${TEST_EXECUTABLES_USOLIDS}")
  build_executables("${TEST_EXECUTABLES_SHAPETESTER}")
  #add_to_ctest("${TEST_EXECUTABLES_USOLIDS}")
  #add_to_ctest("${TEST_EXECUTABLES_SHAPETESTER}")
endif()
if (CUDA)
  build_executables("${TEST_EXECUTABLES_CUDA}")
#  add_to_ctest("${TEST_EXECUTABLES_CUDA}")
endif()

macro(add_cmsshapevalidation_test TESTNAME SHAPEFILE)
  add_test(NAME ${TESTNAME} COMMAND bash -c "${CMAKE_SOURCE_DIR}/test/scripts/RunRandomValidation ${CMAKE_BINARY_DIR}/BenchmarkShapeFromROOTFile  ${CMAKE_SOURCE_DIR}/test/cmstestdata/cms2015.root  ${CMAKE_SOURCE_DIR}/test/cmstestdata/${SHAPEFILE}" )
endmacro()

# Adding various shapes tests for nightlies
add_cmsshapevalidation_test( tubevalidation cmstubes.txt )
add_cmsshapevalidation_test( trapvalidation cmstraps.txt )
add_cmsshapevalidation_test( polyconevalidation cmspolycones.txt )
add_cmsshapevalidation_test( polyhedravalidation cmspolyhedra.txt )
add_cmsshapevalidation_test( conevalidation cmscones.txt )
add_cmsshapevalidation_test( boxvalidation cmsboxes.txt )
#taken out due to problems: add_cmsshapevalidation_test( booleanvalidation cmsbooleans.txt )
#taken out due to Issue-133: add_cmsshapevalidation_test( torusvalidation cmstori.txt )

# add unit tests
add_test(NAME USolidBox COMMAND TestBox --usolids)
add_test(NAME VecGeomBox COMMAND TestBox --vecgeom)

#---------------------------------------------------------------------------
# Include creation and submission to dashboard cdash.cern.ch

include(CTest)

#---------------------------------------------------------------------------
# Set data to be dowloaded

if(DATA_DOWNLOAD)
  message(STATUS "Downloading data files")

  # define a function downloading from a URL into a local file LOCALFILE
  function(FILE_DOWNLOAD FILE_URL LOCALFILE ) 
   if(APPLE)
       execute_process(COMMAND curl -o ${LOCALFILE} ${FILE_URL})
   else()  
      execute_process(COMMAND wget -q ${FILE_URL} -O ${LOCALFILE})
   endif()
  endfunction(FILE_DOWNLOAD)
  # end of function FILE DOWNLOAD

  # define a function checking md5 hashes
  # result is stored in MD5MATCHES ( 1 == true, 0 == false )
  function(CHECKMD5 FILETOCHECK EXPECTEDMD5HASH MD5MATCHES)
      if(APPLE)
          execute_process(COMMAND md5 ${FILETOCHECK} OUTPUT_VARIABLE MD5SUM)
          string(LENGTH ${MD5SUM} MD5LENGTH)
          MATH(EXPR START "${MD5LENGTH} - 33")
          string(SUBSTRING ${MD5SUM} ${START} 32 MD5SUM)
      else()
          execute_process(COMMAND md5sum ${FILETOCHECK} OUTPUT_VARIABLE MD5SUM)
          string(SUBSTRING ${MD5SUM} 0 32 MD5SUM)
      endif()
      if(MD5SUM STREQUAL EXPECTEDMD5HASH)
        set(${MD5MATCHES} 1 PARENT_SCOPE)
      else()
        set(${MD5MATCHES} 0 PARENT_SCOPE)
      endif()
  endfunction(CHECKMD5)

  # actual function for managing the download
  function(DOWNLOAD_IF_NOT_INSTALLED FILE_URL LOCALFILE TARGETPATH MD5HASH )
    find_file(FOUNDFILE ${LOCALFILE} ${TARGETPATH} )
    if(FOUNDFILE STREQUAL "FOUNDFILE-NOTFOUND")
        # set need download
        message(STATUS "need download of ${LOCALFILE} since not found")
        set( NEEDTODOWNLOAD 1 )
    else()
        # check md5
        message(STATUS "found existing file ${LOCALFILE}")
        CHECKMD5( ${FOUNDFILE} ${MD5HASH} MD5CORRECT )
        if( ${MD5CORRECT} STREQUAL "1" )
            # do not set download flag   
            set( NEEDTODOWNLOAD 0 )
        else( )
            # set need download
            message(STATUS "hash ${MD5HASH} not correct for file ${FOUNDFILE} ${MD5CORRECT}" )
            set( NEEDTODOWNLOAD 1 )
        endif( )
    endif()
  
    if( ${NEEDTODOWNLOAD} STREQUAL 1 )
        message(STATUS " downloading ... ")
        set(DOWNLOADLOCATION "${TARGETPATH}/${LOCALFILE}")
        FILE_DOWNLOAD( ${FILE_URL} ${DOWNLOADLOCATION} )
    else()
        message(STATUS " doing nothing ... ")
    endif()
    # in principle have to check now if download succeeded and has right MD5
    # TOBEDONE
    
    # this is annoying but we have to clear FOUNDFILE SINCE THIS IS TREATED LIKE A STATIC VARIABLE
    unset(FOUNDFILE CACHE)
  endfunction(DOWNLOAD_IF_NOT_INSTALLED)
  
  DOWNLOAD_IF_NOT_INSTALLED( "http://mnovak.web.cern.ch/mnovak/data/cms2015.root" "cms2015.root" 
                             "${CMAKE_SOURCE_DIR}/test/cmstestdata/" "fb3ede867532b372c5e6f7138d00c07e" )
  DOWNLOAD_IF_NOT_INSTALLED( "http://mnovak.web.cern.ch/mnovak/data/ExN03.root" "ExN03.root"
                             "${CMAKE_BINARY_DIR}"                   "b6b0cfdd5035117171bfe1b7f1f40c3f" )
  # add more data to download here
  #  
endif()


################################################################################

# Installation

export(PACKAGE VecGeom)

file(RELATIVE_PATH INSTALL_INCLUDE_DIR_RELATIVE
     "${INSTALL_CMAKE_DIR}" "${INSTALL_INCLUDE_DIR}/.")
file(RELATIVE_PATH INSTALL_LIB_DIR_RELATIVE
     "${INSTALL_CMAKE_DIR}" "${INSTALL_LIB_DIR}/.")
# Build
set(CONF_TYPE "build")
set(CONF_INCLUDE_DIR "${CMAKE_SOURCE_DIR}")
set(CONF_LIBRARY_DIR "${CMAKE_BINARY_DIR}")
set(CONF_LIBRARIES ${VECGEOM_LIBRARIES_EXTERNAL}
    "${CONF_LIBRARY_DIR}/libvecgeom.a")
if (USolids)
  set(CONF_LIBRARIES ${CONF_LIBRARIES}
      "${CONF_LIBRARY_DIR}/USolids/libusolids.a")
endif()
configure_file(VecGeomConfig.cmake.in
               "${PROJECT_BINARY_DIR}/VecGeomConfig.cmake" @ONLY)
# Installation
set(CONF_TYPE "install")
set(CONF_INCLUDE_DIR "\${THIS_DIR}/${INSTALL_INCLUDE_DIR_RELATIVE}" "\${THIS_DIR}/${INSTALL_INCLUDE_DIR_RELATIVE}/VecCore/")
set(CONF_LIBRARY_DIR "\${THIS_DIR}/${INSTALL_LIB_DIR_RELATIVE}")
set(CONF_LIBRARIES ${VECGEOM_LIBRARIES_EXTERNAL}
    "${CONF_LIBRARY_DIR}/libvecgeom.a")
if (CUDA)
   set(CONF_LIBRARIES "${CONF_LIBRARY_DIR}/libvecgeomcuda.a" ${CONF_LIBRARIES}  "${CONF_LIBRARY_DIR}/libvecgeomcuda.a")
endif()
if (USolids)
  set(CONF_LIBRARIES ${CONF_LIBRARIES} "${CONF_LIBRARY_DIR}/libusolids.a")
  configure_file(VecGeomConfig.cmake.in
    "${PROJECT_BINARY_DIR}${CMAKE_FILES_DIRECTORY}/USolidsConfig.cmake" @ONLY)
endif()
configure_file(VecGeomConfig.cmake.in
  "${PROJECT_BINARY_DIR}${CMAKE_FILES_DIRECTORY}/VecGeomConfig.cmake" @ONLY)

# Install the VecGeomConfig.cmake
install(FILES
  "${PROJECT_BINARY_DIR}${CMAKE_FILES_DIRECTORY}/VecGeomConfig.cmake"
  DESTINATION "${INSTALL_CMAKE_DIR}" COMPONENT dev)
if (USolids)
  install(FILES
    "${PROJECT_BINARY_DIR}${CMAKE_FILES_DIRECTORY}/USolidsConfig.cmake"
    DESTINATION "${INSTALL_CMAKE_DIR}/../USolids" COMPONENT dev)
endif()

# Install headers and libraries
foreach(FOLDER base benchmarking management navigation volumes backend)
  install(DIRECTORY ${FOLDER} DESTINATION ${INSTALL_INCLUDE_DIR})
endforeach()
install(TARGETS vecgeom DESTINATION ${INSTALL_LIB_DIR})
if (CUDA)
  install(TARGETS vecgeomcuda DESTINATION ${INSTALL_LIB_DIR})
endif()


# Not yet a proper project.
add_subdirectory (VecCore)<|MERGE_RESOLUTION|>--- conflicted
+++ resolved
@@ -513,14 +513,10 @@
 set(SRC_CPP ${SRC_CPP} ${SRC_EXTERNAL}
   source/GeoManager.cpp
   source/ShapeDebugger.cpp
-<<<<<<< HEAD
-=======
-  source/CppExporter.cpp
   source/benchmarking/NavigationBenchmarker.cpp
->>>>>>> 68a05b25
 )
 if (NOT OFFLOAD_MODE)
-  set(SRC_CPP ${SRC_CPP}
+  set(SRC_CPP ${SRC_CPP} ${SRC_EXTERNAL}
     source/CppExporter.cpp
   )
 endif()
