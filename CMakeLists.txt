--- conflicted
+++ resolved
@@ -325,13 +325,13 @@
 
   include_directories(AFTER SYSTEM ${ROOT_INCLUDE_DIR})
   link_directories(${ROOT_LIBRARY_DIR})
-<<<<<<< HEAD
-  set(LIBS ${LIBS} "-lCint -lCore -lMathCore -lRIO -lThread -lGeom -lGui -lNet -lHist -lGraf -lGraf3d -lGpad -lTree -lRint -lPostscript -lMatrix -lPhysics -lm -ldl")
+#<<<<<<< HEAD
+#  set(LIBS ${LIBS} "-lCint -lCore -lMathCore -lRIO -lThread -lGeom -lGui -lNet -lHist -lGraf -lGraf3d -lGpad -lTree -lRint -lPostscript -#lMatrix -lPhysics -lm -ldl")
   #set(LIBS ${LIBS} "-lCint -lCore -lMathCore -lRIO -lThread -lGeom")
-=======
+#=======
   set(VECGEOM_LIBRARIES_EXTERNAL ${VECGEOM_LIBRARIES_EXTERNAL}
       ${ROOT_LIBRARIES} Geom)
->>>>>>> 66b877da
+#>>>>>>> master
   set(SRC_EXTERNAL ${SRC_EXTERNAL}
       source/PlacedRootVolume.cpp
       source/RootGeoManager.cpp
@@ -394,11 +394,11 @@
   source/PlacedTrd.cpp
   source/PlacedParallelepiped.cpp
   source/PlacedParaboloid.cpp
-<<<<<<< HEAD
+#<<<<<<< HEAD
   source/PlacedHype.cpp
-=======
+#=======
   source/PlacedPolyhedron.cpp
->>>>>>> 66b877da
+#>>>>>>> master
   source/PlacedTrapezoid.cpp
   source/PlacedVolume.cpp
   source/Planes.cpp
@@ -611,12 +611,12 @@
   ${CMAKE_SOURCE_DIR}/test/benchmark/ParaboloidBenchmark.cpp
   ${CMAKE_SOURCE_DIR}/test/benchmark/ParaboloidScriptBenchmark.cpp
   ${CMAKE_SOURCE_DIR}/test/benchmark/ParallelepipedBenchmark.cpp
-<<<<<<< HEAD
+#<<<<<<< HEAD
   ${CMAKE_SOURCE_DIR}/test/benchmark/HypeBenchmark.cpp
   ${CMAKE_SOURCE_DIR}/test/HypeTest.cpp
-=======
+#=======
   ${CMAKE_SOURCE_DIR}/test/benchmark/PolyhedronBenchmark.cpp
->>>>>>> 66b877da
+#>>>>>>> master
   ${CMAKE_SOURCE_DIR}/test/benchmark/TubeBenchmark.cpp
  # ${CMAKE_SOURCE_DIR}/test/benchmark/BoxMinusHollowTubeBenchmark.cpp
  # ${CMAKE_SOURCE_DIR}/test/benchmark/BoxMinusTubeSegBenchmark.cpp
