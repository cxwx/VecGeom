
cmake_minimum_required(VERSION 2.8.8)
project(VecGeom)

enable_language(CXX)

set(VECGEOM ON)

################################################################################
if (NOT CMAKE_BUILD_TYPE)
  message(STATUS "No build type selected, default to Release")
  set(CMAKE_BUILD_TYPE "Release")
endif()
string(TOUPPER ${CMAKE_BUILD_TYPE} _build_type)


# Setting the C++ compiler to use
set("${CMAKE_CXX_COMPILER_ID}" TRUE CACHE STRING "C++ Compiler")
if (NOT GNU AND NOT Clang AND NOT Intel)
  message(WARNING "Unsupported compiler. Build will likely fail.")
endif()

set(CMAKE_MODULE_PATH ${CMAKE_MODULE_PATH} ${PROJECT_SOURCE_DIR}/cmake/modules)

include(MacroUtilities)
################################################################################

# Configuration options

option(CUDA "Enable compilation for CUDA." OFF)

option(CUDA_VOLUME_SPECIALIZATION "Use specialized volumes for CUDA." ON)

option(ROOT "Include ROOT." OFF)

option(USOLIDS "Include USolids." OFF)

option(GEANT4 "Include Geant4." OFF)

option(BENCHMARK "Enable performance comparisons." OFF)

option(NO_SPECIALIZATION "Disable specialization of volumes." ON)

option(COVERAGE_TESTING "Enable coverage testing flags." OFF)

option(CTEST "Enable CTest when building." ON)

option(VALIDATION "Enable validation tests from CMS geometry." OFF)

option(PLANESHELL "Enable the use of PlaneShell class for the trapezoid." ON)

option(DISTANCE_DEBUG "Enable comparison of calculated distances againt ROOT/Geant4 behind the scenes" OFF)

option(DATA_DOWNLOAD "Enable downloading of data for tests" OFF)

set(_vector native sse2 sse3 ssse3 sse4.1 sse4.2 avx avx2 mic avx512)

enum_option(VECGEOM_VECTOR
      DOC "Vector instruction set to be used"
      TYPE STRING
      VALUES ${_vector}
      CASE_INSENSITIVE
    )

set(_backend default Scalar Vc Cilk micvec)

enum_option(VECGEOM_BACKEND
            DOC "Backend infrastructure to be used"
            TYPE STRING
            VALUES ${_backend}
            CASE_INSENSITIVE
           )

option(VC_ACCELERATION "Internal vectorization using Vc." OFF)

option(VTUNE "Enable the use of profiler Vtune" OFF)

option(OFFLOAD_MODE "Enable offload mode for Intel Xeon Phi." OFF) 

if (USOLIDS)
  set(USolids ON)
endif()

if (GEANT4)
#  if (BENCHMARK)
#    set(Geant4 ON)
#  else()
#    message(WARNING
#      "Enabling Geant4 without benchmarks has no effect and will be disabled.")
#    set(GEANT4 OFF)
#    set(Geant4 OFF)
#  endif()
   set(Geant4 ON)
endif()

if (VC_ACCELERATION)
  set (Vc ON)
endif()

if (CTEST)
  set (DATA_DOWNLOAD ON)
endif()


################################################################################

# Set default C++ compiler flags for each build type
# C++ standard set to c++11 by default

set(VECGEOM_CXX_FLAGS "-std=c++11")

<<<<<<< HEAD
=======
# Set Default compiler flags for each build type

# some compilers do not default to C++11 standard yet
if (NOT CUDA)
  set(VECGEOM_CXX_FLAGS "${VECGEOM_CXX_FLAGS} -std=c++11")
endif()

>>>>>>> dd52856f
if (GNU)
  set(VECGEOM_CXX_FLAGS "${VECGEOM_CXX_FLAGS} -Wall -fPIC")
  if (CMAKE_BUILD_TYPE MATCHES Debug)
    set(VECGEOM_CXX_FLAGS "${VECGEOM_CXX_FLAGS} -Weffc++ -ggdb -O0")

  else()
    set(VECGEOM_CXX_FLAGS "${VECGEOM_CXX_FLAGS} -finline-limit=10000000 -ffast-math -ftree-vectorize")
  endif()
  if (Vc)
    set(VECGEOM_CXX_FLAGS "${VECGEOM_CXX_FLAGS} -fabi-version=6")
  endif()
elseif(Intel)
  set(VECGEOM_CXX_FLAGS "${VECGEOM_CXX_FLAGS} -Wall -fPIC")
  if (CMAKE_BUILD_TYPE MATCHES Debug)
    set(VECGEOM_CXX_FLAGS "${VECGEOM_CXX_FLAGS} -g -O0")
  else()
    set(VECGEOM_CXX_FLAGS "${VECGEOM_CXX_FLAGS} -fno-alias")
  endif()
else(Clang)
  set(VECGEOM_CXX_FLAGS "${VECGEOM_CXX_FLAGS} -Wall -fPIC")
  if (CMAKE_BUILD_TYPE MATCHES Debug)
    set(VECGEOM_CXX_FLAGS "${VECGEOM_CXX_FLAGS} -Weffc++ -ggdb -O0")
  else()
    set(VECGEOM_CXX_FLAGS "${VECGEOM_CXX_FLAGS} -ffast-math -ftree-vectorize")
  endif()
endif()

if (CUDA)
if (CMAKE_BUILD_TYPE MATCHES RelWithDebInfo)
  set(VECGEOM_NVCC_COMPILATION_FLAGS -g -G ${VECGEOM_NVCC_COMPILATION_FLAGS})
endif()
if (CMAKE_BUILD_TYPE MATCHES MinSizeRel)
  set(VECGEOM_NVCC_COMPILATION_FLAGS -use_fast_math ${VECGEOM_NVCC_COMPILATION_FLAGS})
endif()
endif()

string(TOLOWER ${VECGEOM_VECTOR} _arch_lo)
string(TOUPPER ${VECGEOM_VECTOR} _arch_up)

# Set C++ SIMD compiler flags.

if (${_arch_lo} MATCHES mic)
  if (Intel)
    set(VECGEOM_CXX_FLAGS "${VECGEOM_CXX_FLAGS} -m${_arch_lo}")
    set(MIC TRUE)
  else()
    message(FATAL_ERROR "MIC native or offload compilation requires Intel Compiler.")
  endif()
elseif (${_arch_lo} MATCHES native)
  if (Intel)
    set(VECGEOM_CXX_FLAGS "${VECGEOM_CXX_FLAGS} -xHost")
  else()
    set(VECGEOM_CXX_FLAGS "${VECGEOM_CXX_FLAGS} -march=${_arch_lo}")
  endif()
  set(VECGEOM_NVCC_COMPILATION_FLAGS -g -G ${VECGEOM_NVCC_COMPILATION_FLAGS})
else()
  if (Intel)
    if (${_arch_lo} MATCHES avx2)
      set(VECGEOM_CXX_FLAGS "${VECGEOM_CXX_FLAGS} -xCORE-${_arch_up}")
    else()
      set(VECGEOM_CXX_FLAGS "${VECGEOM_CXX_FLAGS} -x${_arch_up}")
    endif()
  else()
    set(VECGEOM_CXX_FLAGS "${VECGEOM_CXX_FLAGS} -m${_arch_lo}")
  endif()
endif()
message(STATUS "Compiling for ${_arch_up} SIMD achitecture")

# Set C++ compiler definition flags. Will also be forwarded by CUDA when compiling C++.

if ((NOT PLANESHELL))
  message(STATUS "Disabling PlaneShell class")
  set(VECGEOM_DEFINITION_FLAGS "${VECGEOM_DEFINITION_FLAGS} -DVECGEOM_PLANESHELL_DISABLE")
endif()


if (CUDA)
  set(CUDA_ARCH 20 CACHE STRING "CUDA device architecture.")
  set(CUDA_ARCH "-arch=sm_${CUDA_ARCH}")
  set(VECGEOM_DEFINITION_FLAGS "${VECGEOM_DEFINITION_FLAGS} -DVECGEOM_CUDA")
  if (CUDA_VOLUME_SPECIALIZATION)
    set(VECGEOM_DEFINITION_FLAGS
        "${VECGEOM_DEFINITION_FLAGS} -DVECGEOM_CUDA_VOLUME_SPECIALIZATION")
  else()
    set(VECGEOM_DEFINITION_FLAGS
        "${VECGEOM_DEFINITION_FLAGS} -DVECGEOM_CUDA_NO_VOLUME_SPECIALIZATION")
  endif()
  set(VECGEOM_NVCC_COMPILATION_FLAGS ${VECGEOM_NVCC_COMPILATION_FLAGS} 
      -std=c++11
      -Xcudafe "--diag_suppress=code_is_unreachable"
      -Xcudafe "--diag_suppress=initialization_not_reachable")
  set(VECGEOM_NVCC_CONFIGS
        DEBUG -g -G
        RELEASE  -O3 -use_fast_math
        RELWITHDEBINFO -g -G -O3 -use_fast_math
        MINSIZEREL -use_fast_math )
endif()

################################################################################

# Determine backend

string(TOUPPER ${VECGEOM_BACKEND} _backend_up)

if (_backend_up MATCHES VC)
  set(Vc ON)
  message(STATUS "Configuring with \"Vc\" vector backend")
elseif (_backend_up MATCHES SCALAR)
  set(Scalar ON)
  message(STATUS "Configuring with \"Scalar\" vector backend")
elseif (_backend_up MATCHES CILK)
  if (NOT Intel)
    message(FATAL_ERROR "Must use Intel C++ compiler (icpc) for Cilk+ backend.")
  endif()
  set(Cilk ON)
  message(STATUS "Configuring with \"Cilk+\" vector backend")
elseif (_backend_up MATCHES MICVEC)
  if (NOT Intel OR NOT MIC)
    message(FATAL_ERROR "Must use Intel C++ compiler (icpc) with MIC SIMD for MICVEC backend.")
  endif()
  set(MICVEC ON)
  message(STATUS "Configuring with \"Micvec\" vector backend")
elseif (_backend_up MATCHES DEFAULT)
  set(Vc ON)
  message(WARNING "Backend not specified. Defaulting to Vc.")
else()
  message(FATAL_ERROR "Value '${VECGEOM_BACKEND}' for variable VECGEOM_BACKEND is not allowed. ")
endif()

# Backend specific
if (Scalar)
  set(VECGEOM_DEFINITION_FLAGS "${VECGEOM_DEFINITION_FLAGS} -DVECGEOM_SCALAR")
endif()
if (Vc)
  set(VECGEOM_DEFINITION_FLAGS "${VECGEOM_DEFINITION_FLAGS} -DVECGEOM_VC")
endif()
if (Cilk)
  set(VECGEOM_DEFINITION_FLAGS "${VECGEOM_DEFINITION_FLAGS} -DVECGEOM_CILK")
endif()
if (MICVEC)
  set(VECGEOM_DEFINITION_FLAGS "${VECGEOM_DEFINITION_FLAGS} -DVECGEOM_MICVEC")
endif()

# Enable pretty diagnostics coloring if gcc 4.9+ is being used
if (GNU)
  # gcc needs -ldl to be added explicitly
  set(VECGEOM_LIBRARIES_EXTERNAL ${VECGEOM_LIBRARIES_EXTERNAL} dl)
  set(VECGEOM_ERROR_LIMIT 20 CACHE STRING
      "Limit number of errors output by diagnostics.")
  set(VECGEOM_CXX_FLAGS "${VECGEOM_CXX_FLAGS} -fmax-errors=${VECGEOM_ERROR_LIMIT}")
  execute_process(COMMAND ${CMAKE_CXX_COMPILER} -dumpversion
                  OUTPUT_VARIABLE GCC_VERSION)
  if (GCC_VERSION VERSION_GREATER 4.9 OR GCC_VERSION VERSION_EQUAL 4.9)
    set(VECGEOM_CXX_FLAGS "${VECGEOM_CXX_FLAGS} -fdiagnostics-color=auto")
  endif()
endif()

# Coverage testing support
if (COVERAGE_TESTING)
  if (GNU)
    set(VECGEOM_CXX_FLAGS
        "${VECGEOM_CXX_FLAGS} -fprofile-arcs -ftest-coverage")
    set(VECGEOM_LIBRARIES_EXTERNAL ${VECGEOM_LIBRARIES_EXTERNAL} gcov)
  endif()
  if (Clang)
    set(VECGEOM_CXX_FLAGS "${VECGEOM_CXX_FLAGS} --coverage")
    set(VECGEOM_LIBRARIES_EXTERNAL ${VECGEOM_LIBRARIES_EXTERNAL} profile_rt)
  endif()
  if (Intel)
    message(FATAL_ERROR "Coverage testing not supported for icc.")
  endif()
endif()

# Forward CMake options
if (VC_ACCELERATION)
  set(VECGEOM_DEFINITION_FLAGS
      "${VECGEOM_DEFINITION_FLAGS} -DVECGEOM_VC_ACCELERATION")
endif()
if (BENCHMARK)
  set(VECGEOM_DEFINITION_FLAGS
      "${VECGEOM_DEFINITION_FLAGS} -DVECGEOM_BENCHMARK")
endif()
if (NO_SPECIALIZATION)
  set(VECGEOM_DEFINITION_FLAGS
      "${VECGEOM_DEFINITION_FLAGS} -DVECGEOM_NO_SPECIALIZATION")
endif()
if (ROOT)
  set(VECGEOM_DEFINITION_FLAGS "${VECGEOM_DEFINITION_FLAGS} -DVECGEOM_ROOT")
endif()
if (USolids)
  set(VECGEOM_DEFINITION_FLAGS
      "${VECGEOM_DEFINITION_FLAGS} -DVECGEOM_USOLIDS")
endif()
if (Geant4)
  set(VECGEOM_DEFINITION_FLAGS "${VECGEOM_DEFINITION_FLAGS} -DVECGEOM_GEANT4")
endif()
if (DISTANCE_DEBUG)
  set(VECGEOM_DEFINITION_FLAGS "${VECGEOM_DEFINITION_FLAGS} -DVECGEOM_DISTANCE_DEBUG")
endif()
if (VTUNE)
  set(VECGEOM_DEFINITION_FLAGS "${VECGEOM_DEFINITION_FLAGS} -DVECGEOM_VTUNE")
endif()
################################################################################

include_directories(AFTER ${CMAKE_SOURCE_DIR})

# Backend configuration

if (VC_ACCELERATION OR Vc)

  find_package(Vc REQUIRED)
  if (MIC)
    set(VECGEOM_LIBRARIES_EXTERNAL ${VECGEOM_LIBRARIES_EXTERNAL} ${Vc_MIC_LIBRARIES})
  else()
    set(VECGEOM_LIBRARIES_EXTERNAL ${VECGEOM_LIBRARIES_EXTERNAL} ${Vc_LIBRARIES})
  endif()
  include_directories(AFTER ${Vc_INCLUDE_DIR})

  if (Vc)
    set(SRC_EXTERNAL ${SRC_EXTERNAL} source/backend/vc/Backend.cpp)
  endif()

endif()

if (MICVEC)
  set(SRC_EXTERNAL ${SRC_EXTERNAL} source/backend/mic/Backend.cpp)
endif()

if (Cilk)
  set(SRC_EXTERNAL ${SRC_EXTERNAL} source/backend/cilk/Backend.cpp)
endif()

if (CUDA)

  find_package(CUDA REQUIRED)
  include(FindCUDA)

  set(CUDA_SEPARABLE_COMPILATION ON)

  set(SRC_EXTERNAL ${SRC_EXTERNAL} source/CudaManager.cpp source/backend/cuda/Interface.cpp)
  set(SRC_CUDA ${SRC_CUDA}
      source/CudaManager.cu)

  set(CUDA_NVCC_FLAGS ${CUDA_NVCC_FLAGS} ${VECGEOM_NVCC_COMPILATION_FLAGS})
endif()

<<<<<<< HEAD
=======
### CXXFLAGS needs to be set early, so that VECGEOM_GEANT4, VECGEOM_ROOT,
### and VECGEOM_USOLIDS are already defined when compiling USolids, or it breaks

# Pass flags to compilers
# We may have addition in compiler flags from the above included packages
# We don't want to have trailing CMAKE_CXX_FLAGS_"BUILD_TYPE" options on the command line
# but rather have it as first set of argument.
set(CMAKE_CXX_FLAGS "${CMAKE_CXX_FLAGS} ${CMAKE_CXX_FLAGS_${_build_type}} ${VECGEOM_CXX_FLAGS} ${VECGEOM_COMPILATION_FLAGS}")
#set(VECGEOM_CXX_FLAGS ${CMAKE_CXX_FLAGS_${_build_type}})
#unset(CMAKE_CXX_FLAGS_${_build_type} CACHE)

message(STATUS "Compiling with C++ flags: ${CMAKE_CXX_FLAGS}")
if (CUDA)
  message(STATUS "Compiling with NVCC flags: ${CUDA_NVCC_FLAGS}")
endif()

# until VecCore is separated from VecGeom (then it become something
# ${VecCore_DIR}/include
# include_directories(${CMAKE_SOURCE_DIR}/VecCore/inc )
# include_directories(${CMAKE_INSTALL_PREFIX}/VecCore)

>>>>>>> dd52856f
if (ROOT)

  find_package(ROOT REQUIRED)

  include_directories(AFTER ${ROOT_INCLUDE_DIR})
  link_directories(${ROOT_LIBRARY_DIR})
  set(VECGEOM_LIBRARIES_EXTERNAL ${VECGEOM_LIBRARIES_EXTERNAL}
      ${ROOT_LIBRARIES} Geom)
  set(SRC_EXTERNAL ${SRC_EXTERNAL}
      source/PlacedRootVolume.cpp
      source/RootGeoManager.cpp
      source/UnplacedRootVolume.cpp
      source/Visualizer.cpp)

endif()

if (USolids)

  find_package(USolids REQUIRED)
  include_directories(AFTER ${USOLIDS_INCLUDE_DIR})

  set(VECGEOM_LIBRARIES_EXTERNAL ${VECGEOM_LIBRARIES_EXTERNAL} ${USOLIDS_LIBRARIES})

endif()

if (Geant4)

  find_package(Geant4 REQUIRED)
  include_directories(AFTER ${Geant4_INCLUDE_DIRS})
  set(VECGEOM_LIBRARIES_EXTERNAL ${VECGEOM_LIBRARIES_EXTERNAL}
      ${Geant4_LIBRARIES})
  message(STATUS "Geant4 found in: ${Geant4_INCLUDE_DIRS}")

endif()

if (VTUNE)

  find_package(VTUNE REQUIRED)
  include_directories(AFTER ${VTUNE_INCLUDE_DIR})
  set(VECGEOM_LIBRARIES_EXTERNAL ${VECGEOM_LIBRARIES_EXTERNAL} ${VTUNE_LIBRARIES} -lpthread -ldl)

endif()


# until VecCore is separated from VecGeom (then it become something
# ${VecCore_DIR}/include
include_directories(AFTER ${CMAKE_SOURCE_DIR}/VecCore/inc )
#include_directories(${CMAKE_INSTALL_PREFIX}/VecCore)

# Pass flags to compilers
# We may have addition in compiler flags from the above included packages
# This is why no build can occur before
# We don't want to have trailing CMAKE_CXX_FLAGS_"BUILD_TYPE" options on the command line
# but rather have it as first set of argument.
set(CMAKE_CXX_FLAGS "${CMAKE_CXX_FLAGS} ${CMAKE_CXX_FLAGS_${_build_type}} ${VECGEOM_CXX_FLAGS} ${VECGEOM_DEFINITION_FLAGS}")
set(CMAKE_CXX_FLAGS_${_build_type} "" CACHE STRING "" FORCE)

message(STATUS "Compiling with C++ flags: ${CMAKE_CXX_FLAGS}")
if (CUDA)
  message(STATUS "Compiling with NVCC flags: ${CUDA_NVCC_FLAGS}")
endif()

################################################################################


set(SRC_CPP_RELATIVE
  source/RNG.cpp
  source/AOS3D.cpp
  source/LogicalVolume.cpp
  source/PlacedCone.cpp
  source/PlacedBox.cpp
  source/PlacedTube.cpp
  source/PlacedTorus.cpp
  source/PlacedTorus2.cpp
  source/PlacedTrd.cpp
  source/PlacedParallelepiped.cpp
  source/PlacedParaboloid.cpp
  source/PlacedPolyhedron.cpp
  source/PlacedTrapezoid.cpp
  source/PlacedVolume.cpp
  source/Planes.cpp
  source/Quadrilaterals.cpp
  source/Rectangles.cpp
  source/SOA3D.cpp
  source/Transformation3D.cpp
  source/UnplacedCone.cpp
  source/UnplacedBox.cpp
  source/UnplacedTube.cpp
  source/UnplacedTorus.cpp
  source/UnplacedTorus2.cpp
  source/UnplacedTrd.cpp
  source/UnplacedParaboloid.cpp
  source/UnplacedParallelepiped.cpp
  source/UnplacedPolyhedron.cpp
  source/UnplacedTrapezoid.cpp
  source/UnplacedVolume.cpp
  source/Vector.cpp
  source/NavigationState.cpp
  source/SimpleNavigator.cpp

  source/UnplacedOrb.cpp
  source/PlacedOrb.cpp

  source/UnplacedSphere.cpp
  source/PlacedSphere.cpp

  source/UnplacedBooleanVolume.cpp
  source/PlacedBooleanVolume.cpp

  source/UnplacedPolycone.cpp
  source/PlacedPolycone.cpp
  source/Wedge.cpp
  source/ABBoxManager.cpp

  source/USolidsInterfaceHelper.cpp
)

# avoid "file has no symbols" warning
if(NOT CUDA)
  list(REMOVE_ITEM SRC_CPP_RELATIVE source/RNG.cpp)
  list(REMOVE_ITEM SRC_CPP_RELATIVE source/AOS3D.cpp)
  list(REMOVE_ITEM SRC_CPP_RELATIVE source/SOA3D.cpp)
  list(REMOVE_ITEM SRC_CPP_RELATIVE source/Vector.cpp)
endif()

foreach(SRC ${SRC_CPP_RELATIVE})
  set(SRC_CPP ${SRC_CPP} ${CMAKE_SOURCE_DIR}/${SRC})
endforeach()

# Copy all source files to .cu-files in order for NVCC to compile them as CUDA
# code and not regular C++ files.

if (CUDA)

  foreach(SRC_FILE ${SRC_CPP})

    get_filename_component(SRC_FILENAME ${SRC_FILE} NAME_WE)

    if (NOT "${SRC_FILENAME}" STREQUAL "ABBoxManager") 
      ADD_CUSTOM_COMMAND(
        OUTPUT ${CMAKE_CURRENT_BINARY_DIR}/cuda_src/${SRC_FILENAME}.cu
        COMMAND ${CMAKE_COMMAND} -E copy ${SRC_FILE}
            ${CMAKE_CURRENT_BINARY_DIR}/cuda_src/${SRC_FILENAME}.cu
        DEPENDS ${SRC_FILE}
      )

      set(
        SRC_CUDA ${SRC_CUDA}
        ${CMAKE_CURRENT_BINARY_DIR}/cuda_src/${SRC_FILENAME}.cu
      )
    endif()
  endforeach()

endif()

# Add files that won't be compiled for CUDA

if (USolids)
  set(SRC_CPP ${SRC_CPP}
    test/shape_tester/ShapeTester.cpp
  )
endif()
if (BENCHMARK)
  set(SRC_CPP ${SRC_CPP}
    source/benchmarking/BenchmarkResult.cpp
    source/benchmarking/Benchmarker.cpp
    source/benchmarking/VolumePointers.cpp
  )
  set(SRC_CUDA ${SRC_CUDA}
    source/benchmarking/Benchmarker.cu
    source/benchmarking/NavigationBenchmarker.cu
  )
endif()
set(SRC_CPP ${SRC_CPP} ${SRC_EXTERNAL}
  source/GeoManager.cpp
  source/ShapeDebugger.cpp
  source/benchmarking/NavigationBenchmarker.cpp
  source/CppExporter.cpp
)

# some CUDA kernel code in "userspace"
if (CUDA)
    set(SRC_USER_CUDA_CPP
        userexamples/src/TestNavigationStatePool.cu
    )
endif()

<<<<<<< HEAD
=======

# Compile cpp-files for C++11

if (CUDA)
  set_source_files_properties(${SRC_CPP} PROPERTIES COMPILE_FLAGS -std=c++11)
endif()

>>>>>>> dd52856f
################################################################################
# Build libraries
################################################################################

set (CMAKE_ARCHIVE_OUTPUT_DIRECTORY "${CMAKE_BINARY_DIR}/lib")

if (USolids)
  if (USOLIDS_EMBEDDED) 
    add_subdirectory(${USOLIDS_DIR})
  endif()
endif()

add_library(vecgeom STATIC ${SRC_CPP})
target_link_libraries(vecgeom ${VECGEOM_LIBRARIES}
                      ${VECGEOM_LIBRARIES_EXTERNAL})

set(VECGEOM_LIBRARIES ${VECGEOM_LIBRARIES} vecgeom)
if (NOT ${CMAKE_SYSTEM_NAME} MATCHES "Darwin")
  set(VECGEOM_LIBRARIES_EXTERNAL ${VECGEOM_LIBRARIES_EXTERNAL} rt)
endif()

<<<<<<< HEAD
=======
if (CUDA)
  set_source_files_properties(
    ${SRC_EXECUTABLES}
    PROPERTIES COMPILE_FLAGS -std=c++11
  )
endif()

>>>>>>> dd52856f
# build the CUDA version of the library
if (CUDA)
  cuda_add_library(
    vecgeomcuda
    ${SRC_CUDA}
    OPTIONS ${CUDA_ARCH}
    ${VECGEOM_NVCC_CONFIGS}
  )
  target_link_libraries(vecgeomcuda ${VECGEOM_LIBRARIES}
                        ${VECGEOM_LIBRARIES_EXTERNAL})
  set(VECGEOM_LIBRARIES ${VECGEOM_LIBRARIES} vecgeomcuda)
endif()


# build the CUDA user-code library
if (CUDA)
  cuda_add_library(
    cudauserlib
    ${SRC_USER_CUDA_CPP}
    OPTIONS ${CUDA_ARCH}
  )
  target_link_libraries(cudauserlib ${VECGEOM_LIBRARIES} ${VECGEOM_LIBRARIES_EXTERNAL})
  set(USERKERNELLIB cudauserlib)
endif()
################################################################################

# Define executables

set(TEST_EXECUTABLES_CORE
  ${CMAKE_SOURCE_DIR}/test/core/ContainerTest.cpp
  ${CMAKE_SOURCE_DIR}/test/core/create_geometry.cpp
  ${CMAKE_SOURCE_DIR}/test/core/testVectorSafety.cpp
  ${CMAKE_SOURCE_DIR}/test/core/PlanesTest.cpp
  ${CMAKE_SOURCE_DIR}/test/core/QuadrilateralTest.cpp
#  ${CMAKE_SOURCE_DIR}/test/core/SOATest.cpp
  ${CMAKE_SOURCE_DIR}/test/core/Transformation3DTest.cpp
#  ${CMAKE_SOURCE_DIR}/test/core/boolminustest.cpp
#  ${CMAKE_SOURCE_DIR}/test/core/boolminustest2.cpp
  ${CMAKE_SOURCE_DIR}/test/core/PhiWedgeTest.cpp
  ${CMAKE_SOURCE_DIR}/test/core/ThetaConeTest.cpp
  ${CMAKE_SOURCE_DIR}/test/unit_tests/TestVecGeomPolycone.cpp
)


set(TEST_EXECUTABLES_ROOT
  ${CMAKE_SOURCE_DIR}/test/core/TestNavigationStatePool.cpp
  ${CMAKE_SOURCE_DIR}/test/root/root_geometry.cpp
  ${CMAKE_SOURCE_DIR}/test/root/complex_test1.cpp
  ${CMAKE_SOURCE_DIR}/test/root/E03Test.cpp
  ${CMAKE_SOURCE_DIR}/test/root/ImportFromRootFileTest.cpp
  ${CMAKE_SOURCE_DIR}/test/root/ImportTGeoPgon.cpp
  ${CMAKE_SOURCE_DIR}/test/root/TestExportToROOT.cpp
  ${CMAKE_SOURCE_DIR}/test/root/ExitingOrEntering.cpp
)

# Tests below fail to build when both ROOT and USolids are enabled
if(NOT USolids)
  set(TEST_EXECUTABLES_CORE
    ${TEST_EXECUTABLES_CORE}
    ${CMAKE_SOURCE_DIR}/test/core/BitSetTest.cpp
  )
  # higher level benchmarks
  set(TEST_EXECUTABLES_ROOT
    ${TEST_EXECUTABLES_ROOT}
    ${CMAKE_SOURCE_DIR}/test/globalbenchmarks/LocatePointsBenchmark.cpp
    ${CMAKE_SOURCE_DIR}/test/globalbenchmarks/NavigationBenchmark.cpp
    ${CMAKE_SOURCE_DIR}/test/globalbenchmarks/TraceTrack.cpp
    ${CMAKE_SOURCE_DIR}/test/globalbenchmarks/XRayBenchmarkFromROOTFile.cpp
  )
endif()

# separate list for ROOT UNIT tests
set(TEST_UNITTESTEXECUTABLES_ROOT
  ${CMAKE_SOURCE_DIR}/test/root/complex_test1.cpp
  ${CMAKE_SOURCE_DIR}/test/root/E03Test.cpp
  ${CMAKE_SOURCE_DIR}/test/root/TestExportToROOT.cpp
  ${CMAKE_SOURCE_DIR}/test/root/ImportTGeoPgon.cpp
  ${CMAKE_SOURCE_DIR}/test/core/TestNavigationStatePool.cpp
)

if(BENCHMARK)
  set(TEST_EXECUTABLES_ROOT
  ${TEST_EXECUTABLES_ROOT}
  ${CMAKE_SOURCE_DIR}/test/root/BenchmarkShapeFromROOTFile.cpp
  ${CMAKE_SOURCE_DIR}/test/root/BenchmarkShapeFromROOTFile_WithVisualization.cpp
  ${CMAKE_SOURCE_DIR}/test/root/CompareDistances.cpp
)
endif()

set(TEST_EXECUTABLES_VISUALIZATION
  ${CMAKE_SOURCE_DIR}/test/visualization/VisualizeTrap.cpp
  ${CMAKE_SOURCE_DIR}/test/visualization/VisualizeTube.cpp
  ${CMAKE_SOURCE_DIR}/test/visualization/DebugTube.cpp
  ${CMAKE_SOURCE_DIR}/test/visualization/DebugPolyhedron.cpp
)

set(TEST_EXECUTABLES_USOLIDS
  ${CMAKE_SOURCE_DIR}/test/usolids/CompatibilityTest.cpp
  ${CMAKE_SOURCE_DIR}/test/unit_tests/TestBox.cpp
  ${CMAKE_SOURCE_DIR}/test/unit_tests/TestCons.cpp
  ${CMAKE_SOURCE_DIR}/test/unit_tests/TestTube.cpp
  ${CMAKE_SOURCE_DIR}/test/unit_tests/TestTrd.cpp
  ${CMAKE_SOURCE_DIR}/test/unit_tests/TestTrap.cpp
  ${CMAKE_SOURCE_DIR}/test/unit_tests/TestPolycone.cpp
  ${CMAKE_SOURCE_DIR}/test/unit_tests/TestPolyhedra.cpp
  ${CMAKE_SOURCE_DIR}/test/unit_tests/TestTet.cpp
  ${CMAKE_SOURCE_DIR}/test/unit_tests/TestOrb.cpp
  ${CMAKE_SOURCE_DIR}/test/unit_tests/TestSphere.cpp
  ${CMAKE_SOURCE_DIR}/test/unit_tests/TestBoxlikeTrapezoid.cpp
  ${CMAKE_SOURCE_DIR}/test/unit_tests/usolidTest.cpp
)

set(TEST_EXECUTABLES_BENCHMARK
  ${CMAKE_SOURCE_DIR}/test/benchmark/BoxBenchmark.cpp
  ${CMAKE_SOURCE_DIR}/test/benchmark/ParaboloidBenchmark.cpp
  ${CMAKE_SOURCE_DIR}/test/benchmark/ParaboloidScriptBenchmark.cpp
  ${CMAKE_SOURCE_DIR}/test/benchmark/ParallelepipedBenchmark.cpp
  ${CMAKE_SOURCE_DIR}/test/benchmark/PolyhedronBenchmark.cpp
  ${CMAKE_SOURCE_DIR}/test/benchmark/TubeBenchmark.cpp
 # ${CMAKE_SOURCE_DIR}/test/benchmark/BoxMinusHollowTubeBenchmark.cpp
 # ${CMAKE_SOURCE_DIR}/test/benchmark/BoxMinusTubeSegBenchmark.cpp
  ${CMAKE_SOURCE_DIR}/test/benchmark/BoxMinusHollowTubeBenchmark_virtual.cpp
  ${CMAKE_SOURCE_DIR}/test/benchmark/BoxUnionHollowTubeBenchmark_virtual.cpp
  ${CMAKE_SOURCE_DIR}/test/benchmark/BoxIntersectHollowTubeBenchmark_virtual.cpp
  ${CMAKE_SOURCE_DIR}/test/benchmark/BoxUnionBoxBenchmark_virtual.cpp
  ${CMAKE_SOURCE_DIR}/test/benchmark/3LevelSubtractionBenchmark_virtual.cpp
  ${CMAKE_SOURCE_DIR}/test/benchmark/TorusBenchmark.cpp
  ${CMAKE_SOURCE_DIR}/test/benchmark/TrapezoidBenchmark.cpp
  ${CMAKE_SOURCE_DIR}/test/benchmark/TrapezoidBenchmarkScript.cpp
  ${CMAKE_SOURCE_DIR}/test/benchmark/OrbBenchmark.cpp
  ${CMAKE_SOURCE_DIR}/test/benchmark/SphereBenchmark.cpp
  ${CMAKE_SOURCE_DIR}/test/benchmark/TrdBenchmark.cpp
  ${CMAKE_SOURCE_DIR}/test/benchmark/ConeBenchmark.cpp
  ${CMAKE_SOURCE_DIR}/test/benchmark/PolyconeBenchmark.cpp
)
set(TEST_EXECUTABLES_CUDA
  # Files go here
)
set(TEST_EXECUTABLES_SHAPETESTER
  ${CMAKE_SOURCE_DIR}/test/shape_tester/shape_testBox.cpp
  ${CMAKE_SOURCE_DIR}/test/shape_tester/shape_testOrb.cpp
  ${CMAKE_SOURCE_DIR}/test/shape_tester/shape_testSphere.cpp
  ${CMAKE_SOURCE_DIR}/test/shape_tester/shape_testCone.cpp
  ${CMAKE_SOURCE_DIR}/test/shape_tester/shape_testTube.cpp
  ${CMAKE_SOURCE_DIR}/test/shape_tester/shape_testTrd.cpp
  ${CMAKE_SOURCE_DIR}/test/shape_tester/shape_testTrapezoid.cpp
  # ${CMAKE_SOURCE_DIR}/test/shape_tester/shape_testParaboloid.cpp
  ${CMAKE_SOURCE_DIR}/test/shape_tester/shape_testPolycone.cpp 
)

if(ROOT) # add shape testers that depend on ROOT
  set(TEST_EXECUTABLES_SHAPETESTER
  ${TEST_EXECUTABLES_SHAPETESTER}
  ${CMAKE_SOURCE_DIR}/test/shape_tester/shape_testFromROOTFile.cpp )
endif()

set(TEST_EXECUTABLES
  ${TEST_EXECUTABLES_CORE}
  ${TEST_EXECUTABLES_ROOT}
  ${TEST_EXECUTABLES_VISUALIZATION}
  ${TEST_EXECUTABLES_USOLIDS}
  ${TEST_EXECUTABLES_BENCHMARK}
  ${TEST_EXECUTABLES_CUDA}
  ${TEST_EXECUTABLES_SHAPETESTER}
)
<<<<<<< HEAD
=======

if (CUDA)
  set_source_files_properties(
    ${TEST_EXECUTABLES}
    PROPERTIES COMPILE_FLAGS -std=c++11
  )
endif()
>>>>>>> dd52856f

# Build executables

if (CTEST)
  message(STATUS "Testing with CTest enabled.")
  enable_testing()
endif()

macro(build_executables EXECUTABLES)
  foreach(_exec ${EXECUTABLES})
    get_filename_component(_target ${_exec} NAME_WE)
    add_executable(${_target} ${_exec})
    set_target_properties(${_target} PROPERTIES RUNTIME_OUTPUT_DIRECTORY "${CMAKE_BINARY_DIR}/bin")
    target_link_libraries(${_target} ${VECGEOM_LIBRARIES}
                          ${VECGEOM_LIBRARIES_EXTERNAL}
                          ${USERKERNELLIB})
  endforeach()
endmacro()

macro(add_to_ctest EXECUTABLES)
  foreach(_exec ${EXECUTABLES})
    get_filename_component(_target ${_exec} NAME_WE)
    add_test(NAME ${_target} COMMAND ${_target})
  endforeach()
endmacro()

build_executables("${TEST_EXECUTABLES_CORE}")
add_to_ctest("${TEST_EXECUTABLES_CORE}")

if (BENCHMARK)
  build_executables("${TEST_EXECUTABLES_BENCHMARK}")
endif()

if (ROOT)
  build_executables("${TEST_EXECUTABLES_ROOT}")
  build_executables("${TEST_EXECUTABLES_VISUALIZATION}")
  add_to_ctest("${TEST_UNITTESTEXECUTABLES_ROOT}")
endif()

if (USolids)
  build_executables("${TEST_EXECUTABLES_USOLIDS}")
  build_executables("${TEST_EXECUTABLES_SHAPETESTER}")
  #add_to_ctest("${TEST_EXECUTABLES_USOLIDS}")
  #add_to_ctest("${TEST_EXECUTABLES_SHAPETESTER}")

  # add unit tests
  add_test(NAME USolidBox COMMAND TestBox --usolids)
  add_test(NAME VecGeomBox COMMAND TestBox --vecgeom)
  add_test(NAME USolidTube COMMAND TestTube --usolids)
  add_test(NAME VecTube COMMAND TestTube --vecgeom)

endif()

if (CUDA)
  build_executables("${TEST_EXECUTABLES_CUDA}")
#  add_to_ctest("${TEST_EXECUTABLES_CUDA}")
endif()

macro(add_cmsshapevalidation_test TESTNAME SHAPEFILE)
  add_test(NAME ${TESTNAME} COMMAND bash -c "${CMAKE_SOURCE_DIR}/test/scripts/RunRandomValidation ${CMAKE_BINARY_DIR}/BenchmarkShapeFromROOTFile  ${CMAKE_SOURCE_DIR}/test/cmstestdata/cms2015.root  ${CMAKE_SOURCE_DIR}/test/cmstestdata/${SHAPEFILE}" )
endmacro()

# Adding various shapes tests for nightlies
if(BENCHMARK AND ROOT)
add_cmsshapevalidation_test( tubevalidation cmstubes.txt )
add_cmsshapevalidation_test( trapvalidation cmstraps.txt )
add_cmsshapevalidation_test( polyconevalidation cmspolycones.txt )
add_cmsshapevalidation_test( polyhedravalidation cmspolyhedra.txt )
add_cmsshapevalidation_test( conevalidation cmscones.txt )
add_cmsshapevalidation_test( boxvalidation cmsboxes.txt )
#taken out due to problems: add_cmsshapevalidation_test( booleanvalidation cmsbooleans.txt )
#taken out due to Issue-133: add_cmsshapevalidation_test( torusvalidation cmstori.txt )
endif()



#---------------------------------------------------------------------------
# Include creation and submission to dashboard cdash.cern.ch

include(CTest)

#---------------------------------------------------------------------------
# Set data to be dowloaded

if(DATA_DOWNLOAD)
  message(STATUS "Downloading data files")

  # define a function downloading from a URL into a local file LOCALFILE
  function(FILE_DOWNLOAD FILE_URL LOCALFILE ) 
   if(APPLE)
       execute_process(COMMAND curl -o ${LOCALFILE} ${FILE_URL})
   else()  
      execute_process(COMMAND wget -q ${FILE_URL} -O ${LOCALFILE})
   endif()
  endfunction(FILE_DOWNLOAD)
  # end of function FILE DOWNLOAD

  # define a function checking md5 hashes
  # result is stored in MD5MATCHES ( 1 == true, 0 == false )
  function(CHECKMD5 FILETOCHECK EXPECTEDMD5HASH MD5MATCHES)
      if(APPLE)
          execute_process(COMMAND md5 ${FILETOCHECK} OUTPUT_VARIABLE MD5SUM)
          string(LENGTH ${MD5SUM} MD5LENGTH)
          MATH(EXPR START "${MD5LENGTH} - 33")
          string(SUBSTRING ${MD5SUM} ${START} 32 MD5SUM)
      else()
          execute_process(COMMAND md5sum ${FILETOCHECK} OUTPUT_VARIABLE MD5SUM)
          string(SUBSTRING ${MD5SUM} 0 32 MD5SUM)
      endif()
      if(MD5SUM STREQUAL EXPECTEDMD5HASH)
        set(${MD5MATCHES} 1 PARENT_SCOPE)
      else()
        set(${MD5MATCHES} 0 PARENT_SCOPE)
      endif()
  endfunction(CHECKMD5)

  # actual function for managing the download
  function(DOWNLOAD_IF_NOT_INSTALLED FILE_URL LOCALFILE TARGETPATH MD5HASH )
    find_file(FOUNDFILE ${LOCALFILE} ${TARGETPATH} )
    if(FOUNDFILE STREQUAL "FOUNDFILE-NOTFOUND")
        # set need download
        message(STATUS "need download of ${LOCALFILE} since not found")
        set( NEEDTODOWNLOAD 1 )
    else()
        # check md5
        message(STATUS "found existing file ${LOCALFILE}")
        CHECKMD5( ${FOUNDFILE} ${MD5HASH} MD5CORRECT )
        if( ${MD5CORRECT} STREQUAL "1" )
            # do not set download flag   
            set( NEEDTODOWNLOAD 0 )
        else( )
            # set need download
            message(STATUS "hash ${MD5HASH} not correct for file ${FOUNDFILE} ${MD5CORRECT}" )
            set( NEEDTODOWNLOAD 1 )
        endif( )
    endif()
  
    if( ${NEEDTODOWNLOAD} STREQUAL 1 )
        message(STATUS " downloading ... ")
        set(DOWNLOADLOCATION "${TARGETPATH}/${LOCALFILE}")
        FILE_DOWNLOAD( ${FILE_URL} ${DOWNLOADLOCATION} )
    else()
        message(STATUS " doing nothing ... ")
    endif()
    # in principle have to check now if download succeeded and has right MD5
    # TOBEDONE
    
    # this is annoying but we have to clear FOUNDFILE SINCE THIS IS TREATED LIKE A STATIC VARIABLE
    unset(FOUNDFILE CACHE)
  endfunction(DOWNLOAD_IF_NOT_INSTALLED)
  
  DOWNLOAD_IF_NOT_INSTALLED( "http://mnovak.web.cern.ch/mnovak/data/cms2015.root" "cms2015.root" 
                             "${CMAKE_SOURCE_DIR}/test/cmstestdata/" "fb3ede867532b372c5e6f7138d00c07e" )
  DOWNLOAD_IF_NOT_INSTALLED( "http://mnovak.web.cern.ch/mnovak/data/ExN03.root" "ExN03.root"
                             "${CMAKE_BINARY_DIR}"                   "b6b0cfdd5035117171bfe1b7f1f40c3f" )
  # add more data to download here
  #  
endif()


################################################################################

# Installation

export(PACKAGE VecGeom)

# Build
set(CONF_TYPE "build")
configure_file(VecGeomConfig.cmake.in "${CMAKE_BINARY_DIR}/VecGeomConfig.cmake" @ONLY)
# Installation
set(CONF_TYPE "install")
if (CUDA)
   set(CONF_LIBRARIES "${CONF_LIBRARY_DIR}/libvecgeomcuda.a" ${CONF_LIBRARIES}  "${CONF_LIBRARY_DIR}/libvecgeomcuda.a")
endif()
configure_file(VecGeomConfig.cmake.in "${CMAKE_BINARY_DIR}/lib/Cmake/VecGeomConfig.cmake" @ONLY)

# Install the VecGeomConfig.cmake
install(FILES "${CMAKE_BINARY_DIR}/lib/Cmake/VecGeomConfig.cmake" DESTINATION "lib/Cmake/" COMPONENT dev)

# Install headers and libraries
foreach(_folder base benchmarking management navigation volumes backend)
  install(DIRECTORY ${_folder} DESTINATION include)
endforeach()
install(TARGETS vecgeom DESTINATION lib)
if (CUDA)
  install(TARGETS vecgeomcuda DESTINATION lib)
endif()


# Not yet a proper project.
add_subdirectory (VecCore)<|MERGE_RESOLUTION|>--- conflicted
+++ resolved
@@ -106,19 +106,11 @@
 
 # Set default C++ compiler flags for each build type
 # C++ standard set to c++11 by default
-
-set(VECGEOM_CXX_FLAGS "-std=c++11")
-
-<<<<<<< HEAD
-=======
-# Set Default compiler flags for each build type
-
 # some compilers do not default to C++11 standard yet
 if (NOT CUDA)
   set(VECGEOM_CXX_FLAGS "${VECGEOM_CXX_FLAGS} -std=c++11")
 endif()
 
->>>>>>> dd52856f
 if (GNU)
   set(VECGEOM_CXX_FLAGS "${VECGEOM_CXX_FLAGS} -Wall -fPIC")
   if (CMAKE_BUILD_TYPE MATCHES Debug)
@@ -365,8 +357,6 @@
   set(CUDA_NVCC_FLAGS ${CUDA_NVCC_FLAGS} ${VECGEOM_NVCC_COMPILATION_FLAGS})
 endif()
 
-<<<<<<< HEAD
-=======
 ### CXXFLAGS needs to be set early, so that VECGEOM_GEANT4, VECGEOM_ROOT,
 ### and VECGEOM_USOLIDS are already defined when compiling USolids, or it breaks
 
@@ -388,7 +378,6 @@
 # include_directories(${CMAKE_SOURCE_DIR}/VecCore/inc )
 # include_directories(${CMAKE_INSTALL_PREFIX}/VecCore)
 
->>>>>>> dd52856f
 if (ROOT)
 
   find_package(ROOT REQUIRED)
@@ -433,24 +422,7 @@
 endif()
 
 
-# until VecCore is separated from VecGeom (then it become something
-# ${VecCore_DIR}/include
-include_directories(AFTER ${CMAKE_SOURCE_DIR}/VecCore/inc )
-#include_directories(${CMAKE_INSTALL_PREFIX}/VecCore)
-
-# Pass flags to compilers
-# We may have addition in compiler flags from the above included packages
-# This is why no build can occur before
-# We don't want to have trailing CMAKE_CXX_FLAGS_"BUILD_TYPE" options on the command line
-# but rather have it as first set of argument.
-set(CMAKE_CXX_FLAGS "${CMAKE_CXX_FLAGS} ${CMAKE_CXX_FLAGS_${_build_type}} ${VECGEOM_CXX_FLAGS} ${VECGEOM_DEFINITION_FLAGS}")
-set(CMAKE_CXX_FLAGS_${_build_type} "" CACHE STRING "" FORCE)
-
-message(STATUS "Compiling with C++ flags: ${CMAKE_CXX_FLAGS}")
-if (CUDA)
-  message(STATUS "Compiling with NVCC flags: ${CUDA_NVCC_FLAGS}")
-endif()
-
+#include_directories(AFTER ${CMAKE_SOURCE_DIR}/VecCore/inc )
 ################################################################################
 
 
@@ -576,16 +548,12 @@
     )
 endif()
 
-<<<<<<< HEAD
-=======
-
 # Compile cpp-files for C++11
 
 if (CUDA)
   set_source_files_properties(${SRC_CPP} PROPERTIES COMPILE_FLAGS -std=c++11)
 endif()
 
->>>>>>> dd52856f
 ################################################################################
 # Build libraries
 ################################################################################
@@ -607,8 +575,6 @@
   set(VECGEOM_LIBRARIES_EXTERNAL ${VECGEOM_LIBRARIES_EXTERNAL} rt)
 endif()
 
-<<<<<<< HEAD
-=======
 if (CUDA)
   set_source_files_properties(
     ${SRC_EXECUTABLES}
@@ -616,7 +582,6 @@
   )
 endif()
 
->>>>>>> dd52856f
 # build the CUDA version of the library
 if (CUDA)
   cuda_add_library(
@@ -782,8 +747,6 @@
   ${TEST_EXECUTABLES_CUDA}
   ${TEST_EXECUTABLES_SHAPETESTER}
 )
-<<<<<<< HEAD
-=======
 
 if (CUDA)
   set_source_files_properties(
@@ -791,7 +754,6 @@
     PROPERTIES COMPILE_FLAGS -std=c++11
   )
 endif()
->>>>>>> dd52856f
 
 # Build executables
 
