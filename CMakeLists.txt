cmake_minimum_required(VERSION 2.8.8)
project(Vecgeom)

################################################################################

<<<<<<< HEAD
option(PLANESHELL "Enable the use of PlaneShell class for the trapezoid." ON)
=======
# Configuration options
>>>>>>> 8f53b579

option(VC_ACCELERATION "Internal vectorization using Vc." ON)

option(CUDA "Enable compilation for CUDA." OFF)

option(CUDA_SPECIALIZATION "Use specialized volumes for CUDA." ON)

option(ROOT "Include ROOT." OFF)

option(USOLIDS "Include USolids." OFF)

option(GEANT4 "Include Geant4." OFF)

option(BENCHMARK "Enable performance comparisons." OFF)

option(NO_SPECIALIZATION "Disable specialization of volumes." OFF)

option(COVERAGE_TESTING "Enable coverage testing flags." OFF)

option(CTEST "Enable CTest when building." ON)

set(VECGEOM_VECTOR "" CACHE STRING
    "Vector instruction set to use (sse/avx/...).")

set(INSTALL_LIB_DIR lib CACHE PATH "Installation directory for libraries.")
set(INSTALL_INCLUDE_DIR include CACHE PATH
    "Installation directory for header files.")
set(INSTALL_CMAKE_DIR lib/CMake/Vecgeom CACHE PATH
    "Installation directory for CMake files.")

# Make relative paths absolute
foreach(p LIB BIN INCLUDE CMAKE)
  set(var INSTALL_${p}_DIR)
  if(NOT IS_ABSOLUTE "${${var}}")
    set(${var} "${CMAKE_INSTALL_PREFIX}/${${var}}")
  endif()
endforeach()

if (USOLIDS)
  set(USolids ON)
endif()

if (GEANT4)
  set(Geant4 ON)
endif()

if (NOT BACKEND)
  message(STATUS "Backend not specified. Defaulting to Vc.")
  set(BACKEND "Vc")
endif()

set(CMAKE_MODULE_PATH ${CMAKE_MODULE_PATH} ${PROJECT_SOURCE_DIR}/cmake/modules)

################################################################################

# Determine backend

set(Vc)
set(Cilk)
set(Scalar)

if (BACKEND STREQUAL "Vc")
  set(Vc TRUE)
endif()
if (BACKEND STREQUAL "Cilk")
  set(Cilk TRUE)
endif()
if (BACKEND STREQUAL "Scalar")
  set(Scalar TRUE)
endif()
if (NOT Vc AND NOT Cilk AND NOT Scalar)
  message(FATAL_ERROR "Invalid backend specified: \"${BACKEND}\"")
endif()

message(STATUS "Configuring with vector backend ${BACKEND}.")


# Determine C++ compiler being used

if ("${CMAKE_CXX_COMPILER_ID}" STREQUAL "Clang")
  set(Clang TRUE)
endif()
if ("${CMAKE_CXX_COMPILER_ID}" STREQUAL "GNU")
  set(GNU TRUE)
endif()
if ("${CMAKE_CXX_COMPILER_ID}" STREQUAL "Intel")
  set(Intel TRUE)
endif()
if (NOT GNU AND NOT Clang AND NOT Intel)
  message(WARNING "Unsupported compiler. Build will likely fail.")
endif()

if ((NOT PLANESHELL))
  message(STATUS "Disabling PlaneShell class")
  set(CMAKE_CXX_FLAGS "${CMAKE_CXX_FLAGS} -DVECGEOM_PLANESHELL_DISABLE")
endif()

################################################################################

# Set C++ compiler flags. Will also be forwarded by CUDA when compiling C++.

set(VECGEOM_COMPILATION_FLAGS)
set(VECGEOM_COMPILATION_FLAGS_GNU)
set(VECGEOM_COMPILATION_FLAGS_CLANG)
set(VECGEOM_COMPILATION_FLAGS_INTEL)
set(VECGEOM_NVCC_COMPILATION_FLAGS)

set(VECGEOM_COMPILATION_FLAGS
    "${VECGEOM_COMPILATION_FLAGS} -Wall -fPIC -DVECGEOM")
if (CMAKE_BUILD_TYPE MATCHES Debug)
  set(CMAKE_CXX_FLAGS "${CMAKE_CXX_FLAGS} -Weffc++ -ggdb")
  if (APPLE OR UNIX) 
    set(CMAKE_CXX_FLAGS "${CMAKE_CXX_FLAGS} -O1")
  else()
    set(CMAKE_CXX_FLAGS "${CMAKE_CXX_FLAGS} -O0")
  endif()
else()
  set(CMAKE_CXX_FLAGS "${CMAKE_CXX_FLAGS} -O2")
endif()

# Compiler specific optimization flags
set(VECGEOM_COMPILATION_FLAGS_GNU
    "${VECGEOM_COMPILATION_FLAGS_GNU} -finline-limit=10000000")
set(VECGEOM_COMPILATION_FLAGS_GNU
    "${VECGEOM_COMPILATION_FLAGS_GNU} -ffast-math -ftree-vectorize")
set(VECGEOM_COMPILATION_FLAGS_CLANG
    "${VECGEOM_COMPILATION_FLAGS_CLANG} -ffast-math -ftree-vectorize")
set(VECGEOM_COMPILATION_FLAGS_INTEL
    "${VECGEOM_COMPILATION_FLAGS_INTEL} -xHost")
if (VECGEOM_VECTOR)
  message(STATUS "Compiling with vector instruction set ${VECGEOM_VECTOR}")
  set(VECGEOM_COMPILATION_FLAGS_GNU
      "${VECGEOM_COMPILATION_FLAGS_GNU} -m${VECGEOM_VECTOR}")
  set(VECGEOM_COMPILATION_FLAGS_CLANG
      "${VECGEOM_COMPILATION_FLAGS_CLANG} -m${VECGEOM_VECTOR}")
endif()

# Backend specific
if (Scalar)
  set(VECGEOM_COMPILATION_FLAGS "${VECGEOM_COMPILATION_FLAGS} -DVECGEOM_SCALAR")
endif()
if (Vc)
  set(VECGEOM_COMPILATION_FLAGS "${VECGEOM_COMPILATION_FLAGS} -DVECGEOM_VC")
  set(VECGEOM_COMPILATION_FLAGS_GNU
      "${VECGEOM_COMPILATION_FLAGS_GNU} -fabi-version=6")
endif()
if (Cilk)
  set(VECGEOM_COMPILATION_FLAGS "${VECGEOM_COMPILATION_FLAGS} -DVECGEOM_CILK")
endif()
if (CUDA)
  set(CUDA_ARCH 20 CACHE STRING "CUDA device architecture.")
  set(CUDA_ARCH "-arch=sm_${CUDA_ARCH}")
  set(VECGEOM_COMPILATION_FLAGS "${VECGEOM_COMPILATION_FLAGS} -DVECGEOM_CUDA")
  if (NOT CUDA_SPECIALIZATION)
    set(VECGEOM_COMPILATION_FLAGS
        "${VECGEOM_COMPILATION_FLAGS} -DVECGEOM_CUDA_NO_SPECIALIZATION")
  endif()
  set(VECGEOM_NVCC_COMPILATION_FLAGS ${VECGEOM_NVCC_COMPILATION_FLAGS}
      -O2 --use_fast_math -Xcudafe "--diag_suppress=code_is_unreachable"
      -Xcudafe "--diag_suppress=initialization_not_reachable")
  if (CMAKE_BUILD_TYPE MATCHES Debug)
    set(CUDA_NVCC_FLAGS ${CUDA_NVCC_FLAGS} -g -G)
  endif()
endif()

# Enable pretty diagnostics coloring if gcc 4.9+ is being used
if (GNU)
  set(VECGEOM_ERROR_LIMIT 20 CACHE STRING
      "Limit number of errors output by diagnostics.")
  set(CMAKE_CXX_FLAGS "${CMAKE_CXX_FLAGS} -fmax-errors=${VECGEOM_ERROR_LIMIT}")
  execute_process(COMMAND ${CMAKE_CXX_COMPILER} -dumpversion
                  OUTPUT_VARIABLE GCC_VERSION)
  if (GCC_VERSION VERSION_GREATER 4.9 OR GCC_VERSION VERSION_EQUAL 4.9)
    set(CMAKE_CXX_FLAGS "${CMAKE_CXX_FLAGS} -fdiagnostics-color=auto")
  endif()
endif()

# Coverage testing support
if (COVERAGE_TESTING)
  if (GNU)
    set(CMAKE_CXX_FLAGS
        "${CMAKE_CXX_FLAGS} -fprofile-arcs -ftest-coverage")
    set(VECGEOM_LIBRARIES_EXTERNAL ${VECGEOM_LIBRARIES_EXTERNAL} gcov)
  endif()
  if (Clang)
    set(CMAKE_CXX_FLAGS "${CMAKE_CXX_FLAGS} --coverage")
    set(VECGEOM_LIBRARIES_EXTERNAL ${VECGEOM_LIBRARIES_EXTERNAL} profile_rt)
  endif()
  if (Intel)
    message(FATAL_ERROR "Coverage testing not supported for icc.")
  endif()
endif()

# Forward CMake options
if (VC_ACCELERATION)
  set(VECGEOM_COMPILATION_FLAGS
      "${VECGEOM_COMPILATION_FLAGS} -DVECGEOM_VC_ACCELERATION")
endif()
if (BENCHMARK)
  set(VECGEOM_COMPILATION_FLAGS
      "${VECGEOM_COMPILATION_FLAGS} -DVECGEOM_BENCHMARK")
endif()
if (NO_SPECIALIZATION)
  set(VECGEOM_COMPILATION_FLAGS
      "${VECGEOM_COMPILATION_FLAGS} -DVECGEOM_NO_SPECIALIZATION")
endif()
if (ROOT)
  set(VECGEOM_COMPILATION_FLAGS "${VECGEOM_COMPILATION_FLAGS} -DVECGEOM_ROOT")
endif()
if (USolids)
  set(VECGEOM_COMPILATION_FLAGS
      "${VECGEOM_COMPILATION_FLAGS} -DVECGEOM_USOLIDS")
endif()
if (Geant4)
  set(VECGEOM_COMPILATION_FLAGS "${VECGEOM_COMPILATION_FLAGS} -DVECGEOM_GEANT4")
endif()

# Pass flags to compilers
if (GNU)
  set(CMAKE_CXX_FLAGS "${CMAKE_CXX_FLAGS} ${VECGEOM_COMPILATION_FLAGS_GNU}")
endif()
if (Clang)
  set(CMAKE_CXX_FLAGS "${CMAKE_CXX_FLAGS} ${VECGEOM_COMPILATION_FLAGS_CLANG}")
endif()
if (Intel)
  set(CMAKE_CXX_FLAGS "${CMAKE_CXX_FLAGS} ${VECGEOM_COMPILATION_FLAGS_INTEL}")
endif()
set(CMAKE_CXX_FLAGS "${CMAKE_CXX_FLAGS} ${VECGEOM_COMPILATION_FLAGS}")
set(VECGEOM_COMPILATION_FLAGS "${VECGEOM_COMPILATION_FLAGS} -O2 -std=c++11")
set(CUDA_NVCC_FLAGS ${CUDA_NVCC_FLAGS} ${VECGEOM_NVCC_COMPILATION_FLAGS})

message(STATUS "Compiling with C++ flags: ${CMAKE_CXX_FLAGS}")
if (CUDA)
  message(STATUS "Compiling with NVCC flags: ${CUDA_NVCC_FLAGS}")
endif()

################################################################################

# Backend configuration

if (VC_ACCELERATION OR Vc)

  find_package(Vc REQUIRED)
  set(VECGEOM_LIBRARIES_EXTERNAL ${VECGEOM_LIBRARIES_EXTERNAL} ${Vc_LIBRARIES})
  include_directories(AFTER SYSTEM ${Vc_INCLUDE_DIR})

  if (Vc)
    set(SRC_EXTERNAL ${SRC_EXTERNAL} source/backend/vc/Backend.cpp)
  endif()

endif()

if (Cilk)

  if (NOT Intel)
    message(FATAL_ERROR "Must use Intel C++ compiler (icc) for Cilk backend.")
  endif()

  set(SRC_EXTERNAL ${SRC_EXTERNAL} source/backend/cilk/Backend.cpp)

endif()

if (CUDA)

  find_package(CUDA REQUIRED)
  include(FindCUDA)

  set(CUDA_SEPARABLE_COMPILATION ON)

  set(SRC_EXTERNAL ${SRC_EXTERNAL} source/CudaManager.cpp)
  set(SRC_CUDA ${SRC_CUDA}
      source/CudaManager.cu source/backend/cuda/Interface.cu)

endif()

if (ROOT)
  
  find_package(ROOT REQUIRED)

  include_directories(AFTER SYSTEM ${ROOT_INCLUDE_DIR})
  link_directories(${ROOT_LIBRARY_DIR})
  link_directories(${ROOT_LIBRARY_DIR}/root) # For natively installed ROOT
  set(VECGEOM_LIBRARIES_EXTERNAL ${VECGEOM_LIBRARIES_EXTERNAL}
      Cint Core MathCore RIO Thread Geom Gui Net Hist Graf Graf3d Gpad Tree
      Rint Postscript Matrix Physics m dl)
  set(SRC_EXTERNAL ${SRC_EXTERNAL}
      source/PlacedRootVolume.cpp
      source/RootGeoManager.cpp
      source/UnplacedRootVolume.cpp)

endif()

if (USolids)

  if (NOT USOLIDS_DIR AND (NOT USOLIDS_INCLUDE_DIR OR NOT USOLIDS_LIBRARY_DIR))
    if (NOT ROOT)
      message(FATAL_ERROR "ROOT required to build USolids from source.")
    endif()
    message(STATUS "Building with shipped USolids.")
    add_subdirectory(USolids)
    include_directories(${CMAKE_SOURCE_DIR}/USolids/include)
    link_directories(${CMAKE_BINARY_DIR}/USolids)
  endif()
  if (USOLIDS_INCLUDE_DIR)
    include_directories(${USOLIDS_INCLUDE_DIR})
  elseif (USOLIDS_DIR)
    include_directories(${USOLIDS_DIR}/include)
  endif()
  if (USOLIDS_LIBRARY_DIR)
    link_directories(${USOLIDS_LIBRARY_DIR})
  elseif (USOLIDS_DIR)
    link_directories(${USOLIDS_DIR}/lib)
  endif()
  
  set(VECGEOM_LIBRARIES ${VECGEOM_LIBRARIES} usolids)

endif()

if (Geant4)

  find_package(Geant4 REQUIRED)
  include_directories(AFTER SYSTEM ${Geant4_INCLUDE_DIRS})
  set(VECGEOM_LIBRARIES_EXTERNAL ${VECGEOM_LIBRARIES_EXTERNAL}
      ${Geant4_LIBRARIES})
  message(STATUS "Geant4 found in: ${Geant4_INCLUDE_DIRS}")

endif()

################################################################################

include_directories(${CMAKE_SOURCE_DIR})

set(SRC_CPP_RELATIVE
  source/AOS3D.cpp
  source/LogicalVolume.cpp
  source/PlacedBox.cpp
  source/PlacedTube.cpp
  source/PlacedParallelepiped.cpp
  source/PlacedParaboloid.cpp
  source/PlacedTrapezoid.cpp
  source/PlacedVolume.cpp
  source/SOA3D.cpp
  source/SpecializedBox.cpp
  source/Transformation3D.cpp
  source/UnplacedBox.cpp
  source/UnplacedTube.cpp
  source/UnplacedParaboloid.cpp
  source/UnplacedParallelepiped.cpp
  source/UnplacedTrapezoid.cpp
  source/UnplacedVolume.cpp
  source/Vector.cpp
  source/NavigationState.cpp
  source/SimpleNavigator.cpp
)
foreach(SRC ${SRC_CPP_RELATIVE})
  set(SRC_CPP ${SRC_CPP} ${CMAKE_SOURCE_DIR}/${SRC})
endforeach()

# Copy all source files to .cu-files in order for NVCC to compile them as CUDA
# code and not regular C++ files.

if (CUDA)

  foreach(SRC_FILE ${SRC_CPP})

    get_filename_component(SRC_FILENAME ${SRC_FILE} NAME_WE)

    ADD_CUSTOM_COMMAND(
      OUTPUT ${CMAKE_CURRENT_BINARY_DIR}/cuda_src/${SRC_FILENAME}.cu
      COMMAND ${CMAKE_COMMAND} -E copy ${SRC_FILE}
          ${CMAKE_CURRENT_BINARY_DIR}/cuda_src/${SRC_FILENAME}.cu
      DEPENDS ${SRC_FILE}
    )

    set(
      SRC_CUDA ${SRC_CUDA}
      ${CMAKE_CURRENT_BINARY_DIR}/cuda_src/${SRC_FILENAME}.cu
    )

  endforeach()

endif()

# Add files that won't be compiled for CUDA

if (USOLIDS)
  set(SRC_CPP ${SRC_CPP}
    test/shape_tester/ShapeTester.cpp
  )
endif()
if (BENCHMARK)
  set(SRC_CPP ${SRC_CPP}
    source/benchmarking/BenchmarkResult.cpp
    source/benchmarking/Benchmarker.cpp
    source/benchmarking/VolumePointers.cpp
  )
  set(SRC_CUDA ${SRC_CUDA}
    source/benchmarking/Benchmarker.cu
  )
endif()
set(SRC_CPP ${SRC_CPP} ${SRC_EXTERNAL}
  source/GeoManager.cpp
)

# Compile cpp-files for C++11

set_source_files_properties(${SRC_CPP} PROPERTIES COMPILE_FLAGS -std=c++11)

################################################################################

# Build libraries

add_library(vecgeom ${SRC_CPP})
target_link_libraries(vecgeom ${VECGEOM_LIBRARIES}
                      ${VECGEOM_LIBRARIES_EXTERNAL})
set(VECGEOM_LIBRARIES ${VECGEOM_LIBRARIES} vecgeom)
if (NOT ${CMAKE_SYSTEM_NAME} MATCHES "Darwin")
  set(VECGEOM_LIBRARIES_EXTERNAL ${VECGEOM_LIBRARIES_EXTERNAL} rt)
endif()

set_source_files_properties(
  ${SRC_EXECUTABLES}
  PROPERTIES COMPILE_FLAGS -std=c++11
)

if (CUDA)
  cuda_add_library(
    vecgeomcuda
    ${SRC_CUDA}
    OPTIONS ${CUDA_ARCH}
  )
  target_link_libraries(vecgeomcuda ${VECGEOM_LIBRARIES}
                        ${VECGEOM_LIBRARIES_EXTERNAL})
  set(VECGEOM_LIBRARIES ${VECGEOM_LIBRARIES} vecgeomcuda)
endif()

################################################################################

# Define executables

set(TEST_EXECUTABLES_CORE
  ${CMAKE_SOURCE_DIR}/test/core/ContainerTest.cpp
  ${CMAKE_SOURCE_DIR}/test/core/create_geometry.cpp
  ${CMAKE_SOURCE_DIR}/test/core/testVectorSafety.cpp
  ${CMAKE_SOURCE_DIR}/test/core/Transformation3DTest.cpp
)
set(TEST_EXECUTABLES_ROOT
  ${CMAKE_SOURCE_DIR}/test/root/root_geometry.cpp
  ${CMAKE_SOURCE_DIR}/test/root/complex_test1.cpp
  ${CMAKE_SOURCE_DIR}/test/root/ImportFromRootFileTest.cpp
)
set(TEST_EXECUTABLES_USOLIDS
  ${CMAKE_SOURCE_DIR}/test/usolids/CompatibilityTest.cpp
  ${CMAKE_SOURCE_DIR}/test/unit_tests/TestBox.cpp
)
set(TEST_EXECUTABLES_BENCHMARK
  ${CMAKE_SOURCE_DIR}/test/benchmark/BoxBenchmark.cpp
  ${CMAKE_SOURCE_DIR}/test/benchmark/MultiBenchmark.cpp
  ${CMAKE_SOURCE_DIR}/test/benchmark/ParallelepipedBenchmark.cpp
  ${CMAKE_SOURCE_DIR}/test/benchmark/TubeBenchmark.cpp
  ${CMAKE_SOURCE_DIR}/test/benchmark/TrapezoidBenchmark.cpp
  ${CMAKE_SOURCE_DIR}/test/benchmark/TrapezoidBenchmarkScript.cpp
)
set(TEST_EXECUTABLES_CUDA
  # Files go here
)
set(TEST_EXECUTABLES_SHAPETESTER
  ${CMAKE_SOURCE_DIR}/test/shape_tester/shape_testBox.cpp
)
set(TEST_EXECUTABLES
  ${TEST_EXECUTABLES_CORE}
  ${TEST_EXECUTABLES_ROOT}
  ${TEST_EXECUTABLES_USOLIDS}
  ${TEST_EXECUTABLES_BENCHMARK}
  ${TEST_EXECUTABLES_CUDA}
  ${TEST_EXECUTABLES_SHAPETESTER}
)
set_source_files_properties(
  ${TEST_EXECUTABLES}
  PROPERTIES COMPILE_FLAGS -std=c++11
)

# Build executables

if (CTEST)
  message(STATUS "Testing with CTest enabled.")
  enable_testing()
endif()

set(VECGEOM_EXECUTABLES)

macro(build_executables EXECUTABLES)
  foreach(EXECUTABLE ${EXECUTABLES})
    get_filename_component(TARGET_NAME ${EXECUTABLE} NAME_WE)
    add_executable(${TARGET_NAME} ${EXECUTABLE})
    target_link_libraries(${TARGET_NAME} ${VECGEOM_LIBRARIES}
                          ${VECGEOM_LIBRARIES_EXTERNAL})
    set(VECGEOM_EXECUTABLES ${VECGEOM_EXECUTABLES} ${TARGET_NAME})
  endforeach()
endmacro()

function(add_to_ctest EXECUTABLES)
  foreach(EXECUTABLE ${EXECUTABLES})
    if (CTEST)
      get_filename_component(TARGET_NAME ${EXECUTABLE} NAME_WE)
      add_test(${TARGET_NAME} ${TARGET_NAME})
    endif()
  endforeach()
endfunction()

build_executables("${TEST_EXECUTABLES_CORE}")
add_to_ctest("${TEST_EXECUTABLES_CORE}")
if (BENCHMARK)
  build_executables("${TEST_EXECUTABLES_BENCHMARK}")
endif()
if (ROOT)
  build_executables("${TEST_EXECUTABLES_ROOT}")
  add_to_ctest("${TEST_EXECUTABLES_ROOT}")
endif()
if (USolids)
  build_executables("${TEST_EXECUTABLES_USOLIDS}")
  build_executables("${TEST_EXECUTABLES_SHAPETESTER}")
  add_to_ctest("${TEST_EXECUTABLES_USOLIDS}")
  add_to_ctest("${TEST_EXECUTABLES_SHAPETESTER}")
endif()
if (CUDA)
  build_executables("${TEST_EXECUTABLES_CUDA}")
  add_to_ctest("${TEST_EXECUTABLES_CUDA}")
endif()

################################################################################

# Installation

export(PACKAGE Vecgeom)

file(RELATIVE_PATH INSTALL_INCLUDE_DIR_RELATIVE
     "${INSTALL_CMAKE_DIR}" "${INSTALL_INCLUDE_DIR}/.")
file(RELATIVE_PATH INSTALL_LIB_DIR_RELATIVE
     "${INSTALL_CMAKE_DIR}" "${INSTALL_LIB_DIR}/.")
# Build
set(CONF_TYPE "build")
set(CONF_INCLUDE_DIR "${CMAKE_SOURCE_DIR}")
set(CONF_LIBRARY_DIR "${CMAKE_BINARY_DIR}")
set(CONF_LIBRARIES ${VECGEOM_LIBRARIES_EXTERNAL}
    "${CONF_LIBRARY_DIR}/libvecgeom.a")
if (USolids)
  set(CONF_LIBRARIES ${CONF_LIBRARIES}
      "${CONF_LIBRARY_DIR}/USolids/libusolids.a")
endif()
configure_file(VecgeomConfig.cmake.in
               "${PROJECT_BINARY_DIR}/VecgeomConfig.cmake" @ONLY)
# Installation
set(CONF_TYPE "install")
set(CONF_INCLUDE_DIR "\${THIS_DIR}/${INSTALL_INCLUDE_DIR_RELATIVE}")
set(CONF_LIBRARY_DIR "\${THIS_DIR}/${INSTALL_LIB_DIR_RELATIVE}")
set(CONF_LIBRARIES ${VECGEOM_LIBRARIES_EXTERNAL}
    "${CONF_LIBRARY_DIR}/libvecgeom.a")
if (USolids)
  set(CONF_LIBRARIES ${CONF_LIBRARIES} "${CONF_LIBRARY_DIR}/libusolids.a")
endif()
configure_file(VecgeomConfig.cmake.in
  "${PROJECT_BINARY_DIR}${CMAKE_FILES_DIRECTORY}/VecgeomConfig.cmake" @ONLY)
 
# Install the VecgeomConfig.cmake
install(FILES
  "${PROJECT_BINARY_DIR}${CMAKE_FILES_DIRECTORY}/VecgeomConfig.cmake"
  DESTINATION "${INSTALL_CMAKE_DIR}" COMPONENT dev)

# Install headers and libraries
foreach(FOLDER base benchmarking management navigation volumes backend)
  install(DIRECTORY ${FOLDER} DESTINATION ${INSTALL_INCLUDE_DIR})
endforeach()
install(TARGETS vecgeom DESTINATION ${INSTALL_LIB_DIR})
if (CUDA)
  install(TARGETS vecgeomcuda DESTINATION ${INSTALL_LIB_DIR})
endif()<|MERGE_RESOLUTION|>--- conflicted
+++ resolved
@@ -3,31 +3,29 @@
 
 ################################################################################
 
-<<<<<<< HEAD
+# Configuration options
+
+option(VC_ACCELERATION "Internal vectorization using Vc." ON)
+
+option(CUDA "Enable compilation for CUDA." OFF)
+
+option(CUDA_SPECIALIZATION "Use specialized volumes for CUDA." ON)
+
+option(ROOT "Include ROOT." OFF)
+
+option(USOLIDS "Include USolids." OFF)
+
+option(GEANT4 "Include Geant4." OFF)
+
+option(BENCHMARK "Enable performance comparisons." OFF)
+
+option(NO_SPECIALIZATION "Disable specialization of volumes." OFF)
+
+option(COVERAGE_TESTING "Enable coverage testing flags." OFF)
+
+option(CTEST "Enable CTest when building." ON)
+
 option(PLANESHELL "Enable the use of PlaneShell class for the trapezoid." ON)
-=======
-# Configuration options
->>>>>>> 8f53b579
-
-option(VC_ACCELERATION "Internal vectorization using Vc." ON)
-
-option(CUDA "Enable compilation for CUDA." OFF)
-
-option(CUDA_SPECIALIZATION "Use specialized volumes for CUDA." ON)
-
-option(ROOT "Include ROOT." OFF)
-
-option(USOLIDS "Include USolids." OFF)
-
-option(GEANT4 "Include Geant4." OFF)
-
-option(BENCHMARK "Enable performance comparisons." OFF)
-
-option(NO_SPECIALIZATION "Disable specialization of volumes." OFF)
-
-option(COVERAGE_TESTING "Enable coverage testing flags." OFF)
-
-option(CTEST "Enable CTest when building." ON)
 
 set(VECGEOM_VECTOR "" CACHE STRING
     "Vector instruction set to use (sse/avx/...).")
