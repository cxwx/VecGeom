
cmake_minimum_required(VERSION 2.8.8)
project(VecGeom)

enable_language(CXX)

set(VECGEOM ON)

################################################################################
if (NOT CMAKE_BUILD_TYPE)
  message(STATUS "No build type selected, default to Release")
  set(CMAKE_BUILD_TYPE "Release")
endif()
string(TOUPPER ${CMAKE_BUILD_TYPE} _build_type)


# Setting the C++ compiler to use
set("${CMAKE_CXX_COMPILER_ID}" TRUE CACHE STRING "C++ Compiler")
if (NOT GNU AND NOT Clang AND NOT Intel)
  message(WARNING "Unsupported compiler. Build will likely fail.")
endif()

set(CMAKE_MODULE_PATH ${CMAKE_MODULE_PATH} ${PROJECT_SOURCE_DIR}/cmake/modules)

include(MacroUtilities)
################################################################################

# Configuration options

option(CUDA "Enable compilation for CUDA." OFF)

option(CUDA_VOLUME_SPECIALIZATION "Use specialized volumes for CUDA." ON)

option(ROOT "Include ROOT." OFF)

option(USOLIDS "Include USolids." OFF)

option(GEANT4 "Include Geant4." OFF)

option(BENCHMARK "Enable performance comparisons." OFF)

option(NO_SPECIALIZATION "Disable specialization of volumes." OFF)

option(COVERAGE_TESTING "Enable coverage testing flags." OFF)

option(CTEST "Enable CTest when building." ON)

option(PLANESHELL "Enable the use of PlaneShell class for the trapezoid." ON)

option(DISTANCE_DEBUG "Enable comparison of calculated distances againt ROOT/Geant4 behind the scenes" OFF)

option(DATA_DOWNLOAD "Enable downloading of data for tests" OFF)

set(VECGEOM_ARCH native sse2 sse3 ssse3 sse4.1 sse4.2 avx avx2 mic avx512)

enum_option(VECGEOM_VECTOR
      DOC "Vector instruction set to be used"
      TYPE STRING
      VALUES ${VECGEOM_ARCH}
      CASE_INSENSITIVE
    )

option(Vc "Enable Vc backend" ON)

option(VC_ACCELERATION "Internal vectorization using Vc." ON)

option(Cilk "Enable Cilk+ backend" OFF)

option(Scalar "Enable Scalar backend" OFF)

option(VTUNE "Enable the use of profiler Vtune" OFF)


set(INSTALL_LIB_DIR lib CACHE PATH "Installation directory for libraries.")
set(INSTALL_INCLUDE_DIR include CACHE PATH
    "Installation directory for header files.")
set(INSTALL_CMAKE_DIR lib/CMake/VecGeom CACHE PATH
    "Installation directory for CMake files.")

# Make relative paths absolute
foreach(p LIB BIN INCLUDE CMAKE)
  set(var INSTALL_${p}_DIR)
  if(NOT IS_ABSOLUTE "${${var}}")
    set(${var} "${CMAKE_INSTALL_PREFIX}/${${var}}")
  endif()
endforeach()

if (USOLIDS)
  set(USolids ON)
endif()

if (GEANT4)
  if (BENCHMARK)
    set(Geant4 ON)
  else()
    message(WARNING
      "Enabling Geant4 without benchmarks has no effect and will be disabled.")
    set(GEANT4 OFF)
    set(Geant4 OFF)
  endif()
endif()

if (VC_ACCELERATION)
  set (Vc ON)
endif()

if (CTEST)
  set (DATA_DOWNLOAD ON)
endif()

################################################################################

# Determine backend

if (Vc)
  if (Cilk OR Scalar)
    message(WARNING "Multiple backend configuration detected.")
    message(WARNING "Configuring with \"Vc\" vector backend")
  else()
    message(STATUS "Configuring with \"Vc\" vector backend")
  endif()
elseif(Cilk)
  if (NOT Intel)
    message(FATAL_ERROR "Must use Intel C++ compiler (icpc) for Cilk+ backend.")
  elseif (Scalar)
    message(WARNING "Multiple backend configuration detected.")
    message(WARNING "Configuring with \"Cilk+\" vector backend")
  else()
    message(STATUS "Configuring with \"Cilk+\" vector backend")
  endif()
elseif(Scalar)
  message(STATUS "Configuring with \"Scalar\" vector backend")
else()
  message(FATAL_ERROR "No backend selected. Pls add \"-DVc=ON\" or \"-DCilk=ON\" or \"-DScalar=ON\" to your cmake command.")
endif()

################################################################################

# Set Default compiler flags for each build type
if (GNU)
  set(VECGEOM_CXX_FLAGS "${VECGEOM_CXX_FLAGS} -Wall -fPIC")
  if (CMAKE_BUILD_TYPE MATCHES Debug)
    set(VECGEOM_CXX_FLAGS "${VECGEOM_CXX_FLAGS} -Weffc++ -ggdb -O0")
  else()
    set(VECGEOM_CXX_FLAGS "${VECGEOM_CXX_FLAGS} -finline-limit=10000000 -ffast-math -ftree-vectorize")
  endif()
  if (Vc)
    set(VECGEOM_CXX_FLAGS "${VECGEOM_CXX_FLAGS} -fabi-version=6")
  endif()
elseif(Intel)
  set(VECGEOM_CXX_FLAGS "${VECGEOM_CXX_FLAGS} -Wall -fPIC -diag-disable 3438")
  if (CMAKE_BUILD_TYPE MATCHES Debug)
    set(VECGEOM_CXX_FLAGS "${VECGEOM_CXX_FLAGS} -g -O0")
  else()
    set(VECGEOM_CXX_FLAGS "${VECGEOM_CXX_FLAGS} -fno-alias")
  endif()
else(Clang)
  set(VECGEOM_CXX_FLAGS "${VECGEOM_CXX_FLAGS} -Wall -fPIC")
  if (CMAKE_BUILD_TYPE MATCHES Debug)
    set(VECGEOM_CXX_FLAGS "${VECGEOM_CXX_FLAGS} -Weffc++ -ggdb -O0")
  else()
    set(VECGEOM_CXX_FLAGS "${VECGEOM_CXX_FLAGS} -ffast-math -ftree-vectorize")
  endif()
endif()

if (CMAKE_BUILD_TYPE MATCHES RelWithDebInfo)
  set(VECGEOM_NVCC_COMPILATION_FLAGS -g -G ${VECGEOM_NVCC_COMPILATION_FLAGS})
endif()
if (CMAKE_BUILD_TYPE MATCHES MinSizeRel)
  set(VECGEOM_NVCC_COMPILATION_FLAGS -use_fast_math ${VECGEOM_NVCC_COMPILATION_FLAGS})
endif()

string(TOLOWER ${VECGEOM_VECTOR} _arch_lo)
string(TOUPPER ${VECGEOM_VECTOR} _arch_up)

if (${_arch_lo} MATCHES mic)
  if (Intel)
    set(VECGEOM_CXX_FLAGS "${VECGEOM_CXX_FLAGS} -m${_arch_lo}")
    set(MIC TRUE)
  else()
    message(FATAL_ERROR "MIC native of offload compilation requires Intel Compiler.")
  endif()
elseif (${_arch_lo} MATCHES native)
  if (Intel)
    set(VECGEOM_CXX_FLAGS "${VECGEOM_CXX_FLAGS} -xHost")
  else()
    set(VECGEOM_CXX_FLAGS "${VECGEOM_CXX_FLAGS} -march=${_arch_lo}")
  endif()
  set(VECGEOM_NVCC_COMPILATION_FLAGS -g -G ${VECGEOM_NVCC_COMPILATION_FLAGS})
else()
<<<<<<< HEAD
  if (Intel)
    if (${_arch_lo} MATCHES avx2)
      set(VECGEOM_CXX_FLAGS "${VECGEOM_CXX_FLAGS} -xCORE-${_arch_up}")
    else()
      set(VECGEOM_CXX_FLAGS "${VECGEOM_CXX_FLAGS} -x${_arch_up}")
    endif()
  else()
    set(VECGEOM_CXX_FLAGS "${VECGEOM_CXX_FLAGS} -m${_arch_lo}")
  endif()
=======
  set(CMAKE_CXX_FLAGS "${CMAKE_CXX_FLAGS} -O3")
  #set(VECGEOM_NVCC_COMPILATION_FLAGS -O3 ${VECGEOM_NVCC_COMPILATION_FLAGS})  # remove -use_fast_math
endif()

if (CMAKE_BUILD_TYPE MATCHES RelWithDebInfo)
  set(VECGEOM_NVCC_COMPILATION_FLAGS -g -G ${VECGEOM_NVCC_COMPILATION_FLAGS})
endif()
if (CMAKE_BUILD_TYPE MATCHES MinSizeRel)
  set(VECGEOM_NVCC_COMPILATION_FLAGS -use_fast_math ${VECGEOM_NVCC_COMPILATION_FLAGS})
>>>>>>> 7342a595
endif()
message(STATUS "Compiling for ${_arch_up} SIMD achitecture")

################################################################################

# Set C++ compiler flags. Will also be forwarded by CUDA when compiling C++.

if ((NOT PLANESHELL))
  message(STATUS "Disabling PlaneShell class")
  set(VECGEOM_COMPILATION_FLAGS "${VECGEOM_COMPILATION_FLAGS} -DVECGEOM_PLANESHELL_DISABLE")
endif()

# Backend specific
if (Scalar)
  set(VECGEOM_COMPILATION_FLAGS "${VECGEOM_COMPILATION_FLAGS} -DVECGEOM_SCALAR")
endif()
if (Vc)
  set(VECGEOM_COMPILATION_FLAGS "${VECGEOM_COMPILATION_FLAGS} -DVECGEOM_VC")
endif()
if (Cilk)
  set(VECGEOM_COMPILATION_FLAGS "${VECGEOM_COMPILATION_FLAGS} -DVECGEOM_CILK")
endif()

if (CUDA)
  set(CUDA_ARCH 20 CACHE STRING "CUDA device architecture.")
  set(CUDA_ARCH "-arch=sm_${CUDA_ARCH}")
  set(VECGEOM_COMPILATION_FLAGS "${VECGEOM_COMPILATION_FLAGS} -DVECGEOM_CUDA")
  if (CUDA_VOLUME_SPECIALIZATION)
    set(VECGEOM_COMPILATION_FLAGS
        "${VECGEOM_COMPILATION_FLAGS} -DVECGEOM_CUDA_VOLUME_SPECIALIZATION")
  else()
    set(VECGEOM_COMPILATION_FLAGS
        "${VECGEOM_COMPILATION_FLAGS} -DVECGEOM_CUDA_NO_VOLUME_SPECIALIZATION")
  endif()
  set(VECGEOM_NVCC_COMPILATION_FLAGS ${VECGEOM_NVCC_COMPILATION_FLAGS} 
      -std=c++11
      -Xcudafe "--diag_suppress=code_is_unreachable"
      -Xcudafe "--diag_suppress=initialization_not_reachable")
  set(VECGEOM_NVCC_CONFIGS
        DEBUG -g -G
        RELEASE  -O3 -use_fast_math
<<<<<<< HEAD
        RELWITHDEBINFO -g -G -O3 -use_fast_math
=======
        RELWITHDEBINFO -g -G  -O3 -use_fast_math
>>>>>>> 7342a595
        MINSIZEREL -use_fast_math )
endif()

# Enable pretty diagnostics coloring if gcc 4.9+ is being used
if (GNU)
  set(VECGEOM_ERROR_LIMIT 20 CACHE STRING
      "Limit number of errors output by diagnostics.")
  set(VECGEOM_CXX_FLAGS "${VECGEOM_CXX_FLAGS} -fmax-errors=${VECGEOM_ERROR_LIMIT}")
  execute_process(COMMAND ${CMAKE_CXX_COMPILER} -dumpversion
                  OUTPUT_VARIABLE GCC_VERSION)
  if (GCC_VERSION VERSION_GREATER 4.9 OR GCC_VERSION VERSION_EQUAL 4.9)
    set(VECGEOM_CXX_FLAGS "${VECGEOM_CXX_FLAGS} -fdiagnostics-color=auto")
  endif()
endif()

# Coverage testing support
if (COVERAGE_TESTING)
  if (GNU)
    set(VECGEOM_CXX_FLAGS
        "${VECGEOM_CXX_FLAGS} -fprofile-arcs -ftest-coverage")
    set(VECGEOM_LIBRARIES_EXTERNAL ${VECGEOM_LIBRARIES_EXTERNAL} gcov)
  endif()
  if (Clang)
    set(VECGEOM_CXX_FLAGS "${VECGEOM_CXX_FLAGS} --coverage")
    set(VECGEOM_LIBRARIES_EXTERNAL ${VECGEOM_LIBRARIES_EXTERNAL} profile_rt)
  endif()
  if (Intel)
    message(FATAL_ERROR "Coverage testing not supported for icc.")
  endif()
endif()

# Forward CMake options
if (VC_ACCELERATION)
  set(VECGEOM_COMPILATION_FLAGS
      "${VECGEOM_COMPILATION_FLAGS} -DVECGEOM_VC_ACCELERATION")
endif()
if (BENCHMARK)
  set(VECGEOM_COMPILATION_FLAGS
      "${VECGEOM_COMPILATION_FLAGS} -DVECGEOM_BENCHMARK")
endif()
if (NO_SPECIALIZATION)
  set(VECGEOM_COMPILATION_FLAGS
      "${VECGEOM_COMPILATION_FLAGS} -DVECGEOM_NO_SPECIALIZATION")
endif()
if (ROOT)
  set(VECGEOM_COMPILATION_FLAGS "${VECGEOM_COMPILATION_FLAGS} -DVECGEOM_ROOT")
endif()
if (USolids)
  set(VECGEOM_COMPILATION_FLAGS
      "${VECGEOM_COMPILATION_FLAGS} -DVECGEOM_USOLIDS")
endif()
if (Geant4)
  set(VECGEOM_COMPILATION_FLAGS "${VECGEOM_COMPILATION_FLAGS} -DVECGEOM_GEANT4")
endif()
if (DISTANCE_DEBUG)
  set(VECGEOM_COMPILATION_FLAGS "${VECGEOM_COMPILATION_FLAGS} -DVECGEOM_DISTANCE_DEBUG")
endif()
if (VTUNE)
  set(VECGEOM_COMPILATION_FLAGS "${VECGEOM_COMPILATION_FLAGS} -DVECGEOM_VTUNE")
endif()
<<<<<<< HEAD
=======
if (Intel)
  set(CMAKE_CXX_FLAGS "${CMAKE_CXX_FLAGS} ${VECGEOM_COMPILATION_FLAGS_INTEL}")
endif()
set(CMAKE_CXX_FLAGS "${CMAKE_CXX_FLAGS} ${VECGEOM_COMPILATION_FLAGS}")
#set(VECGEOM_COMPILATION_FLAGS "${VECGEOM_COMPILATION_FLAGS} -O3")

message(STATUS "Compiling with C++ flags: ${CMAKE_CXX_FLAGS}")
>>>>>>> 7342a595

################################################################################

# Backend configuration

if (VC_ACCELERATION OR Vc)

  find_package(Vc REQUIRED)
  if (MIC)
    set(VECGEOM_LIBRARIES_EXTERNAL ${VECGEOM_LIBRARIES_EXTERNAL} ${Vc_MIC_LIBRARIES})
  else()
    set(VECGEOM_LIBRARIES_EXTERNAL ${VECGEOM_LIBRARIES_EXTERNAL} ${Vc_LIBRARIES})
  endif()
  include_directories(AFTER SYSTEM ${Vc_INCLUDE_DIR})

  if (Vc)
    set(SRC_EXTERNAL ${SRC_EXTERNAL} source/backend/vc/Backend.cpp)
  endif()

endif()

if (Cilk)
  set(SRC_EXTERNAL ${SRC_EXTERNAL} source/backend/cilk/Backend.cpp)
endif()

if (CUDA)

  find_package(CUDA REQUIRED)
  include(FindCUDA)

  set(CUDA_SEPARABLE_COMPILATION ON)

  set(SRC_EXTERNAL ${SRC_EXTERNAL} source/CudaManager.cpp source/backend/cuda/Interface.cpp)
  set(SRC_CUDA ${SRC_CUDA}
      source/CudaManager.cu)

  set(CUDA_NVCC_FLAGS ${CUDA_NVCC_FLAGS} ${VECGEOM_NVCC_COMPILATION_FLAGS})
endif()

if (ROOT)

  find_package(ROOT REQUIRED)

  include_directories(AFTER SYSTEM ${ROOT_INCLUDE_DIR})
  link_directories(${ROOT_LIBRARY_DIR})
  set(VECGEOM_LIBRARIES_EXTERNAL ${VECGEOM_LIBRARIES_EXTERNAL}
      ${ROOT_LIBRARIES} Geom)
  set(SRC_EXTERNAL ${SRC_EXTERNAL}
      source/PlacedRootVolume.cpp
      source/RootGeoManager.cpp
      source/UnplacedRootVolume.cpp
      source/Visualizer.cpp)

endif()

if (USolids)

  if (NOT USOLIDS_DIR AND (NOT USOLIDS_INCLUDE_DIRS OR NOT USOLIDS_LIBRARIES_DIR))
    message(STATUS "Building with shipped USolids.")
    add_subdirectory(USolids)
    include_directories(${CMAKE_SOURCE_DIR}/USolids/include)
    link_directories(${CMAKE_BINARY_DIR}/USolids)
  endif()
  if (USOLIDS_INCLUDE_DIRS)
    include_directories(${USOLIDS_INCLUDE_DIRS})
  elseif (USOLIDS_DIR)
    include_directories(${USOLIDS_DIR}/include)
  endif()
  if (USOLIDS_LIBRARIES_DIR)
    link_directories(${USOLIDS_LIBRARIES_DIR})
  elseif (USOLIDS_DIR)
    link_directories(${USOLIDS_DIR}/lib)
  endif()

  set(VECGEOM_LIBRARIES ${VECGEOM_LIBRARIES} usolids)

endif()

if (Geant4)

  find_package(Geant4 REQUIRED)
  include_directories(AFTER SYSTEM ${Geant4_INCLUDE_DIRS})
  set(VECGEOM_LIBRARIES_EXTERNAL ${VECGEOM_LIBRARIES_EXTERNAL}
      ${Geant4_LIBRARIES})
  message(STATUS "Geant4 found in: ${Geant4_INCLUDE_DIRS}")

endif()

if (VTUNE)
  find_package(VTUNE REQUIRED)
  include_directories(AFTER SYSTEM ${VTUNE_INCLUDE_DIR})
  set(VECGEOM_LIBRARIES_EXTERNAL ${VECGEOM_LIBRARIES_EXTERNAL} ${VTUNE_LIBRARIES} -lpthread -ldl)
endif()

# Pass flags to compilers
# We may have addition in compiler flags from the above included packages
# We don't want to have trailing CMAKE_CXX_FLAGS_"BUILD_TYPE" options on the command line
# but rather have it as first set of argument.
set(CMAKE_CXX_FLAGS "${CMAKE_CXX_FLAGS} ${CMAKE_CXX_FLAGS_${_build_type}} ${VECGEOM_CXX_FLAGS} ${VECGEOM_COMPILATION_FLAGS}")
#set(VECGEOM_CXX_FLAGS ${CMAKE_CXX_FLAGS_${_build_type}})
#unset(CMAKE_CXX_FLAGS_${_build_type} CACHE)

message(STATUS "Compiling with C++ flags: ${CMAKE_CXX_FLAGS}")
if (CUDA)
  message(STATUS "Compiling with NVCC flags: ${CUDA_NVCC_FLAGS}")
endif()

# until VecCore is separated from VecGeom (then it become something
# ${VecCore_DIR}/include
include_directories(${CMAKE_SOURCE_DIR}/VecCore/inc )
include_directories(${CMAKE_INSTALL_PREFIX}/VecCore)

################################################################################

include_directories(${CMAKE_SOURCE_DIR})

set(SRC_CPP_RELATIVE
  source/RNG.cpp
  source/AOS3D.cpp
  source/LogicalVolume.cpp
  source/PlacedCone.cpp
  source/PlacedBox.cpp
  source/PlacedTube.cpp
  source/PlacedTorus.cpp
  source/PlacedTrd.cpp
  source/PlacedParallelepiped.cpp
  source/PlacedParaboloid.cpp
  source/PlacedPolyhedron.cpp
  source/PlacedTrapezoid.cpp
  source/PlacedVolume.cpp
  source/Planes.cpp
  source/Quadrilaterals.cpp
  source/Rectangles.cpp
  source/SOA3D.cpp
  source/Transformation3D.cpp
  source/UnplacedCone.cpp
  source/UnplacedBox.cpp
  source/UnplacedTube.cpp
  source/UnplacedTorus.cpp
  source/UnplacedTrd.cpp
  source/UnplacedParaboloid.cpp
  source/UnplacedParallelepiped.cpp
  source/UnplacedPolyhedron.cpp
  source/UnplacedTrapezoid.cpp
  source/UnplacedVolume.cpp
  source/Vector.cpp
  source/NavigationState.cpp
  source/SimpleNavigator.cpp

  source/UnplacedOrb.cpp
  source/PlacedOrb.cpp

  source/UnplacedSphere.cpp
  source/PlacedSphere.cpp

  source/UnplacedBooleanVolume.cpp
  source/PlacedBooleanVolume.cpp

  source/UnplacedPolycone.cpp
  source/PlacedPolycone.cpp
  source/Wedge.cpp
)
foreach(SRC ${SRC_CPP_RELATIVE})
  set(SRC_CPP ${SRC_CPP} ${CMAKE_SOURCE_DIR}/${SRC})
endforeach()

# Copy all source files to .cu-files in order for NVCC to compile them as CUDA
# code and not regular C++ files.

if (CUDA)

  foreach(SRC_FILE ${SRC_CPP})

    get_filename_component(SRC_FILENAME ${SRC_FILE} NAME_WE)

    ADD_CUSTOM_COMMAND(
      OUTPUT ${CMAKE_CURRENT_BINARY_DIR}/cuda_src/${SRC_FILENAME}.cu
      COMMAND ${CMAKE_COMMAND} -E copy ${SRC_FILE}
          ${CMAKE_CURRENT_BINARY_DIR}/cuda_src/${SRC_FILENAME}.cu
      DEPENDS ${SRC_FILE}
    )

    set(
      SRC_CUDA ${SRC_CUDA}
      ${CMAKE_CURRENT_BINARY_DIR}/cuda_src/${SRC_FILENAME}.cu
    )

  endforeach()

endif()

# Add files that won't be compiled for CUDA

if (USOLIDS)
  set(SRC_CPP ${SRC_CPP}
    test/shape_tester/ShapeTester.cpp
  )
endif()
if (BENCHMARK)
  set(SRC_CPP ${SRC_CPP}
    source/benchmarking/BenchmarkResult.cpp
    source/benchmarking/Benchmarker.cpp
    #source/benchmarking/NavigationBenchmarker.cpp
    source/benchmarking/VolumePointers.cpp
  )
  set(SRC_CUDA ${SRC_CUDA}
    source/benchmarking/Benchmarker.cu
    source/benchmarking/NavigationBenchmarker.cu
  )
endif()
set(SRC_CPP ${SRC_CPP} ${SRC_EXTERNAL}
  source/GeoManager.cpp
  source/ShapeDebugger.cpp
  source/CppExporter.cpp
)

# some CUDA kernel code in "userspace"
if (CUDA)
    set(SRC_USER_CUDA_CPP
        userexamples/src/TestNavigationStatePool.cu
    )
endif()


# Compile cpp-files for C++11

set_source_files_properties(${SRC_CPP} PROPERTIES COMPILE_FLAGS -std=c++11)

################################################################################

# Build libraries

add_library(vecgeom ${SRC_CPP})
target_link_libraries(vecgeom ${VECGEOM_LIBRARIES}
                      ${VECGEOM_LIBRARIES_EXTERNAL})
set(VECGEOM_LIBRARIES ${VECGEOM_LIBRARIES} vecgeom)
if (NOT ${CMAKE_SYSTEM_NAME} MATCHES "Darwin")
  set(VECGEOM_LIBRARIES_EXTERNAL ${VECGEOM_LIBRARIES_EXTERNAL} rt)
endif()

set_source_files_properties(
  ${SRC_EXECUTABLES}
  PROPERTIES COMPILE_FLAGS -std=c++11
)

# build the CUDA version of the library
if (CUDA)
  cuda_add_library(
    vecgeomcuda
    ${SRC_CUDA}
    OPTIONS ${CUDA_ARCH}
    ${VECGEOM_NVCC_CONFIGS}
  )
  target_link_libraries(vecgeomcuda ${VECGEOM_LIBRARIES}
                        ${VECGEOM_LIBRARIES_EXTERNAL})
  set(VECGEOM_LIBRARIES ${VECGEOM_LIBRARIES} vecgeomcuda)
endif()


# build the CUDA user-code library
if (CUDA)
  cuda_add_library(
    cudauserlib
    ${SRC_USER_CUDA_CPP}
    OPTIONS ${CUDA_ARCH}
  )
  target_link_libraries(cudauserlib ${VECGEOM_LIBRARIES} ${VECGEOM_LIBRARIES_EXTERNAL})
  set(USERKERNELLIB cudauserlib)
endif()
################################################################################

# Define executables

set(TEST_EXECUTABLES_CORE
  ${CMAKE_SOURCE_DIR}/test/core/ContainerTest.cpp
  ${CMAKE_SOURCE_DIR}/test/core/create_geometry.cpp
  ${CMAKE_SOURCE_DIR}/test/core/testVectorSafety.cpp
  ${CMAKE_SOURCE_DIR}/test/core/PlanesTest.cpp
  ${CMAKE_SOURCE_DIR}/test/core/QuadrilateralTest.cpp
#  ${CMAKE_SOURCE_DIR}/test/core/SOATest.cpp
  ${CMAKE_SOURCE_DIR}/test/core/Transformation3DTest.cpp
#  ${CMAKE_SOURCE_DIR}/test/core/boolminustest.cpp
#  ${CMAKE_SOURCE_DIR}/test/core/boolminustest2.cpp
  ${CMAKE_SOURCE_DIR}/test/core/PhiWedgeTest.cpp
  ${CMAKE_SOURCE_DIR}/test/core/BitSetTest.cpp
  ${CMAKE_SOURCE_DIR}/test/unit_tests/TestVecGeomPolycone.cpp
)


set(TEST_EXECUTABLES_ROOT
  ${CMAKE_SOURCE_DIR}/test/core/TestNavigationStatePool.cpp
  ${CMAKE_SOURCE_DIR}/test/root/root_geometry.cpp
  ${CMAKE_SOURCE_DIR}/test/root/complex_test1.cpp
  ${CMAKE_SOURCE_DIR}/test/root/E03Test.cpp
  ${CMAKE_SOURCE_DIR}/test/root/ImportFromRootFileTest.cpp
  ${CMAKE_SOURCE_DIR}/test/root/ImportTGeoPgon.cpp
  ${CMAKE_SOURCE_DIR}/test/root/TestExportToROOT.cpp
  # ${CMAKE_SOURCE_DIR}/test/root/ParaboloidTest.cpp
  ${CMAKE_SOURCE_DIR}/test/root/trd_validation.cpp

  # higher level benchmarks
  #${CMAKE_SOURCE_DIR}/test/globalbenchmarks/LocatePointsBenchmark.cpp
  #${CMAKE_SOURCE_DIR}/test/globalbenchmarks/NavigationBenchmark.cpp
)
if(BENCHMARK)
  set(TEST_EXECUTABLES_ROOT
  ${TEST_EXECUTABLES_ROOT}
  ${CMAKE_SOURCE_DIR}/test/root/BenchmarkShapeFromROOTFile.cpp
  ${CMAKE_SOURCE_DIR}/test/root/BenchmarkShapeFromROOTFile_WithVisualization.cpp
)
endif()

set(TEST_EXECUTABLES_VISUALIZATION
  ${CMAKE_SOURCE_DIR}/test/visualization/VisualizeTrap.cpp
  ${CMAKE_SOURCE_DIR}/test/visualization/VisualizeTube.cpp
  ${CMAKE_SOURCE_DIR}/test/visualization/DebugTube.cpp
  ${CMAKE_SOURCE_DIR}/test/visualization/DebugPolyhedron.cpp
)
set(TEST_EXECUTABLES_USOLIDS
  ${CMAKE_SOURCE_DIR}/test/usolids/CompatibilityTest.cpp
  ${CMAKE_SOURCE_DIR}/test/unit_tests/TestBox.cpp
  ${CMAKE_SOURCE_DIR}/test/unit_tests/TestCons.cpp
  ${CMAKE_SOURCE_DIR}/test/unit_tests/TestTube.cpp
  ${CMAKE_SOURCE_DIR}/test/unit_tests/TestTrd.cpp
  ${CMAKE_SOURCE_DIR}/test/unit_tests/TestTrap.cpp
  ${CMAKE_SOURCE_DIR}/test/unit_tests/TestPolycone.cpp
  ${CMAKE_SOURCE_DIR}/test/unit_tests/TestPolyhedra.cpp
  ${CMAKE_SOURCE_DIR}/test/unit_tests/TestTet.cpp
  #${CMAKE_SOURCE_DIR}/test/unit_tests/TestOrb.cpp
  #${CMAKE_SOURCE_DIR}/test/unit_tests/TestSphere.cpp
  ${CMAKE_SOURCE_DIR}/test/unit_tests/TestBoxlikeTrapezoid.cpp
  ${CMAKE_SOURCE_DIR}/test/unit_tests/usolidTest.cpp

)
set(TEST_EXECUTABLES_BENCHMARK
  ${CMAKE_SOURCE_DIR}/test/benchmark/BoxBenchmark.cpp
  ${CMAKE_SOURCE_DIR}/test/benchmark/ParaboloidBenchmark.cpp
  ${CMAKE_SOURCE_DIR}/test/benchmark/ParaboloidScriptBenchmark.cpp
  ${CMAKE_SOURCE_DIR}/test/benchmark/ParallelepipedBenchmark.cpp
  ${CMAKE_SOURCE_DIR}/test/benchmark/PolyhedronBenchmark.cpp
  ${CMAKE_SOURCE_DIR}/test/benchmark/TubeBenchmark.cpp
 # ${CMAKE_SOURCE_DIR}/test/benchmark/BoxMinusHollowTubeBenchmark.cpp
 # ${CMAKE_SOURCE_DIR}/test/benchmark/BoxMinusTubeSegBenchmark.cpp
  ${CMAKE_SOURCE_DIR}/test/benchmark/BoxMinusHollowTubeBenchmark_virtual.cpp
  ${CMAKE_SOURCE_DIR}/test/benchmark/BoxUnionHollowTubeBenchmark_virtual.cpp
  ${CMAKE_SOURCE_DIR}/test/benchmark/BoxIntersectHollowTubeBenchmark_virtual.cpp
  ${CMAKE_SOURCE_DIR}/test/benchmark/BoxUnionBoxBenchmark_virtual.cpp
  ${CMAKE_SOURCE_DIR}/test/benchmark/3LevelSubtractionBenchmark_virtual.cpp
  ${CMAKE_SOURCE_DIR}/test/benchmark/TorusBenchmark.cpp
  ${CMAKE_SOURCE_DIR}/test/benchmark/TrapezoidBenchmark.cpp
  ${CMAKE_SOURCE_DIR}/test/benchmark/TrapezoidBenchmarkScript.cpp
  ${CMAKE_SOURCE_DIR}/test/benchmark/OrbBenchmark.cpp
  ${CMAKE_SOURCE_DIR}/test/benchmark/SphereBenchmark.cpp
  ${CMAKE_SOURCE_DIR}/test/benchmark/TrdBenchmark.cpp
  ${CMAKE_SOURCE_DIR}/test/benchmark/ConeBenchmark.cpp
  ${CMAKE_SOURCE_DIR}/test/benchmark/PolyconeBenchmark.cpp
)
set(TEST_EXECUTABLES_CUDA
  # Files go here
)
set(TEST_EXECUTABLES_SHAPETESTER
  ${CMAKE_SOURCE_DIR}/test/shape_tester/shape_testBox.cpp
  ${CMAKE_SOURCE_DIR}/test/shape_tester/shape_testOrb.cpp
  ${CMAKE_SOURCE_DIR}/test/shape_tester/shape_testCone.cpp
  ${CMAKE_SOURCE_DIR}/test/shape_tester/shape_testTube.cpp
  ${CMAKE_SOURCE_DIR}/test/shape_tester/shape_testTrd.cpp
  ${CMAKE_SOURCE_DIR}/test/shape_tester/shape_testTrapezoid.cpp
  # ${CMAKE_SOURCE_DIR}/test/shape_tester/shape_testParaboloid.cpp
  ${CMAKE_SOURCE_DIR}/test/shape_tester/shape_testPolycone.cpp 
  # ${CMAKE_SOURCE_DIR}/test/shape_tester/shape_testFromROOTFile.cpp 
)
set(TEST_EXECUTABLES
  ${TEST_EXECUTABLES_CORE}
  ${TEST_EXECUTABLES_ROOT}
  ${TEST_EXECUTABLES_VISUALIZATION}
  ${TEST_EXECUTABLES_USOLIDS}
  ${TEST_EXECUTABLES_BENCHMARK}
  ${TEST_EXECUTABLES_CUDA}
  ${TEST_EXECUTABLES_SHAPETESTER}
)
set_source_files_properties(
  ${TEST_EXECUTABLES}
  PROPERTIES COMPILE_FLAGS -std=c++11
)

# Build executables

if (CTEST)
  message(STATUS "Testing with CTest enabled.")
  enable_testing()
endif()

set(VECGEOM_EXECUTABLES)

macro(build_executables EXECUTABLES)
  foreach(EXECUTABLE ${EXECUTABLES})
    get_filename_component(TARGET_NAME ${EXECUTABLE} NAME_WE)
    add_executable(${TARGET_NAME} ${EXECUTABLE})
    target_link_libraries(${TARGET_NAME} ${VECGEOM_LIBRARIES}
                          ${VECGEOM_LIBRARIES_EXTERNAL}
                          ${USERKERNELLIB})
    set(VECGEOM_EXECUTABLES ${VECGEOM_EXECUTABLES} ${TARGET_NAME})
    if (MIC)
      get_target_property(current_property ${TARGET_NAME} LINK_FLAGS)
      if(NOT current_property)
        set_target_properties(${TARGET_NAME} PROPERTIES LINK_FLAGS "-B/usr/linux-k1om-4.7/linux-k1om/usr/lib64/k1om-mpss-linux/4.7.4 -B/usr/linux-k1om-4.7/linux-k1om/lib64/4.7.4")
      else()
        set_target_properties(${TARGET_NAME} PROPERTIES LINK_FLAGS "${current_property} -B/usr/linux-k1om-4.7/linux-k1om/usr/lib64/k1om-mpss-linux/4.7.4 -B/usr/linux-k1om-4.7/linux-k1om/lib64/4.7.4")
      endif()
    endif()
  endforeach()
endmacro()

function(add_to_ctest EXECUTABLES)
  foreach(EXECUTABLE ${EXECUTABLES})
    if (CTEST)
      get_filename_component(TARGET_NAME ${EXECUTABLE} NAME_WE)
      add_test(${TARGET_NAME} ${TARGET_NAME})
    endif()
  endforeach()
endfunction()

build_executables("${TEST_EXECUTABLES_CORE}")
add_to_ctest("${TEST_EXECUTABLES_CORE}")
if (BENCHMARK)
  build_executables("${TEST_EXECUTABLES_BENCHMARK}")
  add_to_ctest("${TEST_EXECUTABLES_BENCHMARK}")
endif()
if (ROOT)
  build_executables("${TEST_EXECUTABLES_ROOT}")
  add_to_ctest("${TEST_EXECUTABLES_ROOT}")
  build_executables("${TEST_EXECUTABLES_VISUALIZATION}")
endif()
if (USolids)
  build_executables("${TEST_EXECUTABLES_USOLIDS}")
  build_executables("${TEST_EXECUTABLES_SHAPETESTER}")
  add_to_ctest("${TEST_EXECUTABLES_USOLIDS}")
  add_to_ctest("${TEST_EXECUTABLES_SHAPETESTER}")
endif()
if (CUDA)
  build_executables("${TEST_EXECUTABLES_CUDA}")
  add_to_ctest("${TEST_EXECUTABLES_CUDA}")
endif()
#---------------------------------------------------------------------------
# Include creation and submission to dashboard cdash.cern.ch

include(CTest)

#---------------------------------------------------------------------------
# Set data to be dowloaded

message(STATUS "Downloading data files")
if(DATA_DOWNLOAD)
 set(DATA_URL "http://mnovak.web.cern.ch/mnovak/data/ExN03.root")
 set(EXPECTED_MD5SUM "b6b0cfdd5035117171bfe1b7f1f40c3f")

 function(DATA_DOWNLOAD)
    set(DATA_FILE ExN03.root)
    if(APPLE)
      execute_process(COMMAND curl -o ${DATA_FILE} ${DATA_URL})
    else()
      execute_process(COMMAND wget -q ${DATA_URL} -O ${DATA_FILE})
    endif()
 endfunction(DATA_DOWNLOAD)

 message(STATUS "Searching for already downloaded data file(s)")
 find_file(DATA_FILE ExN03.root ${CMAKE_BINARY_DIR})
 if(DATA_FILE STREQUAL "DATA_FILE-NOTFOUND")
    message("File not found: ExN03.root")
    DATA_DOWNLOAD()
 else()
    message("File found:" ${DATA_FILE})
    if(APPLE)
      execute_process(COMMAND md5 ${DATA_FILE} OUTPUT_VARIABLE MD5SUM)
      string(LENGTH ${MD5SUM} MD5LENGTH)
      MATH(EXPR START "${MD5LENGTH} - 33")
      string(SUBSTRING ${MD5SUM} ${START} 32 MD5SUM)
    else()
  execute_process(COMMAND md5sum ${DATA_FILE} OUTPUT_VARIABLE MD5SUM)
      string(SUBSTRING ${MD5SUM} 0 32 MD5SUM)
    endif()
    if(MD5SUM STREQUAL EXPECTED_MD5SUM)
        message("MD5sum of file is matching")
    else()
        message("MD5sum of file is not matching " ${EXPECTED_MD5SUM})
        DATA_DOWNLOAD()
    endif()
 endif()
endif()


################################################################################

# Installation

export(PACKAGE VecGeom)

file(RELATIVE_PATH INSTALL_INCLUDE_DIR_RELATIVE
     "${INSTALL_CMAKE_DIR}" "${INSTALL_INCLUDE_DIR}/.")
file(RELATIVE_PATH INSTALL_LIB_DIR_RELATIVE
     "${INSTALL_CMAKE_DIR}" "${INSTALL_LIB_DIR}/.")
# Build
set(CONF_TYPE "build")
set(CONF_INCLUDE_DIR "${CMAKE_SOURCE_DIR}")
set(CONF_LIBRARY_DIR "${CMAKE_BINARY_DIR}")
set(CONF_LIBRARIES ${VECGEOM_LIBRARIES_EXTERNAL}
    "${CONF_LIBRARY_DIR}/libvecgeom.a")
if (USolids)
  set(CONF_LIBRARIES ${CONF_LIBRARIES}
      "${CONF_LIBRARY_DIR}/USolids/libusolids.a")
endif()
configure_file(VecGeomConfig.cmake.in
               "${PROJECT_BINARY_DIR}/VecGeomConfig.cmake" @ONLY)
# Installation
set(CONF_TYPE "install")
set(CONF_INCLUDE_DIR "\${THIS_DIR}/${INSTALL_INCLUDE_DIR_RELATIVE}")
set(CONF_LIBRARY_DIR "\${THIS_DIR}/${INSTALL_LIB_DIR_RELATIVE}")
set(CONF_LIBRARIES ${VECGEOM_LIBRARIES_EXTERNAL}
    "${CONF_LIBRARY_DIR}/libvecgeom.a")
if (CUDA)
   set(CONF_LIBRARIES "${CONF_LIBRARY_DIR}/libvecgeomcuda.a" ${CONF_LIBRARIES}  "${CONF_LIBRARY_DIR}/libvecgeomcuda.a")
endif()
if (USolids)
  set(CONF_LIBRARIES ${CONF_LIBRARIES} "${CONF_LIBRARY_DIR}/libusolids.a")
  configure_file(VecGeomConfig.cmake.in
    "${PROJECT_BINARY_DIR}${CMAKE_FILES_DIRECTORY}/USolidsConfig.cmake" @ONLY)
endif()
configure_file(VecGeomConfig.cmake.in
  "${PROJECT_BINARY_DIR}${CMAKE_FILES_DIRECTORY}/VecGeomConfig.cmake" @ONLY)

# Install the VecGeomConfig.cmake
install(FILES
  "${PROJECT_BINARY_DIR}${CMAKE_FILES_DIRECTORY}/VecGeomConfig.cmake"
  DESTINATION "${INSTALL_CMAKE_DIR}" COMPONENT dev)
if (USolids)
  install(FILES
    "${PROJECT_BINARY_DIR}${CMAKE_FILES_DIRECTORY}/USolidsConfig.cmake"
    DESTINATION "${INSTALL_CMAKE_DIR}/../USolids" COMPONENT dev)
endif()

# Install headers and libraries
foreach(FOLDER base benchmarking management navigation volumes backend)
  install(DIRECTORY ${FOLDER} DESTINATION ${INSTALL_INCLUDE_DIR})
endforeach()
install(TARGETS vecgeom DESTINATION ${INSTALL_LIB_DIR})
if (CUDA)
  install(TARGETS vecgeomcuda DESTINATION ${INSTALL_LIB_DIR})
endif()


# Not yet a proper project.
add_subdirectory (VecCore)<|MERGE_RESOLUTION|>--- conflicted
+++ resolved
@@ -188,7 +188,6 @@
   endif()
   set(VECGEOM_NVCC_COMPILATION_FLAGS -g -G ${VECGEOM_NVCC_COMPILATION_FLAGS})
 else()
-<<<<<<< HEAD
   if (Intel)
     if (${_arch_lo} MATCHES avx2)
       set(VECGEOM_CXX_FLAGS "${VECGEOM_CXX_FLAGS} -xCORE-${_arch_up}")
@@ -198,17 +197,6 @@
   else()
     set(VECGEOM_CXX_FLAGS "${VECGEOM_CXX_FLAGS} -m${_arch_lo}")
   endif()
-=======
-  set(CMAKE_CXX_FLAGS "${CMAKE_CXX_FLAGS} -O3")
-  #set(VECGEOM_NVCC_COMPILATION_FLAGS -O3 ${VECGEOM_NVCC_COMPILATION_FLAGS})  # remove -use_fast_math
-endif()
-
-if (CMAKE_BUILD_TYPE MATCHES RelWithDebInfo)
-  set(VECGEOM_NVCC_COMPILATION_FLAGS -g -G ${VECGEOM_NVCC_COMPILATION_FLAGS})
-endif()
-if (CMAKE_BUILD_TYPE MATCHES MinSizeRel)
-  set(VECGEOM_NVCC_COMPILATION_FLAGS -use_fast_math ${VECGEOM_NVCC_COMPILATION_FLAGS})
->>>>>>> 7342a595
 endif()
 message(STATUS "Compiling for ${_arch_up} SIMD achitecture")
 
@@ -250,11 +238,7 @@
   set(VECGEOM_NVCC_CONFIGS
         DEBUG -g -G
         RELEASE  -O3 -use_fast_math
-<<<<<<< HEAD
         RELWITHDEBINFO -g -G -O3 -use_fast_math
-=======
-        RELWITHDEBINFO -g -G  -O3 -use_fast_math
->>>>>>> 7342a595
         MINSIZEREL -use_fast_math )
 endif()
 
@@ -315,16 +299,6 @@
 if (VTUNE)
   set(VECGEOM_COMPILATION_FLAGS "${VECGEOM_COMPILATION_FLAGS} -DVECGEOM_VTUNE")
 endif()
-<<<<<<< HEAD
-=======
-if (Intel)
-  set(CMAKE_CXX_FLAGS "${CMAKE_CXX_FLAGS} ${VECGEOM_COMPILATION_FLAGS_INTEL}")
-endif()
-set(CMAKE_CXX_FLAGS "${CMAKE_CXX_FLAGS} ${VECGEOM_COMPILATION_FLAGS}")
-#set(VECGEOM_COMPILATION_FLAGS "${VECGEOM_COMPILATION_FLAGS} -O3")
-
-message(STATUS "Compiling with C++ flags: ${CMAKE_CXX_FLAGS}")
->>>>>>> 7342a595
 
 ################################################################################
 
