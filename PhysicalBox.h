/*
 * PhysicalBox.h
 *
 *  Created on: Nov 8, 2013
 *      Author: swenzel
 */

#ifndef PHYSICALBOX_H_
#define PHYSICALBOX_H_

#include "PhysicalVolume.h"
#include "LogicalVolume.h"
#include "Vector3D.h"
#include "TransformationMatrix.h"
#include <iostream>
#include "Vc/vector.h"

class BoxParameters // : ShapeParameters
{
private:
	double dX; // half distances in x-y-z direction
	double dY;
	double dZ;

public:
	BoxParameters(double x,double y, double z) : dX(x), dY(y), dZ(z) {}

	virtual void inspect() const;

	double GetDX() const {return dX;}
	double GetDY() const {return dY;}
	double GetDZ() const {return dZ;}

	virtual ~BoxParameters(){};
	// The placed boxed can easily access the private members
	template<int,int> friend class PlacedBox;
};


//template<TranslationIdType tid, RotationIdType rid>
template<TranslationIdType tid, RotationIdType rid>
class PlacedBox : public PhysicalVolume
{

private:
	BoxParameters const * boxparams;
	//friend class GeoManager;

public:
	void foo() const;
	double GetDX() const {return boxparams->GetDX();}
	double GetDY() const {return boxparams->GetDY();}
	double GetDZ() const {return boxparams->GetDZ();}

	//will provide a private constructor
	PlacedBox(BoxParameters const * bp, TransformationMatrix const *m) : PhysicalVolume(m), boxparams(bp) {};

	virtual double DistanceToIn( Vector3D const &, Vector3D const &, double cPstep ) const;
	virtual double DistanceToOut( Vector3D const &, Vector3D const &, double cPstep ) const {return 0;}
	virtual bool Contains( Vector3D const & ) const;
	virtual bool UnplacedContains( Vector3D const & ) const;

	// for the basket treatment
	virtual void DistanceToIn( Vectors3DSOA const &, Vectors3DSOA const &, double, double * ) const;

	template<typename T>
	inline
	void DistanceToInT(Vectors3DSOA const &, Vectors3DSOA const &, double, double * ) const;

	// a template version for T = Vc or T = Boost.SIMD or T= double
	template<typename T>
	inline
	void DistanceToIn( T const & /*x-vec*/, T const & /*y-vec*/, T const & /*z-vec*/,
					   T const & /*dx-vec*/, T const & /*dy-vec*/, T const & /*dz-vec*/, double step, T & /*result*/ ) const;


	virtual ~PlacedBox(){};

	//a factory method that produces a specialized box based on params and transformations
	//static PhysicalBox* MakeBox( BoxParameters *param, TransformationMatrix *m );
};


struct UUtils
{
	static constexpr double kInfinity=1E30;
};


template <TranslationIdType tid, RotationIdType rid>
double
PlacedBox<tid,rid>::DistanceToIn(Vector3D const &x, Vector3D const &y, double cPstep ) const
{
	// Computes distance from a point presumably outside the solid to the solid
	// surface. Ignores first surface if the point is actually inside. Early return
	// infinity in case the safety to any surface is found greater than the proposed
	// step aPstep.
	// The normal vector to the crossed surface is filled only in case the box is
	// crossed, otherwise aNormal.IsNull() is true.

	// Compute safety to the closest surface on each axis.
	// Early exits if safety bigger than proposed step.
	const double delta = 1E-9;

	// here we do the point transformation
	Vector3D aPoint;
	matrix->MasterToLocal<tid,rid>(x, aPoint);

	//   aNormal.SetNull();
	double safx = std::abs(aPoint.x) - boxparams->dX;
	double safy = std::abs(aPoint.y) - boxparams->dY;
	double safz = std::abs(aPoint.z) - boxparams->dZ;

	if ((safx > cPstep) || (safy > cPstep) || (safz > cPstep))
		return 1E30;

	// only here we do the directional transformation
	Vector3D aDirection;
	matrix->MasterToLocalVec<rid>(y, aDirection);

	// Check if numerical inside
	bool outside = (safx > 0) || (safy > 0) || (safz > 0);
	if ( !outside ) {
		// If point close to this surface, check against the normal
		if ( safx > -delta ) {
			return ( aPoint.x * aDirection.x > 0 ) ? UUtils::kInfinity : 0.0;
		}
		if ( safy > -delta ) {
			return ( aPoint.y * aDirection.y > 0 ) ? UUtils::kInfinity : 0.0;
		}
		if ( safz > -delta ) {
			return ( aPoint.z * aDirection.z > 0 ) ? UUtils::kInfinity : 0.0;
		}
		// Point actually "deep" inside, return zero distance, normal un-defined
		return 0.0;
	}

	// The point is really outside. Only axis with positive safety to be
	// considered. Early exit on each axis if point and direction components
	// have the same .sign.
	double dist = 0.0;
	double coordinate = 0.0;
	if ( safx > 0 ) {
		if ( aPoint.x * aDirection.x >= 0 ) return UUtils::kInfinity;
		dist = safx/std::abs(aDirection.x);
		coordinate = aPoint.y + dist*aDirection.y;
		if ( std::abs(coordinate) < boxparams->dY ) {
			coordinate = aPoint.z + dist*aDirection.z;
			if ( std::abs(coordinate) < boxparams->dZ ) {
				return dist;
			}
		}
	}
	if ( safy > 0 ) {
		if ( aPoint.y * aDirection.y >= 0 ) return UUtils::kInfinity;
		dist = safy/std::abs(aDirection.y);
		coordinate = aPoint.x + dist*aDirection.x;
		if ( std::abs(coordinate) < boxparams->dX ) {
			coordinate = aPoint.z + dist*aDirection.z;
			if ( std::abs(coordinate) < boxparams->dZ ) {
				return dist;
			}
		}
	}
	if ( safz > 0 ) {
		if ( aPoint.z * aDirection.z >= 0 ) return UUtils::kInfinity;
		dist = safz/std::abs(aDirection.z);
		coordinate = aPoint.x + dist*aDirection.x;
		if ( std::abs(coordinate) < boxparams->dX ) {
			coordinate = aPoint.y + dist*aDirection.y;
			if ( std::abs(coordinate) < boxparams->dY ) {
				return dist;
			}
		}
	}
	return UUtils::kInfinity;
}

// a template version for T = Vc or T = Boost.SIMD or T= double
// this is the kernel operating on type T
template<int tid, int rid>
template<typename T>
inline
void PlacedBox<tid,rid>::DistanceToIn( T const & x, T const & y, T const & z,
					   T const & dirx, T const & diry, T const & dirz, double stepmax, T & distance ) const
{
	   T in(1.);
	   T saf[3];
	   T newpt[3];
	   T tiny(1e-20);
	   T big(UUtils::kInfinity);
	   T faraway(0.); // initializing all components to zero
	   T par[3]={ boxparams->dX, boxparams->dY, boxparams->dZ }; // very convenient

	   // new thing: do coordinate transformation in place here
	   T localx, localy, localz;
	   matrix->MasterToLocal<tid,rid,T>(x,y,z,newpt[0],newpt[1],newpt[2]);
	   //
	   saf[0] = Vc::abs(newpt[0])-par[0];
	   saf[1] = Vc::abs(newpt[1])-par[1];
	   saf[2] = Vc::abs(newpt[2])-par[2];
	   faraway(saf[0]>=stepmax || saf[1]>=stepmax || saf[2]>=stepmax)=1;
	   in(saf[0]<0. && saf[1]<0. && saf[2]<0.)=0;
	   distance=big;

	   if( faraway > T(0.) )
	       return; // return big

	   // new thing:  do coordinate transformation for directions here
	   T localdirx, localdiry, localdirz;
	   matrix->MasterToLocalVec<tid,rid,T>(dirx, diry, dirz, localdirx, localdiry, localdirz);
	   //

	   // proceed to analysis of hits
	   T snxt[3];
	   T hit0=T(0.);
	   snxt[0] = saf[0]/(Vc::abs(localdirx)+tiny); // distance to y-z face
	   T coord1=newpt[1]+snxt[0]*localdiry; // calculate new y and z coordinate
	   T coord2=newpt[2]+snxt[0]*localdirz;
<<<<<<< HEAD
	   hit0( saf[0] > 0 && newpt[0]*localdirx < 0 && ( Vc::abs(coord1)<= par[1] && Vc::abs(coord2)<= par[2] ) ) = 1; // if out and right direction
=======
	   hit0( saf[0] > 0 && newpt[0]*localdirx < 0 && ( Vc::abs(coord1) <= par[1] && Vc::abs(coord2) <= par[2] ) ) = 1; // if out and right direction
>>>>>>> a246223f

	   T hit1=T(0.);
	   snxt[1] = saf[1]/(Vc::abs(localdiry)+tiny); // distance to x-z face
	   coord1=newpt[0]+snxt[1]*localdirx; // calculate new x and z coordinate
	   coord2=newpt[2]+snxt[1]*localdirz;
<<<<<<< HEAD
	   hit1( saf[1] > 0 && newpt[1]*localdiry < 0 && ( Vc::abs(coord1)<= par[0] && Vc::abs(coord2)<= par[2] ) ) = 1; // if out and right direction
=======
	   hit1( saf[1] > 0 && newpt[1]*localdiry < 0 && ( Vc::abs(coord1) <= par[0] && Vc::abs(coord2) <= par[2] ) ) = 1; // if out and right direction
>>>>>>> a246223f

	   T hit2=T(0.);
	   snxt[2] = saf[2]/(Vc::abs(localdirz)+tiny); // distance to x-y face
	   coord1=newpt[0]+snxt[2]*localdirx; // calculate new x and y coordinate
	   coord2=newpt[1]+snxt[2]*localdiry;
<<<<<<< HEAD
	   hit2( saf[2] > 0 && newpt[2]*localdirz < 0 && ( Vc::abs(coord1)<= par[0] && Vc::abs(coord2)<= par[1] ) ) = 1; // if out and right direction
=======
	   hit2( saf[2] > 0 && newpt[2]*localdirz < 0 && ( Vc::abs(coord1) <= par[0] && Vc::abs(coord2) <= par[1] ) ) = 1; // if out and right direction
>>>>>>> a246223f

	   distance( hit0>0 || hit1>0 || hit2>0 ) = (hit0*snxt[0] + hit1*snxt[1] + hit2*snxt[2]);
	   distance=in*distance;
	   return;
}


// for the basket treatment
template<int tid, int rid>
template<typename T>
inline
void PlacedBox<tid,rid>::DistanceToInT( Vectors3DSOA const & points_v, Vectors3DSOA const & dirs_v, double step, double * distance ) const
{
	for( int i=0; i < points_v.size; i += T::Size )
		{
			T x( &points_v.x[i] );
			T y( &points_v.y[i] );
			T z( &points_v.z[i] );
			T xd( &dirs_v.x[i] );
			T yd( &dirs_v.y[i] );
			T zd( &dirs_v.z[i] );
			T dist;
			DistanceToIn<T>(x, y, z, xd, yd, zd, step, dist);

			// store back result
			dist.store( &distance[i] );
		}
}

// dispatching the virtual method to some concrete method
template<int tid, int rid>
void PlacedBox<tid,rid>::DistanceToIn( Vectors3DSOA const & points_v, Vectors3DSOA const & dirs_v, double step, double * distance ) const
{
	// PlacedBox<tid,rid>::DistanceToInT< Vc::double_v, Vc >(points_v, dirs_v, step, distance);
	this->template DistanceToInT<Vc::double_v>( points_v, dirs_v, step, distance);
}


template<int tid, int rid>
bool PlacedBox<tid,rid>::Contains( Vector3D const & point ) const
{
	// here we do the point transformation
	Vector3D localPoint;
	matrix->MasterToLocal<tid,rid>(point, localPoint);

	// this could be vectorized also
	if ( std::abs(localPoint.x) > boxparams->dX ) return false;
	if ( std::abs(localPoint.y) > boxparams->dY ) return false;
	if ( std::abs(localPoint.z) > boxparams->dZ ) return false;
	return true;
}


template<int tid, int rid>
bool PlacedBox<tid,rid>::UnplacedContains( Vector3D const & point ) const
{
	// here we do the point transformation
	Vector3D localPoint;
	matrix->MasterToLocal<0,0>(point, localPoint);

	// this could be vectorized also
	if ( std::abs(localPoint.x) > boxparams->dX ) return false;
	if ( std::abs(localPoint.y) > boxparams->dY ) return false;
	if ( std::abs(localPoint.z) > boxparams->dZ ) return false;
	return true;
}


#endif /* PHYSICALBOX_H_ */<|MERGE_RESOLUTION|>--- conflicted
+++ resolved
@@ -217,31 +217,19 @@
 	   snxt[0] = saf[0]/(Vc::abs(localdirx)+tiny); // distance to y-z face
 	   T coord1=newpt[1]+snxt[0]*localdiry; // calculate new y and z coordinate
 	   T coord2=newpt[2]+snxt[0]*localdirz;
-<<<<<<< HEAD
-	   hit0( saf[0] > 0 && newpt[0]*localdirx < 0 && ( Vc::abs(coord1)<= par[1] && Vc::abs(coord2)<= par[2] ) ) = 1; // if out and right direction
-=======
 	   hit0( saf[0] > 0 && newpt[0]*localdirx < 0 && ( Vc::abs(coord1) <= par[1] && Vc::abs(coord2) <= par[2] ) ) = 1; // if out and right direction
->>>>>>> a246223f
 
 	   T hit1=T(0.);
 	   snxt[1] = saf[1]/(Vc::abs(localdiry)+tiny); // distance to x-z face
 	   coord1=newpt[0]+snxt[1]*localdirx; // calculate new x and z coordinate
 	   coord2=newpt[2]+snxt[1]*localdirz;
-<<<<<<< HEAD
-	   hit1( saf[1] > 0 && newpt[1]*localdiry < 0 && ( Vc::abs(coord1)<= par[0] && Vc::abs(coord2)<= par[2] ) ) = 1; // if out and right direction
-=======
 	   hit1( saf[1] > 0 && newpt[1]*localdiry < 0 && ( Vc::abs(coord1) <= par[0] && Vc::abs(coord2) <= par[2] ) ) = 1; // if out and right direction
->>>>>>> a246223f
 
 	   T hit2=T(0.);
 	   snxt[2] = saf[2]/(Vc::abs(localdirz)+tiny); // distance to x-y face
 	   coord1=newpt[0]+snxt[2]*localdirx; // calculate new x and y coordinate
 	   coord2=newpt[1]+snxt[2]*localdiry;
-<<<<<<< HEAD
-	   hit2( saf[2] > 0 && newpt[2]*localdirz < 0 && ( Vc::abs(coord1)<= par[0] && Vc::abs(coord2)<= par[1] ) ) = 1; // if out and right direction
-=======
 	   hit2( saf[2] > 0 && newpt[2]*localdirz < 0 && ( Vc::abs(coord1) <= par[0] && Vc::abs(coord2) <= par[1] ) ) = 1; // if out and right direction
->>>>>>> a246223f
 
 	   distance( hit0>0 || hit1>0 || hit2>0 ) = (hit0*snxt[0] + hit1*snxt[1] + hit2*snxt[2]);
 	   distance=in*distance;
