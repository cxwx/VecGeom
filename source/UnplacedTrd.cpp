--- conflicted
+++ resolved
@@ -14,7 +14,7 @@
 
 VECGEOM_CUDA_HEADER_BOTH
 bool UnplacedTrd::IsConvex() const{
-		  //A Trd is convex shape
+          //A Trd is convex shape
           return true;
       }
 
@@ -56,21 +56,6 @@
     int choice = 0; // 0 = zm, 1 = zp, 2 = ym, 3 = yp, 4 = xm, 5 = xp
     Precision S[6], Stotal = 0.0;
 
-<<<<<<< HEAD
-void UnplacedTrd::Extent(Vector3D<Precision>& aMin, Vector3D<Precision>& aMax) const {
-    aMin.x() = -1.0 * Min(dx1(), dx2());
-    aMax.x() = Max(dx1(), dx2());
-    aMin.y() = -1.0 * Min(dy1(), dy2());
-    aMax.y() = Max(dy1(), dy2());
-    aMin.z() = -dz();
-    aMax.z() = dz();
-}
-*/
-
-int UnplacedTrd::ChooseSurface() const {
-    int choice = 0; // 0 = zm, 1 = zp, 2 = ym, 3 = yp, 4 = xm, 5 = xp
-    Precision S[6], Stotal = 0.0;
-
     S[0] = S[1] = GetPlusXArea();
     S[2] = S[3] = GetPlusYArea();
     S[4] = GetMinusZArea();
@@ -86,25 +71,6 @@
         rand -= S[choice], choice++;
 
     assert(choice < 6);
-
-=======
-    S[0] = S[1] = GetPlusXArea();
-    S[2] = S[3] = GetPlusYArea();
-    S[4] = GetMinusZArea();
-    S[5] = GetPlusZArea();
-
-    for (int i = 0; i < 6; ++i)
-        Stotal += S[i];
-
-    // random value to choose surface to place the point
-    Precision rand = RNG::Instance().uniform() * Stotal;
-
-    while (rand > S[choice])
-        rand -= S[choice], choice++;
-
-    assert(choice < 6);
-
->>>>>>> 7c6e43b2
     return choice;
 }
 
@@ -170,18 +136,6 @@
   Precision xnorm = 1.0 / sqrt(4*fDZ*fDZ + (fDX2-fDX1)*(fDX2-fDX1));
   Precision ynorm = 1.0 / sqrt(4*fDZ*fDZ + (fDY2-fDY1)*(fDY2-fDY1));
 
-<<<<<<< HEAD
-  Precision distmx = -2.0*fDZ*point[0] + 0.0*point[1] - (fDX2-fDX1)*point[2] - fDZ*(fDX1+fDX2);
-  distmx *= xnorm;
-
-  Precision distpx =  2.0*fDZ*point[0] + 0.0*point[1] - (fDX2-fDX1)*point[2] - fDZ*(fDX1+fDX2);
-  distpx *= xnorm;
-
-  Precision distmy = 0.0*point[0] - 2.0*fDZ*point[1] - (fDY2-fDY1)*point[2] - fDZ*(fDY1+fDY2);
-  distmy *= ynorm;
-
-  Precision distpy = 0.0*point[0] + 2.0*fDZ*point[1] - (fDY2-fDY1)*point[2] - fDZ*(fDY1+fDY2);
-=======
   Precision distmx = -2.0*fDZ*point[0] - (fDX2-fDX1)*point[2] - fDZ*(fDX1+fDX2);
   distmx *= xnorm;
 
@@ -192,7 +146,6 @@
   distmy *= ynorm;
 
   Precision distpy =  2.0*fDZ*point[1] - (fDY2-fDY1)*point[2] - fDZ*(fDY1+fDY2);
->>>>>>> 7c6e43b2
   distpy *= ynorm;
 
   if (fabs(distmx) <= kHalfTolerance) {
