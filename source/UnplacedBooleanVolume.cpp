--- conflicted
+++ resolved
@@ -120,15 +120,6 @@
       aMax = maxLeft;
     }
   }
-<<<<<<< HEAD
-#else
-  VECGEOM_CUDA_HEADER_BOTH
-  void UnplacedBooleanVolume::Extent(Vector3D<Precision>& aMin, Vector3D<Precision>& aMax) const {
-    assert(0 && "UnplacedBooleanVolume::Extent not ready.");
-  }
-#endif // !VECGEOM_NVCC
-=======
->>>>>>> af745aa3
 
 #ifdef VECGEOM_CUDA_INTERFACE
 
