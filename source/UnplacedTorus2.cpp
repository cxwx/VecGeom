--- conflicted
+++ resolved
@@ -110,7 +110,6 @@
      }
 }
 
-<<<<<<< HEAD
 
 #if defined(VECGEOM_USOLIDS)
   VECGEOM_CUDA_HEADER_BOTH
@@ -132,24 +131,22 @@
   }
 #endif
 
-=======
 VECGEOM_CUDA_HEADER_BOTH
 bool UnplacedTorus2::IsConvex() const{
-	      //Default safe convexity value
-		  bool convexity = false;
-
-	      //Logic to calculate the convexity
-	      if(fRtor == 0.) //This will turn Torus to Spherical Shell
-	      {
-	      if(fRmin==0.)   //This will turn the Spherical shell to Orb
-	              {
-	                if( fDphi<=kPi || fDphi==kTwoPi)
-	                  convexity = true;
-	              }
-	      }
-	      return convexity;
+          //Default safe convexity value
+          bool convexity = false;
+
+          //Logic to calculate the convexity
+          if(fRtor == 0.) //This will turn Torus to Spherical Shell
+          {
+          if(fRmin==0.)   //This will turn the Spherical shell to Orb
+                  {
+                    if( fDphi<=kPi || fDphi==kTwoPi)
+                      convexity = true;
+                  }
+          }
+          return convexity;
       }
->>>>>>> 7c6e43b2
 
 #ifdef VECGEOM_CUDA_INTERFACE
 
