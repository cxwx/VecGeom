--- conflicted
+++ resolved
@@ -10,6 +10,10 @@
 #endif
 #ifdef VECGEOM_USOLIDS
 #include "UTrap.hh"
+#endif
+
+#ifdef VECGEOM_GEANT4
+#include "G4Trap.hh"
 #endif
 
 namespace VECGEOM_NAMESPACE {
@@ -38,20 +42,20 @@
 }
 #endif
 
-<<<<<<< HEAD
 VUSolid* PlacedTrapezoid::Clone() const {
   return new ::UTrap(GetLabel().c_str(), GetDz(), GetTheta(), GetPhi(),
                      GetDy1(), GetDx1(), GetDx2(), GetAlpha1(),
                      GetDy2(), GetDx3(), GetDx4(), GetAlpha2());
 }
-=======
+
 #ifdef VECGEOM_GEANT4
 G4VSolid const* PlacedTrapezoid::ConvertToGeant4() const {
-  assert(0 && "NYI");
-  return NULL;
+  return new G4Trap(GetLabel().c_str(), GetDz(), GetTheta(), GetPhi(),
+                     GetDy1(), GetDx1(), GetDx2(), GetAlpha1(),
+                     GetDy2(), GetDx3(), GetDx4(), GetAlpha2());
 }
 #endif
->>>>>>> d5814e50
+
 
 #endif // VECGEOM_BENCHMARK
 
