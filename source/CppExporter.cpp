/*
 * CppExporter.cpp
 *
 *  Created on: 23.03.2015
 *      Author: swenzel
 */

#include "management/CppExporter.h"
#include "management/GeoManager.h"
#include "base/Transformation3D.h"
#include "base/Array.h"
#include "volumes/LogicalVolume.h"
#include "volumes/PlacedVolume.h"
#include "volumes/PlacedBooleanVolume.h"
#include "volumes/UnplacedBox.h"
#include "volumes/UnplacedTube.h"
#include "volumes/UnplacedCone.h"
#include "volumes/UnplacedTrapezoid.h"
#include "volumes/UnplacedTorus.h"
#include "volumes/UnplacedTorus2.h"
#include "volumes/UnplacedPolycone.h"
#include "volumes/UnplacedPolyhedron.h"
#include "volumes/UnplacedTrd.h"
#include "volumes/UnplacedBooleanVolume.h"
<<<<<<< HEAD
#include "volumes/ScaledShape.h"
=======
>>>>>>> 32664aba
#include "materials/Medium.h"
#include "materials/Material.h"
#include "base/MessageLogger.h"
#include <sstream>
#include <ostream>
#include <fstream>
#include <algorithm>
#include <list>
#include <vector>
#include <iostream>
#include <iomanip>

namespace vecgeom {
inline namespace cxx {

template <typename IterableContainer, typename ElementType>
bool ContainerContains(IterableContainer const &c, ElementType const &e) {
  return std::find(c.cbegin(), c.cend(), e) != c.cend();
}

// this function should live in GeoManager and to be used by various exporters
// function returns
// a sorted list of logical volumes -- if some logical volume A depends on another volume B
// (as for boolean volumes); then B
// should come in that list before A
// a list of transformations
void GeomCppExporter::ScanGeometry(VPlacedVolume const *const volume, std::list<LogicalVolume const *> &lvlist,
				   std::list<LogicalVolume const *> &boollvlist, std::list<Transformation3D const *> &tlist,
				   std::list<Medium const *> &mediumlist, std::list<Material const *> &materiallist) {
  // if not yet treated
  if (std::find(lvlist.cbegin(), lvlist.cend(), volume->GetLogicalVolume()) == lvlist.cend() &&
      std::find(boollvlist.cbegin(), boollvlist.cend(), volume->GetLogicalVolume()) == boollvlist.cend()) {

    // add medium and material if not already done
    const Medium *me = static_cast<Medium *>(volume->GetLogicalVolume()->GetTrackingMediumPtr());
    if (me) {
      if (std::find(mediumlist.cbegin(), mediumlist.cend(), me) == mediumlist.cend()) {
        mediumlist.push_back(me);
        const Material *ma = me->GetMaterial();
        if (std::find(materiallist.cbegin(), materiallist.cend(), ma) == materiallist.cend())
          materiallist.push_back(ma);
      }
    } else {
       log_information(std::cerr,"Logical Volume %s has no tracking medium\n",volume->GetLogicalVolume()->GetName());
    }

    if (dynamic_cast<PlacedBooleanVolume const *>(volume)) {
      boollvlist.push_front(volume->GetLogicalVolume());
      PlacedBooleanVolume const *v = dynamic_cast<PlacedBooleanVolume const *>(volume);
      ScanGeometry(v->GetUnplacedVolume()->fLeftVolume, lvlist, boollvlist, tlist, mediumlist, materiallist);
      ScanGeometry(v->GetUnplacedVolume()->fRightVolume, lvlist, boollvlist, tlist, mediumlist, materiallist);
<<<<<<< HEAD
    } else if (dynamic_cast<PlacedScaledShape const *>(volume)) {
      boollvlist.push_front(volume->GetLogicalVolume());
      PlacedScaledShape const *v = dynamic_cast<PlacedScaledShape const *>(volume);
      ScanGeometry(v->GetUnplacedVolume()->fPlaced, lvlist, boollvlist, tlist, mediumlist, materiallist);
    } else {      
=======
    } else {
>>>>>>> 32664aba
      // ordinary logical volume
      lvlist.push_back(volume->GetLogicalVolume());
    }

    for (auto d = 0; d < volume->GetDaughters().size(); ++d)
      ScanGeometry(volume->GetDaughters()[d], lvlist, boollvlist, tlist, mediumlist, materiallist);
  }

  if (std::find(tlist.cbegin(), tlist.cend(), volume->GetTransformation()) == tlist.cend()) {
    tlist.push_back(volume->GetTransformation());
  }
}

void static PushAndReset(std::stringstream &stream,
                         std::vector<std::string> &output)
{
   output.push_back(stream.str());
   stream.str(""); // Remove accumulated information
   stream.clear(); // reset the ios (error) flags.
}


void GeomCppExporter::DumpTransformations(std::vector<std::string> &trafoconstrlist,
                                          std::stringstream &trafoexterndecl,
                                          std::vector<std::string> &trafodecllist,
                                          std::list<Transformation3D const *> const &tvlist) {

  // loop over all transformations
  unsigned int counter = 0;
  for (auto t : tvlist) {
    // register transformation
    if (fTrafoToStringMap.find(t) == fTrafoToStringMap.cend()) {
      // many transformation are identity: we can filter them out and allocate only one
      // identity
      // TODO: such reduction can be applied for other transformations
      if (t->IsIdentity()) {
        fTrafoToStringMap[t] = "idtrans";
      } else {
        // create a variable name
        std::stringstream s;
        s << "transf" << counter;
        // do mapping from existing pointer value to variable name
        fTrafoToStringMap[t] = s.str();
        counter++;
      }
    }
  }

  // we will split the transformation constructions into different groups
  // of compiler translation units for faster and parallel compilation
  unsigned int group = 0;
  std::stringstream trafoconstr;
  std::stringstream trafodecl;

  // generate function that instantiates the transformations
  int groupcounter = 0;
  trafoconstr << "void GenerateTransformations_part" << group << "(){\n";
  bool iddone = false;
  for (auto t : fTrafoToStringMap) {
    Transformation3D const *tp = t.first;
    if (tp->IsIdentity() && iddone)
      continue;
    if (tp->IsIdentity())
      iddone = true;

    // we take a limit if 5000 transformations per translation unit
    // which compiles reasonably fast
    if (++groupcounter > 5000) {
      group++;
      // close old function
      trafoconstr << "}\n";

      // create a new stream
      PushAndReset( trafoconstr, trafoconstrlist );
      PushAndReset( trafodecl, trafodecllist );

      // init new function
      trafoconstr << "void GenerateTransformations_part" << group << "(){\n";

      // reset counter
      groupcounter = 0;
    }

    std::stringstream line;

    // extern declaration line
    trafoexterndecl << "extern Transformation3D *" << t.second << ";\n";
    trafodecl << "Transformation3D * " << t.second << " = nullptr;\n";

    // instantiation line
    line << std::setprecision(15);
    line << t.second << " = new Transformation3D(";
    line << tp->Translation(0) << " , ";
    line << tp->Translation(1) << " , ";
    line << tp->Translation(2);
    if (tp->HasRotation()) {
      line << " , ";
      for (auto i = 0; i < 8; ++i)
        line << tp->Rotation(i) << " , ";
      line << tp->Rotation(8);
    }
    line << ");\n";
    trafoconstr << line.str();
  }
  trafoconstr << "}\n";

  PushAndReset( trafoconstr, trafoconstrlist );
  PushAndReset( trafodecl, trafodecllist );
}

void GeomCppExporter::DumpMaterials(std::vector<std::string> &materials, std::stringstream &materialexterndecl,
                                    std::vector<std::string> &materialdecl,
                                    std::list<Material const *> const &materiallist) {

  // loop over all materials
  unsigned int counter = 0;
  for (auto m : materiallist) {
    // register transformation
    if (fMaterialToStringMap.find(m) == fMaterialToStringMap.cend()) {
      // create a variable name
      std::stringstream s;
      s << "mate" << counter;
      // do mapping from existing pointer value to variable name
      fMaterialToStringMap[m] = s.str();
      counter++;
    }
<<<<<<< HEAD
  }

  // we will split the material constructions into different groups
  // of compiler translation units for faster and parallel compilation
  unsigned int group = 0;
  std::stringstream materialconstr;
  std::stringstream materialdeclline;

  // generate function that instantiates the materials
  int groupcounter = 0;
  materialconstr << "void GenerateMaterials_part" << group << "(){\n";
  for (auto ma : fMaterialToStringMap) {

    // we take a limit if 5000 materials per translation unit
    // which compiles reasonably fast
    if (++groupcounter > 5000) {
      group++;
      // close old function
      materialconstr << "}\n";

      // create a new stream
      PushAndReset( materialconstr, materials );
      PushAndReset( materialdeclline, materialdecl );

      // init new function
      materialconstr << "void GenerateMaterials_part" << group << "(){\n";

      // reset counter
      groupcounter = 0;
    }

    std::stringstream line;

    // extern declaration line
    materialexterndecl << "extern Material *" << ma.second << ";\n";
    materialdeclline << "Material * " << ma.second << " = nullptr;\n";

    // instantiation line
    line << std::setprecision(15);
    int nel = ma.first->GetNelements();
    if (nel == 1) {
      line << ma.second << " = new Material(";
      line << "\"" << ma.first->GetName() << "\"," << ma.first->GetA() << "," << ma.first->GetZ() << ","
           << ma.first->GetDensity() << ");\n";
    } else {
      if (nel > 100) {
        log_fatal(std::cerr,"Cannot handle more than 100 elements in a material\n");
        exit(1);
      }
      double mata[100];
      double matz[100];
      double matw[100];
      line << ma.second << " = new Material(";
      line << "\"" << ma.first->GetName() << "\",\n&std::vector<double>{";
      for (int iel = 0; iel < nel; ++iel)
        ma.first->GetElementProp(mata[iel], matz[iel], matw[iel], iel);
      for (int iel = 0; iel < nel - 1; ++iel)
        line << mata[iel] << ",";
      line << mata[nel - 1] << "}[0],\n";
      line << "&std::vector<double>{";
      for (int iel = 0; iel < nel - 1; ++iel)
        line << matz[iel] << ",";
      line << matz[nel - 1] << "}[0],\n";
      line << "&std::vector<double>{";
      for (int iel = 0; iel < nel - 1; ++iel)
        line << matw[iel] << ",";
      line << matw[nel - 1] << "}[0],\n";
      line << nel << "," << ma.first->GetDensity() << ");\n";
    }
    materialconstr << line.str();
  }
=======
  }

  // we will split the material constructions into different groups
  // of compiler translation units for faster and parallel compilation
  unsigned int group = 0;
  std::stringstream materialconstr;
  std::stringstream materialdeclline;

  // generate function that instantiates the materials
  int groupcounter = 0;
  materialconstr << "void GenerateMaterials_part" << group << "(){\n";
  for (auto ma : fMaterialToStringMap) {

    // we take a limit if 5000 materials per translation unit
    // which compiles reasonably fast
    if (++groupcounter > 5000) {
      group++;
      // close old function
      materialconstr << "}\n";

      // create a new stream
      PushAndReset( materialconstr, materials );
      PushAndReset( materialdeclline, materialdecl );

      // init new function
      materialconstr << "void GenerateMaterials_part" << group << "(){\n";

      // reset counter
      groupcounter = 0;
    }

    std::stringstream line;

    // extern declaration line
    materialexterndecl << "extern Material *" << ma.second << ";\n";
    materialdeclline << "Material * " << ma.second << " = nullptr;\n";

    // instantiation line
    line << std::setprecision(15);
    int nel = ma.first->GetNelements();
    if (nel == 1) {
      line << ma.second << " = new Material(";
      line << "\"" << ma.first->GetName() << "\"," << ma.first->GetA() << "," << ma.first->GetZ() << ","
           << ma.first->GetDensity() << ");\n";
    } else {
      if (nel > 100) {
        log_fatal(std::cerr,"Cannot handle more than 100 elements in a material\n");
        exit(1);
      }
      double mata[100];
      double matz[100];
      double matw[100];
      line << ma.second << " = new Material(";
      line << "\"" << ma.first->GetName() << "\",\n&std::vector<double>{";
      for (int iel = 0; iel < nel; ++iel)
        ma.first->GetElementProp(mata[iel], matz[iel], matw[iel], iel);
      for (int iel = 0; iel < nel - 1; ++iel)
        line << mata[iel] << ",";
      line << mata[nel - 1] << "}[0],\n";
      line << "&std::vector<double>{";
      for (int iel = 0; iel < nel - 1; ++iel)
        line << matz[iel] << ",";
      line << matz[nel - 1] << "}[0],\n";
      line << "&std::vector<double>{";
      for (int iel = 0; iel < nel - 1; ++iel)
        line << matw[iel] << ",";
      line << matw[nel - 1] << "}[0],\n";
      line << nel << "," << ma.first->GetDensity() << ");\n";
    }
    materialconstr << line.str();
  }
>>>>>>> 32664aba
  materialconstr << "}\n";

  PushAndReset( materialconstr, materials );
  PushAndReset( materialdeclline, materialdecl );
}

void GeomCppExporter::DumpMedia(std::vector<std::string> &media, std::stringstream &mediumexterndecl,
                                std::vector<std::string> &mediumdecl,
                                std::list<Medium const *> const &mediumlist) {

  // loop over all media
  unsigned int counter = 0;
  for (auto m : mediumlist) {
    // register transformation
    if (fMediumToStringMap.find(m) == fMediumToStringMap.cend()) {
      // create a variable name
      std::stringstream s;
      s << "medium" << counter;
      // do mapping from existing pointer value to variable name
      fMediumToStringMap[m] = s.str();
      counter++;
    }
  }

  // we will split the medium constructions into different groups
  // of compiler translation units for faster and parallel compilation
  unsigned int group = 0;
  std::stringstream mediumconstr;
  std::stringstream mediumdeclline;

  // generate function that instantiates the media
  int groupcounter = 0;
  mediumconstr << "void GenerateMedia_part" << group << "(){\n";

  for (auto ma : fMediumToStringMap) {
    // we take a limit if 5000 media per translation unit
    // which compiles reasonably fast
    if (++groupcounter > 5000) {
      group++;
      // close old function
      mediumconstr << "}\n";

      // create a new stream
      PushAndReset( mediumconstr, media );
      PushAndReset( mediumdeclline, mediumdecl );

      // init new function
      mediumconstr << "void GenerateMedia_part" << group << "(){\n";

      // reset counter
      groupcounter = 0;
    }
<<<<<<< HEAD

    std::stringstream line;

    // extern declaration line
    mediumexterndecl << "extern Medium *" << ma.second << ";\n";
    mediumdeclline << "Medium * " << ma.second << " = nullptr;\n";

=======

    std::stringstream line;

    // extern declaration line
    mediumexterndecl << "extern Medium *" << ma.second << ";\n";
    mediumdeclline << "Medium * " << ma.second << " = nullptr;\n";

>>>>>>> 32664aba
    // instantiation line
    line << std::setprecision(15);
    Material *mm = ma.first->GetMaterial();
    if (fMaterialToStringMap.find(mm) == fMaterialToStringMap.end()) {
       log_fatal(std::cerr,"Could not find material %s\n",mm->GetName());
      exit(1);
    }
    line << ma.second << " = new Medium(";
    line << "\"" << ma.first->GetName() << "\"," << fMaterialToStringMap[mm] << ", nullptr);\n";
<<<<<<< HEAD

    mediumconstr << line.str();
  }
  mediumconstr << "}\n";

  PushAndReset( mediumconstr, media );
  PushAndReset( mediumdeclline, mediumdecl );
}

=======

    mediumconstr << line.str();
  }
  mediumconstr << "}\n";

  PushAndReset( mediumconstr, media );
  PushAndReset( mediumdeclline, mediumdecl );
}

>>>>>>> 32664aba
template <typename VectorContainer> void DumpVector(VectorContainer const &v, std::ostream &dumps) {
  dumps << "&std::vector<double>{";
  for (int j = 0, n = v.size() - 1; j < n; ++j)
    dumps << v[j] << " , ";
  dumps << v[v.size() - 1] << "}[0]";
}

// function which dumps the logical volumes
void GeomCppExporter::DumpLogicalVolumes(std::ostream &dumps, std::ostream &externdeclarations,
                                         std::ostream &lvoldefinitions,
                                         std::list<LogicalVolume const *> const &lvlist) {

  static unsigned int counter = 0;
  for (auto l : lvlist) {
    // register logical volume
    if (fLVolumeToStringMap.find(l) == fLVolumeToStringMap.cend()) {
      // create a variable name
      std::stringstream s;
      s << "lvol" << counter;
      // do mapping from existing pointer value to variable name
      fLVolumeToStringMap[l] = s.str();
      counter++;
    }
  }

  // generate code that instantiates LogicalVolumes
  for (auto l : lvlist) {

    std::stringstream line;
    line << std::setprecision(15);
    line << fLVolumeToStringMap[l];
    line << " = new LogicalVolume ( \"" << l->GetLabel() << "\" , ";

    // now we need to distinguish types
    // use here dynamic casting ( alternatives might exist )
    // ******* TREAT THE BOX *********
    if (dynamic_cast<UnplacedBox const *>(l->GetUnplacedVolume())) {
      UnplacedBox const *box = dynamic_cast<UnplacedBox const *>(l->GetUnplacedVolume());

      line << " new UnplacedBox( ";
      line << box->dimensions().x() << " , ";
      line << box->dimensions().y() << " , ";
      line << box->dimensions().z();
      line << " )";

      fNeededHeaderFiles.insert("volumes/UnplacedBox.h");
    }

    // ******* TREAT THE TUBE *********
    else if (dynamic_cast<UnplacedTube const *>(l->GetUnplacedVolume())) {
      UnplacedTube const *shape = dynamic_cast<UnplacedTube const *>(l->GetUnplacedVolume());

      line << " new UnplacedTube( ";
      line << shape->rmin() << " , ";
      line << shape->rmax() << " , ";
      line << shape->z() << " , ";
      line << shape->sphi() << " , ";
      line << shape->dphi();
      line << " )";

      fNeededHeaderFiles.insert("volumes/UnplacedTube.h");
    }

    // ******* TREAT THE CONE *********
    else if (dynamic_cast<UnplacedCone const *>(l->GetUnplacedVolume())) {
      UnplacedCone const *shape = dynamic_cast<UnplacedCone const *>(l->GetUnplacedVolume());

      line << " new UnplacedCone( ";
      line << shape->GetRmin1() << " , ";
      line << shape->GetRmax1() << " , ";
      line << shape->GetRmin2() << " , ";
      line << shape->GetRmax2() << " , ";
      line << shape->GetDz() << " , ";
      line << shape->GetSPhi() << " , ";
      line << shape->GetDPhi();
      line << " )";

      fNeededHeaderFiles.insert("volumes/UnplacedCone.h");
    }

    // ******* TREAT THE TRAPEZOID *********
    else if (dynamic_cast<UnplacedTrapezoid const *>(l->GetUnplacedVolume())) {
      UnplacedTrapezoid const *shape = dynamic_cast<UnplacedTrapezoid const *>(l->GetUnplacedVolume());
      line << " new UnplacedTrapezoid( ";

      line << shape->GetDz() << " , ";
      line << shape->GetTheta() << " , ";
      line << shape->GetPhi() << " , ";
      line << shape->GetDy1() << " , ";
      line << shape->GetDx1() << " , ";
      line << shape->GetDx2() << " , ";
      line << shape->GetTanAlpha1() << " , ";
      line << shape->GetDy2() << " , ";
      line << shape->GetDx3() << " , ";
      line << shape->GetDx4() << " , ";
      line << shape->GetTanAlpha2();
      line << " )";

      fNeededHeaderFiles.insert("volumes/UnplacedTrapezoid.h");
    }

    // ******* TREAT THE TORUS **********
    else if (dynamic_cast<UnplacedTorus const *>(l->GetUnplacedVolume())) {
      UnplacedTorus const *shape = dynamic_cast<UnplacedTorus const *>(l->GetUnplacedVolume());

      line << " new UnplacedTorus( ";
      line << shape->rmin() << " , ";
      line << shape->rmax() << " , ";
      line << shape->rtor() << " , ";
      line << shape->sphi() << " , ";
      line << shape->dphi();
      line << " )";

      fNeededHeaderFiles.insert("volumes/UnplacedTorus.h");
    }

    // ******* TREAT THE TORUS 2 **********
    else if (dynamic_cast<UnplacedTorus2 const *>(l->GetUnplacedVolume())) {
      UnplacedTorus2 const *shape = dynamic_cast<UnplacedTorus2 const *>(l->GetUnplacedVolume());

      line << " new UnplacedTorus2( ";
      line << shape->rmin() << " , ";
      line << shape->rmax() << " , ";
      line << shape->rtor() << " , ";
      line << shape->sphi() << " , ";
      line << shape->dphi();
      line << " )";

      fNeededHeaderFiles.insert("volumes/UnplacedTorus2.h");
    }

    // ********* TREAT THE PCON **********
    else if (dynamic_cast<UnplacedPolycone const *>(l->GetUnplacedVolume())) {
      UnplacedPolycone const *shape = dynamic_cast<UnplacedPolycone const *>(l->GetUnplacedVolume());

      line << " new UnplacedPolycone( ";
      line << shape->GetStartPhi() << " , ";
      line << shape->GetDeltaPhi() << " , ";

      std::vector<double> rmin, rmax, z;
      // serialize the arrays as temporary std::vector
      shape->ReconstructSectionArrays(z, rmin, rmax);
#ifndef NDEBUG
      for (auto element : rmin) {
        assert(element >= 0.);
      }
      for (auto element : rmax) {
        assert(element >= 0.);
      }
#endif
      if (shape->GetNz() != z.size()) {
        std::cerr << "WARNING: Volume " << l->GetLabel()
                  << " has a mismatch in the number of z-planes (possible duplication)\n";
      }
      line << z.size() << " , ";

      // put z vector
      DumpVector(z, line);
      line << " ,";
      // put rmin vector
      DumpVector(rmin, line);
      line << " , ";
      // put rmax vector
      DumpVector(rmax, line);
      line << " ) ";

      fNeededHeaderFiles.insert("volumes/UnplacedPolycone.h");
    }

    // ********* TREAT THE PGON **********
    else if (dynamic_cast<UnplacedPolyhedron const *>(l->GetUnplacedVolume())) {
      UnplacedPolyhedron const *shape = dynamic_cast<UnplacedPolyhedron const *>(l->GetUnplacedVolume());
      line << " new UnplacedPolyhedron( ";
      line << shape->GetPhiStart() << " , ";
      line << shape->GetPhiDelta() << " , ";
      line << shape->GetSideCount() << " , ";
      line << shape->GetZSegmentCount() + 1 << " , ";
      //                std::vector<double> rmin, rmax, z;
      //                // serialize the arrays as tempary std::vector
      //                shape->ReconstructSectionArrays( z,rmin,rmax );
      //
      //                if( z.size() != rmax.size() || rmax.size() != rmin.size() ){
      //                    std::cerr << "different vector sizes\n";
      //                    std::cerr << l->GetLabel() << "\n";
      //                }
      //                if( shape->GetZSegmentCount()+1 != z.size() ){
      //                    std::cerr << "problem with dimensions\n";
      //                    std::cerr << l->GetLabel() << "\n";
      //                }
      auto z = shape->GetZPlanes();
      auto rmin = shape->GetRMin();
      auto rmax = shape->GetRMax();

      // put z vector
      DumpVector(z, line);
      line << " , ";

      // put rmin vector
      DumpVector(rmin, line);
      line << " , ";

      // put rmax vector
      DumpVector(rmax, line);
      line << " )";

      fNeededHeaderFiles.insert("volumes/UnplacedPolyhedron.h");
    }
<<<<<<< HEAD

    // *** BOOLEAN SOLIDS NEED A SPECIAL TREATMENT *** //
    // their constituents are  not already a part of the logical volume list
    else if (dynamic_cast<UnplacedBooleanVolume const *>(l->GetUnplacedVolume())) {
      UnplacedBooleanVolume const *shape = dynamic_cast<UnplacedBooleanVolume const *>(l->GetUnplacedVolume());

      VPlacedVolume const *left = shape->fLeftVolume;
      VPlacedVolume const *right = shape->fRightVolume;

      // CHECK IF THIS BOOLEAN VOLUME DEPENDS ON OTHER BOOLEAN VOLUMES NOT YET DUMPED
      // THIS SOLUTION IS POTENTIALLY SLOW; MIGHT CONSIDER DIFFERENT TYPE OF CONTAINER
      if (!ContainerContains(fListofTreatedLogicalVolumes, left->GetLogicalVolume()) ||
          !ContainerContains(fListofTreatedLogicalVolumes, right->GetLogicalVolume())) {
        // we need to defer the treatment of this logical volume
        fListofDeferredLogicalVolumes.push_back(l);
        continue;
      }

      line << " new UnplacedBooleanVolume( ";
      if (shape->GetOp() == kUnion) {
        line << " kUnion ";
      }
      if (shape->GetOp() == kSubtraction) {
        line << " kSubtraction ";
      }
      if (shape->GetOp() == kIntersection) {
        line << " kIntersection ";
      }
      line << " , ";
      // placed versions of left and right volume
      line << fLVolumeToStringMap[left->GetLogicalVolume()] << "->Place( "
           << fTrafoToStringMap[left->GetTransformation()] << " )";
      line << " , ";
      line << fLVolumeToStringMap[right->GetLogicalVolume()] << "->Place( "
           << fTrafoToStringMap[right->GetTransformation()] << " )";
      line << " )";

      fNeededHeaderFiles.insert("volumes/UnplacedBooleanVolume.h");
    }

    else if (dynamic_cast<UnplacedTrd const *>(l->GetUnplacedVolume())) {
      UnplacedTrd const *shape = dynamic_cast<UnplacedTrd const *>(l->GetUnplacedVolume());

      line << " new UnplacedTrd( ";
      line << shape->dx1() << " , ";
      line << shape->dx2() << " , ";
      line << shape->dy1() << " , ";
      line << shape->dy2() << " , ";
      line << shape->dz();
      line << " )";

      fNeededHeaderFiles.insert("volumes/UnplacedTrd.h");
    } 
    
    else if (dynamic_cast<UnplacedScaledShape const *>(l->GetUnplacedVolume())) {
      UnplacedScaledShape const *shape = dynamic_cast<UnplacedScaledShape const *>(l->GetUnplacedVolume());
      VPlacedVolume const *placed = shape->GetPlaced();
      Scale3D const &scale = shape->GetScale();
      const Vector3D<Precision> &scl = scale.Scale();
      line << " new UnplacedScaledShape( ";
      line << fLVolumeToStringMap[placed->GetLogicalVolume()] << "->Place( ),";
      line << scl[0] << " , " << scl[1] << " , " << scl[2];
      line << " )";    
    }
    
    else {
      line << " = new UNSUPPORTEDSHAPE()";
      line << l->GetLabel() << "\n";
    }

    // Assing material

=======

    // *** BOOLEAN SOLIDS NEED A SPECIAL TREATMENT *** //
    // their constituents are  not already a part of the logical volume list
    else if (dynamic_cast<UnplacedBooleanVolume const *>(l->GetUnplacedVolume())) {
      UnplacedBooleanVolume const *shape = dynamic_cast<UnplacedBooleanVolume const *>(l->GetUnplacedVolume());

      VPlacedVolume const *left = shape->fLeftVolume;
      VPlacedVolume const *right = shape->fRightVolume;

      // CHECK IF THIS BOOLEAN VOLUME DEPENDS ON OTHER BOOLEAN VOLUMES NOT YET DUMPED
      // THIS SOLUTION IS POTENTIALLY SLOW; MIGHT CONSIDER DIFFERENT TYPE OF CONTAINER
      if (!ContainerContains(fListofTreatedLogicalVolumes, left->GetLogicalVolume()) ||
          !ContainerContains(fListofTreatedLogicalVolumes, right->GetLogicalVolume())) {
        // we need to defer the treatment of this logical volume
        fListofDeferredLogicalVolumes.push_back(l);
        continue;
      }

      line << " new UnplacedBooleanVolume( ";
      if (shape->GetOp() == kUnion) {
        line << " kUnion ";
      }
      if (shape->GetOp() == kSubtraction) {
        line << " kSubtraction ";
      }
      if (shape->GetOp() == kIntersection) {
        line << " kIntersection ";
      }
      line << " , ";
      // placed versions of left and right volume
      line << fLVolumeToStringMap[left->GetLogicalVolume()] << "->Place( "
           << fTrafoToStringMap[left->GetTransformation()] << " )";
      line << " , ";
      line << fLVolumeToStringMap[right->GetLogicalVolume()] << "->Place( "
           << fTrafoToStringMap[right->GetTransformation()] << " )";
      line << " )";

      fNeededHeaderFiles.insert("volumes/UnplacedBooleanVolume.h");
    }

    else if (dynamic_cast<UnplacedTrd const *>(l->GetUnplacedVolume())) {
      UnplacedTrd const *shape = dynamic_cast<UnplacedTrd const *>(l->GetUnplacedVolume());

      line << " new UnplacedTrd( ";
      line << shape->dx1() << " , ";
      line << shape->dx2() << " , ";
      line << shape->dy1() << " , ";
      line << shape->dy2() << " , ";
      line << shape->dz();
      line << " )";

      fNeededHeaderFiles.insert("volumes/UnplacedTrd.h");
    } else {
      line << " = new UNSUPPORTEDSHAPE()";
      line << l->GetLabel() << "\n";
    }

    // Assing material

>>>>>>> 32664aba
    line << " );\n";

    Medium *m = static_cast<Medium *>(l->GetTrackingMediumPtr());
    if (m) {
      if (fMediumToStringMap.find(m) == fMediumToStringMap.cend()) {
	log_fatal(std::cerr,"Could not find medium %s\n",m->GetName());
        exit(1);
      }
      line << fLVolumeToStringMap[l] << "->SetTrackingMediumPtr(static_cast<void*>(" << fMediumToStringMap[m]
           << "));\n";
    }

    dumps << line.str();

    lvoldefinitions << "LogicalVolume *" << fLVolumeToStringMap[l] << "= nullptr;\n";
    externdeclarations << "extern LogicalVolume *" << fLVolumeToStringMap[l] << ";\n";

    // if we came here, we dumped this logical volume; so register it as beeing treated
    fListofTreatedLogicalVolumes.push_back(l);
  } // end loop over logical volumes
}

// now recreate geometry hierarchy
// the mappings fLogicalVolToStringMap and fTrafoToStringMap need to be initialized
void GeomCppExporter::DumpGeomHierarchy(std::vector<std::string> &dumps,
                                        std::list<LogicalVolume const *> const &lvlist) {
  static unsigned int group = -1;
  group++;
  unsigned int groupcounter = 0;
  std::stringstream output;
  output << " void GeneratePlacedVolumes_part" << group << "(){\n";

  for (auto l : lvlist) {
    // map daughters for logical volume l
    std::string thisvolumevariable = fLVolumeToStringMap[l];

    for (auto d = 0; d < l->GetDaughters().size(); ++d) {
      VPlacedVolume const *daughter = l->GetDaughters()[d];

      // get transformation and logical volume for this daughter
      Transformation3D const *t = daughter->GetTransformation();
      LogicalVolume const *daughterlv = daughter->GetLogicalVolume();

      std::string tvariable = fTrafoToStringMap[t];
      std::string lvariable = fLVolumeToStringMap[daughterlv];

      // only allow 5000 lines per function to speed up compilation
      if (groupcounter++ > 5000) {
        output << "}";
        // new output
        PushAndReset( output, dumps );
        group++;
        output << " void GeneratePlacedVolumes_part" << group << "(){\n";
        groupcounter = 0;
      }
<<<<<<< HEAD

      // build the C++ code
      std::stringstream line;
      line << thisvolumevariable << "->PlaceDaughter( ";
      line << lvariable << " , ";
      line << tvariable << " );\n";

=======

      // build the C++ code
      std::stringstream line;
      line << thisvolumevariable << "->PlaceDaughter( ";
      line << lvariable << " , ";
      line << tvariable << " );\n";

>>>>>>> 32664aba
      output << line.str();
    }
  }
  // close the last output
  output << "}\n";
  // no need to reset here.
  dumps.push_back( output.str() );
}

void GeomCppExporter::DumpHeader(std::ostream &dumps) {
  // put some disclaimer ( to be extended )
  dumps << "// THIS IS AN AUTOMATICALLY GENERATED FILE -- DO NOT MODIFY\n";
  dumps << "// FILE SHOULD BE COMPILED INTO A SHARED LIBRARY FOR REUSE\n";
  // put standard headers
  dumps << "#include \"base/Global.h\"\n";
  dumps << "#include \"volumes/PlacedVolume.h\"\n";
  dumps << "#include \"volumes/LogicalVolume.h\"\n";
  dumps << "#include \"base/Transformation3D.h\"\n";
  dumps << "#include \"materials/Medium.h\"\n";
  dumps << "#include <vector>\n";

  // put shape specific headers
  for (auto headerfile : fNeededHeaderFiles) {
    dumps << "#include \"" << headerfile << "\"\n";
  }
}

void GeomCppExporter::DumpGeometry(std::ostream &s) {
  // stringstreams to assemble code in parts
  std::vector<std::string> transformations;
  std::stringstream transexterndecl;
  std::vector<std::string> transdecl;

  std::vector<std::string> materials;
  std::stringstream materialexterndecl;
  std::vector<std::string> materialdecl;

  std::vector<std::string> media;
  std::stringstream mediumexterndecl;
  std::vector<std::string> mediumdecl;

  std::stringstream logicalvolumes;
  std::stringstream lvoldefinitions;
  std::stringstream lvoldeclarations;

  std::stringstream header;
  std::vector<std::string> geomhierarchy;

  // create list of transformations, simple logical volumes and boolean logical volumes
  std::list<Transformation3D const *> tlist;
  std::list<LogicalVolume const *> lvlist;
  std::list<LogicalVolume const *> boollvlist;
  std::list<Medium const *> mediumlist;
  std::list<Material const *> materiallist;
  ScanGeometry(GeoManager::Instance().GetWorld(), lvlist, boollvlist, tlist, mediumlist, materiallist);

  // generate code that instantiates the transformations
  DumpTransformations(transformations, transexterndecl, transdecl, tlist);
  // generate code that instantiates the materials
  DumpMaterials(materials, materialexterndecl, materialdecl, materiallist);
  // generate code that instantiates the media
  DumpMedia(media, mediumexterndecl, mediumdecl, mediumlist);
  // generate code that instantiates ordinary logical volumes
  DumpLogicalVolumes(logicalvolumes, lvoldeclarations, lvoldefinitions, lvlist);

  // generate code that instantiates complex logical volumes ( for the moment only booleans )
  // do a first pass
  DumpLogicalVolumes(logicalvolumes, lvoldeclarations, lvoldefinitions, boollvlist);
  int counter = 0;
  // do more passes to resolve dependencies between logical volumes
  // doing max 10 passes to protect against infinite loop ( which should never occur )
  while (fListofDeferredLogicalVolumes.size() > 0 && counter < 10) {
    std::list<LogicalVolume const *> remainingvolumes = fListofDeferredLogicalVolumes;
    fListofDeferredLogicalVolumes.clear();
    DumpLogicalVolumes(logicalvolumes, lvoldeclarations, lvoldefinitions, remainingvolumes);
    counter++;
  }

  // generate more header; this has to be done here since
  // headers are determined from the logical volumes used !!
  DumpHeader(header);

  // generate code that reproduces the geometry hierarchy
  DumpGeomHierarchy(geomhierarchy, lvlist);
  // dito for the booleans
  DumpGeomHierarchy(geomhierarchy, boollvlist);

  s << header.str();
  s << "using namespace vecgeom;\n";
  s << "\n";

  // write translation units for transformations
  for (unsigned int i = 0; i < transdecl.size(); ++i) {
    std::ofstream outfile;
    std::stringstream name;
    name << "geomconstr_trans_part" << i << ".cpp";
    outfile.open(name.str());
    outfile << "#include \"base/Transformation3D.h\"\n";
    outfile << "using namespace vecgeom;\n";
    outfile << transdecl[i];
    outfile << transformations[i];
    outfile.close();
  }
<<<<<<< HEAD

  // write translation units for materials
  for (unsigned int i = 0; i < materialdecl.size(); ++i) {
    std::ofstream outfile;
    std::stringstream name;
    name << "geomconstr_materials_part" << i << ".cpp";
    outfile.open(name.str());
    outfile << "#include \"materials/Material.h\"\n";
    outfile << "using namespace vecgeom;\n";
    outfile << materialdecl[i];
    outfile << materials[i];
    outfile.close();
  }

  // write translation units for media
  for (unsigned int i = 0; i < mediumdecl.size(); ++i) {
    std::ofstream outfile;
    std::stringstream name;
    name << "geomconstr_media_part" << i << ".cpp";
    outfile.open(name.str());
    outfile << "#include \"materials/Material.h\"\n";
    outfile << "#include \"materials/Medium.h\"\n";
    outfile << "using namespace vecgeom;\n";
    outfile << materialexterndecl.str();
    outfile << mediumdecl[i];
    outfile << media[i];
    outfile.close();
  }
  // return;

  // write translation unit for logical volumes
  {
    std::ofstream outfile;
    std::stringstream name;
    name << "geomconstr_lvol_part" << 0 << ".cpp";
    outfile.open(name.str());
    outfile << header.str();
    outfile << "using namespace vecgeom;\n";

    // we need external declarations for transformations
    outfile << transexterndecl.str();
    outfile << mediumexterndecl.str();
    outfile << lvoldefinitions.str();
    outfile << "void CreateLogicalVolumes(){\n";
    outfile << logicalvolumes.str();
    outfile << "}\n";
    outfile.close();
  }

  { // write translation units for placed volumes
    for (unsigned int i = 0; i < geomhierarchy.size(); ++i) {
      std::ofstream outfile;
      std::stringstream name;
      name << "geomconstr_placedvol_part" << i << ".cpp";
      outfile.open(name.str());
      outfile << header.str();
      outfile << "using namespace vecgeom;\n";
      outfile << transexterndecl.str();
      outfile << lvoldeclarations.str();
      outfile << geomhierarchy[i];
      outfile.close();
    }
  }

=======

  // write translation units for materials
  for (unsigned int i = 0; i < materialdecl.size(); ++i) {
    std::ofstream outfile;
    std::stringstream name;
    name << "geomconstr_materials_part" << i << ".cpp";
    outfile.open(name.str());
    outfile << "#include \"materials/Material.h\"\n";
    outfile << "using namespace vecgeom;\n";
    outfile << materialdecl[i];
    outfile << materials[i];
    outfile.close();
  }

  // write translation units for media
  for (unsigned int i = 0; i < mediumdecl.size(); ++i) {
    std::ofstream outfile;
    std::stringstream name;
    name << "geomconstr_media_part" << i << ".cpp";
    outfile.open(name.str());
    outfile << "#include \"materials/Material.h\"\n";
    outfile << "#include \"materials/Medium.h\"\n";
    outfile << "using namespace vecgeom;\n";
    outfile << materialexterndecl.str();
    outfile << mediumdecl[i];
    outfile << media[i];
    outfile.close();
  }
  // return;

  // write translation unit for logical volumes
  {
    std::ofstream outfile;
    std::stringstream name;
    name << "geomconstr_lvol_part" << 0 << ".cpp";
    outfile.open(name.str());
    outfile << header.str();
    outfile << "using namespace vecgeom;\n";

    // we need external declarations for transformations
    outfile << transexterndecl.str();
    outfile << mediumexterndecl.str();
    outfile << lvoldefinitions.str();
    outfile << "void CreateLogicalVolumes(){\n";
    outfile << logicalvolumes.str();
    outfile << "}\n";
    outfile.close();
  }

  { // write translation units for placed volumes
    for (unsigned int i = 0; i < geomhierarchy.size(); ++i) {
      std::ofstream outfile;
      std::stringstream name;
      name << "geomconstr_placedvol_part" << i << ".cpp";
      outfile.open(name.str());
      outfile << header.str();
      outfile << "using namespace vecgeom;\n";
      outfile << transexterndecl.str();
      outfile << lvoldeclarations.str();
      outfile << geomhierarchy[i];
      outfile.close();
    }
  }

>>>>>>> 32664aba
  // create file that connects everything up
  {
    std::ofstream outfile;
    std::stringstream name;
    name << "geomconstr_createdetector.cpp";
    outfile.open(name.str());
    outfile << "#include \"base/Global.h\"\n";
    outfile << "#include \"volumes/PlacedVolume.h\"\n";
    outfile << "#include \"volumes/LogicalVolume.h\"\n";
    outfile << "#include \"base/Transformation3D.h\"\n";
    outfile << "#include \"management/GeoManager.h\"\n";
    outfile << "#include \"base/Stopwatch.h\"\n";
    outfile << "#include <iostream>\n";
    outfile << "using namespace vecgeom;";
    VPlacedVolume const *world = GeoManager::Instance().GetWorld();
    LogicalVolume const *worldlv = world->GetLogicalVolume();
    // extern declarations
    for (unsigned int i = 0; i < transdecl.size(); ++i) {
      outfile << "extern void GenerateTransformations_part" << i << "();\n";
    }
    for (unsigned int i = 0; i < materialdecl.size(); ++i) {
      outfile << "extern void GenerateMaterials_part" << i << "();\n";
    }
    for (unsigned int i = 0; i < mediumdecl.size(); ++i) {
      outfile << "extern void GenerateMedia_part" << i << "();\n";
    }
    outfile << "extern void CreateLogicalVolumes();\n";
    for (unsigned int i = 0; i < geomhierarchy.size(); ++i) {
      outfile << "extern void GeneratePlacedVolumes_part" << i << "();\n";
    }
    outfile << "extern LogicalVolume * " << fLVolumeToStringMap[worldlv] << ";\n";
    outfile << "extern Transformation3D * " << fTrafoToStringMap[world->GetTransformation()] << ";\n";

    outfile << "VPlacedVolume const * generateDetector() {\n";
    // call all the functions from other translation units
    // ...  start with the transformations
    for (unsigned int i = 0; i < transdecl.size(); ++i) {
      outfile << "  GenerateTransformations_part" << i << "();\n";
    }
    for (unsigned int i = 0; i < materialdecl.size(); ++i) {
      outfile << "  GenerateMaterials_part" << i << "();\n";
    }
    for (unsigned int i = 0; i < mediumdecl.size(); ++i) {
      outfile << "  GenerateMedia_part" << i << "();\n";
    }
    outfile << "CreateLogicalVolumes();\n";
    for (unsigned int i = 0; i < geomhierarchy.size(); ++i) {
      outfile << "  GeneratePlacedVolumes_part" << i << "();\n";
    }
    outfile << "VPlacedVolume const * world = " << fLVolumeToStringMap[worldlv] << "->Place( "
            << fTrafoToStringMap[world->GetTransformation()] << " ); \n";
    outfile << "return world;\n}\n";
    outfile << "int main(){\n";
    outfile << "// function could be used like this \n";
    outfile << " GeoManager & geom = GeoManager::Instance();\n";
    outfile << " Stopwatch timer;\n";
    outfile << " timer.Start();\n";
    outfile << " geom.SetWorld( generateDetector() );\n";
    outfile << " geom.CloseGeometry();\n";
    outfile << " timer.Stop();\n";
    outfile << " std::cerr << \"loading took  \" << timer.Elapsed() << \" s \" << std::endl;\n";
    outfile << " std::cerr << \"loaded geometry has \" << geom.getMaxDepth() << \" levels \" << std::endl;\n";
    outfile << " return 0;}\n";

    outfile.close();
  }

  // create hint on how to use the generated function
  s << "// function could be used like this \n";
  s << "// int main(){\n";
  s << "// GeoManager & geom = GeoManager::Instance();\n";
  s << "// Stopwatch timer;\n";
  s << "// timer.Start();\n";
  s << "//geom.SetWorld( generateDetector() );\n";
  s << "//geom.CloseGeometry();\n";
  s << "//timer.Stop();\n";
  s << "//std::cerr << \"loading took  \" << timer.Elapsed() << \" s \" << std::endl;\n";
  s << "//std::cerr << \"loaded geometry has \" << geom.getMaxDepth() << \" levels \" << std::endl;\n";
  s << "// return 0;}\n";
}
}
} // end namespace<|MERGE_RESOLUTION|>--- conflicted
+++ resolved
@@ -22,10 +22,7 @@
 #include "volumes/UnplacedPolyhedron.h"
 #include "volumes/UnplacedTrd.h"
 #include "volumes/UnplacedBooleanVolume.h"
-<<<<<<< HEAD
 #include "volumes/ScaledShape.h"
-=======
->>>>>>> 32664aba
 #include "materials/Medium.h"
 #include "materials/Material.h"
 #include "base/MessageLogger.h"
@@ -77,15 +74,11 @@
       PlacedBooleanVolume const *v = dynamic_cast<PlacedBooleanVolume const *>(volume);
       ScanGeometry(v->GetUnplacedVolume()->fLeftVolume, lvlist, boollvlist, tlist, mediumlist, materiallist);
       ScanGeometry(v->GetUnplacedVolume()->fRightVolume, lvlist, boollvlist, tlist, mediumlist, materiallist);
-<<<<<<< HEAD
     } else if (dynamic_cast<PlacedScaledShape const *>(volume)) {
       boollvlist.push_front(volume->GetLogicalVolume());
       PlacedScaledShape const *v = dynamic_cast<PlacedScaledShape const *>(volume);
       ScanGeometry(v->GetUnplacedVolume()->fPlaced, lvlist, boollvlist, tlist, mediumlist, materiallist);
     } else {      
-=======
-    } else {
->>>>>>> 32664aba
       // ordinary logical volume
       lvlist.push_back(volume->GetLogicalVolume());
     }
@@ -212,7 +205,6 @@
       fMaterialToStringMap[m] = s.str();
       counter++;
     }
-<<<<<<< HEAD
   }
 
   // we will split the material constructions into different groups
@@ -284,79 +276,6 @@
     }
     materialconstr << line.str();
   }
-=======
-  }
-
-  // we will split the material constructions into different groups
-  // of compiler translation units for faster and parallel compilation
-  unsigned int group = 0;
-  std::stringstream materialconstr;
-  std::stringstream materialdeclline;
-
-  // generate function that instantiates the materials
-  int groupcounter = 0;
-  materialconstr << "void GenerateMaterials_part" << group << "(){\n";
-  for (auto ma : fMaterialToStringMap) {
-
-    // we take a limit if 5000 materials per translation unit
-    // which compiles reasonably fast
-    if (++groupcounter > 5000) {
-      group++;
-      // close old function
-      materialconstr << "}\n";
-
-      // create a new stream
-      PushAndReset( materialconstr, materials );
-      PushAndReset( materialdeclline, materialdecl );
-
-      // init new function
-      materialconstr << "void GenerateMaterials_part" << group << "(){\n";
-
-      // reset counter
-      groupcounter = 0;
-    }
-
-    std::stringstream line;
-
-    // extern declaration line
-    materialexterndecl << "extern Material *" << ma.second << ";\n";
-    materialdeclline << "Material * " << ma.second << " = nullptr;\n";
-
-    // instantiation line
-    line << std::setprecision(15);
-    int nel = ma.first->GetNelements();
-    if (nel == 1) {
-      line << ma.second << " = new Material(";
-      line << "\"" << ma.first->GetName() << "\"," << ma.first->GetA() << "," << ma.first->GetZ() << ","
-           << ma.first->GetDensity() << ");\n";
-    } else {
-      if (nel > 100) {
-        log_fatal(std::cerr,"Cannot handle more than 100 elements in a material\n");
-        exit(1);
-      }
-      double mata[100];
-      double matz[100];
-      double matw[100];
-      line << ma.second << " = new Material(";
-      line << "\"" << ma.first->GetName() << "\",\n&std::vector<double>{";
-      for (int iel = 0; iel < nel; ++iel)
-        ma.first->GetElementProp(mata[iel], matz[iel], matw[iel], iel);
-      for (int iel = 0; iel < nel - 1; ++iel)
-        line << mata[iel] << ",";
-      line << mata[nel - 1] << "}[0],\n";
-      line << "&std::vector<double>{";
-      for (int iel = 0; iel < nel - 1; ++iel)
-        line << matz[iel] << ",";
-      line << matz[nel - 1] << "}[0],\n";
-      line << "&std::vector<double>{";
-      for (int iel = 0; iel < nel - 1; ++iel)
-        line << matw[iel] << ",";
-      line << matw[nel - 1] << "}[0],\n";
-      line << nel << "," << ma.first->GetDensity() << ");\n";
-    }
-    materialconstr << line.str();
-  }
->>>>>>> 32664aba
   materialconstr << "}\n";
 
   PushAndReset( materialconstr, materials );
@@ -409,23 +328,12 @@
       // reset counter
       groupcounter = 0;
     }
-<<<<<<< HEAD
-
     std::stringstream line;
 
     // extern declaration line
     mediumexterndecl << "extern Medium *" << ma.second << ";\n";
     mediumdeclline << "Medium * " << ma.second << " = nullptr;\n";
 
-=======
-
-    std::stringstream line;
-
-    // extern declaration line
-    mediumexterndecl << "extern Medium *" << ma.second << ";\n";
-    mediumdeclline << "Medium * " << ma.second << " = nullptr;\n";
-
->>>>>>> 32664aba
     // instantiation line
     line << std::setprecision(15);
     Material *mm = ma.first->GetMaterial();
@@ -435,8 +343,6 @@
     }
     line << ma.second << " = new Medium(";
     line << "\"" << ma.first->GetName() << "\"," << fMaterialToStringMap[mm] << ", nullptr);\n";
-<<<<<<< HEAD
-
     mediumconstr << line.str();
   }
   mediumconstr << "}\n";
@@ -445,17 +351,6 @@
   PushAndReset( mediumdeclline, mediumdecl );
 }
 
-=======
-
-    mediumconstr << line.str();
-  }
-  mediumconstr << "}\n";
-
-  PushAndReset( mediumconstr, media );
-  PushAndReset( mediumdeclline, mediumdecl );
-}
-
->>>>>>> 32664aba
 template <typename VectorContainer> void DumpVector(VectorContainer const &v, std::ostream &dumps) {
   dumps << "&std::vector<double>{";
   for (int j = 0, n = v.size() - 1; j < n; ++j)
@@ -663,7 +558,6 @@
 
       fNeededHeaderFiles.insert("volumes/UnplacedPolyhedron.h");
     }
-<<<<<<< HEAD
 
     // *** BOOLEAN SOLIDS NEED A SPECIAL TREATMENT *** //
     // their constituents are  not already a part of the logical volume list
@@ -716,79 +610,6 @@
       line << " )";
 
       fNeededHeaderFiles.insert("volumes/UnplacedTrd.h");
-    } 
-    
-    else if (dynamic_cast<UnplacedScaledShape const *>(l->GetUnplacedVolume())) {
-      UnplacedScaledShape const *shape = dynamic_cast<UnplacedScaledShape const *>(l->GetUnplacedVolume());
-      VPlacedVolume const *placed = shape->GetPlaced();
-      Scale3D const &scale = shape->GetScale();
-      const Vector3D<Precision> &scl = scale.Scale();
-      line << " new UnplacedScaledShape( ";
-      line << fLVolumeToStringMap[placed->GetLogicalVolume()] << "->Place( ),";
-      line << scl[0] << " , " << scl[1] << " , " << scl[2];
-      line << " )";    
-    }
-    
-    else {
-      line << " = new UNSUPPORTEDSHAPE()";
-      line << l->GetLabel() << "\n";
-    }
-
-    // Assing material
-
-=======
-
-    // *** BOOLEAN SOLIDS NEED A SPECIAL TREATMENT *** //
-    // their constituents are  not already a part of the logical volume list
-    else if (dynamic_cast<UnplacedBooleanVolume const *>(l->GetUnplacedVolume())) {
-      UnplacedBooleanVolume const *shape = dynamic_cast<UnplacedBooleanVolume const *>(l->GetUnplacedVolume());
-
-      VPlacedVolume const *left = shape->fLeftVolume;
-      VPlacedVolume const *right = shape->fRightVolume;
-
-      // CHECK IF THIS BOOLEAN VOLUME DEPENDS ON OTHER BOOLEAN VOLUMES NOT YET DUMPED
-      // THIS SOLUTION IS POTENTIALLY SLOW; MIGHT CONSIDER DIFFERENT TYPE OF CONTAINER
-      if (!ContainerContains(fListofTreatedLogicalVolumes, left->GetLogicalVolume()) ||
-          !ContainerContains(fListofTreatedLogicalVolumes, right->GetLogicalVolume())) {
-        // we need to defer the treatment of this logical volume
-        fListofDeferredLogicalVolumes.push_back(l);
-        continue;
-      }
-
-      line << " new UnplacedBooleanVolume( ";
-      if (shape->GetOp() == kUnion) {
-        line << " kUnion ";
-      }
-      if (shape->GetOp() == kSubtraction) {
-        line << " kSubtraction ";
-      }
-      if (shape->GetOp() == kIntersection) {
-        line << " kIntersection ";
-      }
-      line << " , ";
-      // placed versions of left and right volume
-      line << fLVolumeToStringMap[left->GetLogicalVolume()] << "->Place( "
-           << fTrafoToStringMap[left->GetTransformation()] << " )";
-      line << " , ";
-      line << fLVolumeToStringMap[right->GetLogicalVolume()] << "->Place( "
-           << fTrafoToStringMap[right->GetTransformation()] << " )";
-      line << " )";
-
-      fNeededHeaderFiles.insert("volumes/UnplacedBooleanVolume.h");
-    }
-
-    else if (dynamic_cast<UnplacedTrd const *>(l->GetUnplacedVolume())) {
-      UnplacedTrd const *shape = dynamic_cast<UnplacedTrd const *>(l->GetUnplacedVolume());
-
-      line << " new UnplacedTrd( ";
-      line << shape->dx1() << " , ";
-      line << shape->dx2() << " , ";
-      line << shape->dy1() << " , ";
-      line << shape->dy2() << " , ";
-      line << shape->dz();
-      line << " )";
-
-      fNeededHeaderFiles.insert("volumes/UnplacedTrd.h");
     } else {
       line << " = new UNSUPPORTEDSHAPE()";
       line << l->GetLabel() << "\n";
@@ -796,7 +617,6 @@
 
     // Assing material
 
->>>>>>> 32664aba
     line << " );\n";
 
     Medium *m = static_cast<Medium *>(l->GetTrackingMediumPtr());
@@ -852,7 +672,6 @@
         output << " void GeneratePlacedVolumes_part" << group << "(){\n";
         groupcounter = 0;
       }
-<<<<<<< HEAD
 
       // build the C++ code
       std::stringstream line;
@@ -860,15 +679,6 @@
       line << lvariable << " , ";
       line << tvariable << " );\n";
 
-=======
-
-      // build the C++ code
-      std::stringstream line;
-      line << thisvolumevariable << "->PlaceDaughter( ";
-      line << lvariable << " , ";
-      line << tvariable << " );\n";
-
->>>>>>> 32664aba
       output << line.str();
     }
   }
@@ -972,7 +782,6 @@
     outfile << transformations[i];
     outfile.close();
   }
-<<<<<<< HEAD
 
   // write translation units for materials
   for (unsigned int i = 0; i < materialdecl.size(); ++i) {
@@ -1037,72 +846,6 @@
     }
   }
 
-=======
-
-  // write translation units for materials
-  for (unsigned int i = 0; i < materialdecl.size(); ++i) {
-    std::ofstream outfile;
-    std::stringstream name;
-    name << "geomconstr_materials_part" << i << ".cpp";
-    outfile.open(name.str());
-    outfile << "#include \"materials/Material.h\"\n";
-    outfile << "using namespace vecgeom;\n";
-    outfile << materialdecl[i];
-    outfile << materials[i];
-    outfile.close();
-  }
-
-  // write translation units for media
-  for (unsigned int i = 0; i < mediumdecl.size(); ++i) {
-    std::ofstream outfile;
-    std::stringstream name;
-    name << "geomconstr_media_part" << i << ".cpp";
-    outfile.open(name.str());
-    outfile << "#include \"materials/Material.h\"\n";
-    outfile << "#include \"materials/Medium.h\"\n";
-    outfile << "using namespace vecgeom;\n";
-    outfile << materialexterndecl.str();
-    outfile << mediumdecl[i];
-    outfile << media[i];
-    outfile.close();
-  }
-  // return;
-
-  // write translation unit for logical volumes
-  {
-    std::ofstream outfile;
-    std::stringstream name;
-    name << "geomconstr_lvol_part" << 0 << ".cpp";
-    outfile.open(name.str());
-    outfile << header.str();
-    outfile << "using namespace vecgeom;\n";
-
-    // we need external declarations for transformations
-    outfile << transexterndecl.str();
-    outfile << mediumexterndecl.str();
-    outfile << lvoldefinitions.str();
-    outfile << "void CreateLogicalVolumes(){\n";
-    outfile << logicalvolumes.str();
-    outfile << "}\n";
-    outfile.close();
-  }
-
-  { // write translation units for placed volumes
-    for (unsigned int i = 0; i < geomhierarchy.size(); ++i) {
-      std::ofstream outfile;
-      std::stringstream name;
-      name << "geomconstr_placedvol_part" << i << ".cpp";
-      outfile.open(name.str());
-      outfile << header.str();
-      outfile << "using namespace vecgeom;\n";
-      outfile << transexterndecl.str();
-      outfile << lvoldeclarations.str();
-      outfile << geomhierarchy[i];
-      outfile.close();
-    }
-  }
-
->>>>>>> 32664aba
   // create file that connects everything up
   {
     std::ofstream outfile;
