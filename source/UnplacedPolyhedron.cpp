--- conflicted
+++ resolved
@@ -229,10 +229,6 @@
 #endif
     VPlacedVolume *const placement) const {
 
-<<<<<<< HEAD
-  // UnplacedPolyhedron const *unplaced =
-  //     static_cast<UnplacedPolyhedron const *>(volume->unplaced_volume());
-=======
   UnplacedPolyhedron const *unplaced =
       static_cast<UnplacedPolyhedron const *>(volume->unplaced_volume());
 
@@ -241,7 +237,6 @@
   EPhiCutout phiCutout = unplaced->HasPhiCutout() ? (unplaced->HasLargePhiCutout() ? EPhiCutout::kLarge
                                                                                    : EPhiCutout::kTrue)
                                                   : EPhiCutout::kFalse;
->>>>>>> ea77ed66
 
 #ifndef VECGEOM_NVCC
   #define POLYHEDRON_CREATE_SPECIALIZATION(INNER, PHI) \
