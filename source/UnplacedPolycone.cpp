--- conflicted
+++ resolved
@@ -792,97 +792,6 @@
 
 bool UnplacedPolycone::CheckContinuityInRmax(const Vector<Precision> &rOuter) {
 
-<<<<<<< HEAD
-    bool continuous=true;
-
-    for (unsigned int j = 1; j < fNz; )
-    {
-        if(j!=(fNz-1))
-          continuous &= (rOuter[j]==rOuter[j+1]);
-        j = j+2;
-    }
-    return continuous;
-}
-
-bool UnplacedPolycone::CheckContinuityInZPlane(const double rOuter[],const double zPlane[]){
-
-    std::vector<Precision> rOut;
-    std::vector<Precision> zPl;
-    rOut.push_back(rOuter[0]);
-    zPl.push_back(zPlane[0]);
-    for (unsigned int j = 1; j < fNz; )
-    {
-        if(j==(fNz-1))
-        {
-            rOut.push_back(rOuter[j]);
-            zPl.push_back(zPlane[j]);
-        }
-        else
-        {
-        if(zPlane[j]!=zPlane[j+1])
-        {
-            rOut.push_back(rOuter[j]);
-            rOut.push_back(rOuter[j]);
-            rOut.push_back(rOuter[j+1]);
-            rOut.push_back(rOuter[j+1]);
-
-            zPl.push_back(zPlane[j]);
-            zPl.push_back(zPlane[j]);
-            zPl.push_back(zPlane[j+1]);
-            zPl.push_back(zPlane[j+1]);
-        }
-        else
-        {
-            rOut.push_back(rOuter[j]);
-            rOut.push_back(rOuter[j+1]);
-            zPl.push_back(zPlane[j]);
-            zPl.push_back(zPlane[j+1]);
-        }
-        }
-        j = j+2;
-    }
-
-
-    bool contRmax = CheckContinuityInRmax(rOut);
-    bool contSlope = CheckContinuityInSlope(rOut, zPl);
-    return ( contRmax && contSlope );
-}
-
-bool UnplacedPolycone::CheckContinuityInSlope(const std::vector<Precision> &rOuter, const std::vector<Precision> &zPlane){
-
-        bool continuous=true;
-        Precision startSlope = kInfinity;
-        for (unsigned int j = 0; j < rOuter.size(); )
-        {
-            Precision currentSlope = kInfinity;
-            if( (zPlane[j]==zPlane[j+1]) )
-            {
-                if(j==0)
-                {
-                    currentSlope = startSlope;
-                    break;
-                }
-                else
-                {
-                    if( (rOuter[j]==rOuter[j+1]) && (rOuter[j]==rOuter[j-1]) )
-                    currentSlope = startSlope;
-                    else
-                    break;
-                }
-            }
-                        else
-                        {
-            currentSlope = (rOuter[j+1]-rOuter[j])/(zPlane[j+1]-zPlane[j]);
-            continuous &= (currentSlope <= startSlope);
-            startSlope = currentSlope;
-            if(!continuous)
-            break;
-                        }
-
-            j = j+2;
-        }
-        return continuous;
-=======
   bool continuous = true;
 
   for (unsigned int j = 1; j < fNz;) {
@@ -927,7 +836,6 @@
   bool contRmax = CheckContinuityInRmax(rOut);
   bool contSlope = CheckContinuityInSlope(rOut, zPl);
   return (contRmax && contSlope);
->>>>>>> 7ecc64cb
 }
 
 bool UnplacedPolycone::CheckContinuityInSlope(const Vector<Precision> &rOuter,
@@ -955,32 +863,10 @@
         break;
     }
 
-<<<<<<< HEAD
-VECGEOM_CUDA_HEADER_BOTH
-bool UnplacedPolycone::IsConvex() const{
-    //Default safe convexity value
-      bool convexity = false;
-
-        if(fConvexityPossible)
-        {
-          if(fEqualRmax && (fDeltaPhi<=kPi || fDeltaPhi==kTwoPi))   //In this case, Polycone become solid Cylinder, No need to check anything else, 100% convex
-            convexity = true;
-          else
-          {
-             if( fDeltaPhi<=kPi || fDeltaPhi==kTwoPi)
-             {
-                 convexity = fContinuityOverAll;
-             }
-          }
-        }
-
-        return convexity;
-=======
     j = j + 2;
   }
   return continuous;
 }
->>>>>>> 7ecc64cb
 
 VECGEOM_CUDA_HEADER_BOTH
 bool UnplacedPolycone::IsConvex() const {
