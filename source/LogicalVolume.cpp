/// \file LogicalVolume.cpp
/// \author Johannes de Fine Licht (johannes.definelicht@cern.ch)

#include "volumes/LogicalVolume.h"

#include "backend/Backend.h"
#include "backend/cuda/Interface.h"
#include "base/Array.h"
#include "base/Transformation3D.h"
#include "base/Vector.h"
#include "management/GeoManager.h"
#include "management/VolumeFactory.h"
#include "volumes/PlacedVolume.h"

#include <cassert>
<<<<<<< HEAD
#include <iostream>
=======
#include <climits>
#include <stdio.h>
>>>>>>> 2e5e68f8

namespace VECGEOM_NAMESPACE {

int LogicalVolume::g_id_count = 0;

#ifndef VECGEOM_NVCC
LogicalVolume::LogicalVolume(char const *const label,
                             VUnplacedVolume const *const unplaced_volume)
  :  unplaced_volume_(unplaced_volume), id_(0), label_(NULL),
     user_extension_(NULL), daughters_() {
  id_ = g_id_count++;
  GeoManager::Instance().RegisterLogicalVolume(this);
  label_ = new std::string(label);
  daughters_ = new Vector<Daughter>();
  }

LogicalVolume::LogicalVolume(LogicalVolume const & other)
  : unplaced_volume_(), id_(0), label_(),
    user_extension_(NULL), daughters_()
{
  printf("COPY CONSTRUCTOR FOR LogicalVolumes NOT IMPLEMENTED");
}

LogicalVolume * LogicalVolume::operator=( LogicalVolume const & other )
{
  printf("COPY CONSTRUCTOR FOR LogicalVolumes NOT IMPLEMENTED");
  return NULL;
}

#endif

LogicalVolume::~LogicalVolume() {
  delete label_;
  for (Daughter* i = daughters().begin(); i != daughters().end();
       ++i) {
    delete *i;
  }
  delete daughters_;
}

#ifndef VECGEOM_NVCC

VPlacedVolume* LogicalVolume::Place(
    char const *const label,
    Transformation3D const *const transformation) const {
  return unplaced_volume()->PlaceVolume(label, this, transformation);
}

VPlacedVolume* LogicalVolume::Place(
    Transformation3D const *const transformation) const {
  return Place(label_->c_str(), transformation);
}

VPlacedVolume* LogicalVolume::Place(char const *const label) const {
  return unplaced_volume()->PlaceVolume(
           label, this, &Transformation3D::kIdentity
         );
}

VPlacedVolume* LogicalVolume::Place() const {
  return Place(label_->c_str());
}

VPlacedVolume const* LogicalVolume::PlaceDaughter(
    char const *const label,
    LogicalVolume const *const volume,
    Transformation3D const *const transformation) {
    std::cerr << label << std::endl;
    VPlacedVolume const *const placed = volume->Place(label, transformation);
    daughters_->push_back(placed);
    return placed;
}

VPlacedVolume const* LogicalVolume::PlaceDaughter(
    LogicalVolume const *const volume,
    Transformation3D const *const transformation) {
    return PlaceDaughter(volume->GetLabel().c_str(), volume, transformation);
}

void LogicalVolume::PlaceDaughter(VPlacedVolume const *const placed) {
  daughters_->push_back(placed);
}

#endif

VECGEOM_CUDA_HEADER_BOTH
void LogicalVolume::Print(const int indent) const {
  for (int i = 0; i < indent; ++i) printf("  ");
  printf("LogicalVolume [%i]", id_);
#ifndef VECGEOM_NVCC
  if (label_->size()) {
    printf(" \"%s\"", label_->c_str());
  }
#endif
  printf(":\n");
  for (int i = 0; i <= indent; ++i) printf("  ");
  unplaced_volume_->Print();
  printf("\n");
  for (int i = 0; i <= indent; ++i) printf("  ");
  if( daughters_->size() > 0){
     printf("Contains %i daughter", daughters_->size());
     if (daughters_->size() != 1) printf("s");
  }
}

VECGEOM_CUDA_HEADER_BOTH
void LogicalVolume::PrintContent(const int indent) const {
  for (int i = 0; i < indent; ++i) printf("  ");
  Print(indent);
  if( daughters_->size() > 0){
    printf(":");
    for (Daughter* i = daughters_->begin(), *i_end = daughters_->end();
        i != i_end; ++i) {
      (*i)->PrintContent(indent+2);
  }}
}

std::ostream& operator<<(std::ostream& os, LogicalVolume const &vol) {
  os << *vol.unplaced_volume() << " [";
  for (Daughter* i = vol.daughters().begin();
       i != vol.daughters().end(); ++i) {
    if (i != vol.daughters().begin()) os << ", ";
    os << (**i);
  }
  os << "]";
  return os;
}

} // End global namespace

namespace vecgeom {

#ifdef VECGEOM_CUDA_INTERFACE

void LogicalVolume_CopyToGpu(VUnplacedVolume const *const unplaced_volume,
                             Vector<VPlacedVolume const*> *const daughters,
                             LogicalVolume *const output);

LogicalVolume* LogicalVolume::CopyToGpu(
    VUnplacedVolume const *const unplaced_volume,
    Vector<Daughter> *const daughters,
    LogicalVolume *const gpu_ptr) const {

  LogicalVolume_CopyToGpu(unplaced_volume, daughters, gpu_ptr);
  vecgeom::CudaAssertError();
  return gpu_ptr;

}

LogicalVolume* LogicalVolume::CopyToGpu(
    VUnplacedVolume const *const unplaced_volume,
    Vector<Daughter> *const daughters) const {

  LogicalVolume *const gpu_ptr = vecgeom::AllocateOnGpu<LogicalVolume>();
  return this->CopyToGpu(unplaced_volume, daughters, gpu_ptr);

}

#endif // VECGEOM_CUDA_INTERFACE

#ifdef VECGEOM_NVCC

class VUnplacedVolume;
class VPlacedVolume;
class LogicalVolume;
template <typename Type> class Vector;

__global__
void ConstructOnGpu(VUnplacedVolume const *const unplaced_volume,
                    Vector<VPlacedVolume const*> *daughters,
                    LogicalVolume *const gpu_ptr) {
  new(gpu_ptr) vecgeom_cuda::LogicalVolume(
    reinterpret_cast<vecgeom_cuda::VUnplacedVolume const*>(unplaced_volume),
    reinterpret_cast<vecgeom_cuda::Vector<vecgeom_cuda::VPlacedVolume const*>*>(
      daughters
    )
  );
}

void LogicalVolume_CopyToGpu(VUnplacedVolume const *const unplaced_volume,
                             Vector<VPlacedVolume const*> *const daughters,
                             LogicalVolume *const gpu_ptr) {
  ConstructOnGpu<<<1, 1>>>(unplaced_volume, daughters, gpu_ptr);
}

#endif // VECGEOM_NVCC

} // End namespace vecgeom<|MERGE_RESOLUTION|>--- conflicted
+++ resolved
@@ -13,12 +13,8 @@
 #include "volumes/PlacedVolume.h"
 
 #include <cassert>
-<<<<<<< HEAD
-#include <iostream>
-=======
 #include <climits>
 #include <stdio.h>
->>>>>>> 2e5e68f8
 
 namespace VECGEOM_NAMESPACE {
 
