--- conflicted
+++ resolved
@@ -94,20 +94,12 @@
  * likely there will be such an object for each
  * particle/track currently treated
  */
-<<<<<<< HEAD
-class NavigationState : protected VecCore::VariableSizeObjectInterface<NavigationState, NavStateIndex_t>,
+class NavigationState : protected veccore::VariableSizeObjectInterface<NavigationState, NavStateIndex_t>,
                         private Index2PVolumeConverter<NavStateIndex_t> {
 public:
    using Value_t = NavStateIndex_t;
-   using Base_t = VecCore::VariableSizeObjectInterface<NavigationState, Value_t>;
-   using VariableData_t = VecCore::VariableSizeObj<Value_t>;
-=======
-class NavigationState : protected veccore::VariableSizeObjectInterface<NavigationState, VPlacedVolume const *> {
-public:
-   using Value_t = VPlacedVolume const *;
    using Base_t = veccore::VariableSizeObjectInterface<NavigationState, Value_t>;
    using VariableData_t = veccore::VariableSizeObj<Value_t>;
->>>>>>> 2ad64ef6
 
 private:
    friend Base_t;
@@ -123,11 +115,7 @@
    bool fOnBoundary; // flag indicating whether track is on boundary of the "Top()" placed volume
 
    // pointer data follows; has to be last
-<<<<<<< HEAD
-   VecCore::VariableSizeObj<Value_t> fPath;
-=======
-   veccore::VariableSizeObj<VPlacedVolume const *> fPath;
->>>>>>> 2ad64ef6
+   veccore::VariableSizeObj<Value_t> fPath;
 
    // constructors and assignment operators are private
    // states have to be constructed using MakeInstance() function
