--- conflicted
+++ resolved
@@ -518,23 +518,17 @@
  */
 void NavigationState::printVolumePath( std::ostream & stream ) const
 {
-<<<<<<< HEAD
    if(fCurrentLevel == 0) 
       stream << "/";
    else {
       for(int i=0; i < fCurrentLevel; ++i)
 	 {
 #ifdef VECGEOM_ROOT
-	    stream << "/" << RootGeoManager::Instance().tgeonode( fPath[i] )->GetName();
+	    stream << "/" << RootGeoManager::Instance().tgeonode( ToPlacedVolume( fPath[i] ) )->GetName();
 #else 
 	    stream << "/" << fPath[i]->GetName();
 #endif
 	 }
-=======
-   for(int i=0; i < fCurrentLevel; ++i)
-   {
-    stream << "/" << RootGeoManager::Instance().tgeonode( ToPlacedVolume( fPath[i] ) )->GetName();
->>>>>>> 2584f17d
    }
 }
 
