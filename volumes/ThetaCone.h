--- conflicted
+++ resolved
@@ -86,13 +86,6 @@
       tanBisector = tan(tempfSTheta - (fDTheta / 2));
     slope1 = tan(kPi / 2 - fSTheta);
     slope2 = tan(kPi / 2 - fETheta);
-<<<<<<< HEAD
-
-    // cosTheta1 = cos(fSTheta); sinTheta1 = sin(fSTheta);
-    // cosTheta2 = cos(fETheta); sinTheta2 = sin(fETheta);
-=======
->>>>>>> 67d40cf5
-
   }
 
   VECGEOM_CUDA_HEADER_BOTH
@@ -124,15 +117,9 @@
     Vector3D<typename Backend::precision_v> normal(2. * point.x(), 2. * point.y(), -2. * tanSTheta2 * point.z());
 
     if (fSTheta <= kPi / 2.)
-<<<<<<< HEAD
-      return -normal.Unit();
-    else
-      return normal.Unit();
-=======
       return -normal;
     else
       return normal;
->>>>>>> 67d40cf5
   }
 
   /* Function to calculate normal at a point to the Cone formed at
@@ -150,42 +137,6 @@
     Vector3D<typename Backend::precision_v> normal(2 * point.x(), 2 * point.y(), -2 * tanETheta2 * point.z());
 
     if (fETheta <= kPi / 2.)
-<<<<<<< HEAD
-      return normal.Unit();
-    else
-      return -normal.Unit();
-  }
-
-  template <typename Backend, bool ForStartTheta>
-  VECGEOM_CUDA_HEADER_BOTH
-  VECGEOM_INLINE
-  Vector3D<typename Backend::precision_v> GetNormal(Vector3D<typename Backend::precision_v> const &point) const {
-
-    if(ForStartTheta){
-     //Vector3D<typename Backend::precision_v> normal(2. * point.x(), 2. * point.y(), -2. * tanSTheta2 * point.z());
-      Vector3D<typename Backend::precision_v> normal(point.x(), point.y(), -tanSTheta2 * point.z());
-
-    if (fSTheta <= kHalfPi)
-      return -normal;
-    else
-      return normal;
-
-    }
-    else {
-
-    Vector3D<typename Backend::precision_v> normal(point.x(), point.y(), -tanETheta2 * point.z());
-
-    if (fETheta <= kHalfPi)
-      return normal;
-    else
-      return -normal;
-   }
-  }
-
-  template<typename Backend, bool ForStartTheta>
-  VECGEOM_CUDA_HEADER_BOTH
-  //VECGEOM_INLINE
-=======
       return normal;
     else
       return -normal;
@@ -236,7 +187,6 @@
    */ 
   template<typename Backend, bool ForStartTheta>
   VECGEOM_CUDA_HEADER_BOTH
->>>>>>> 67d40cf5
   typename Backend::bool_v IsOnSurfaceGeneric( Vector3D<typename Backend::precision_v> const& point ) const {
 
     typedef typename Backend::precision_v Float_t;
@@ -246,119 +196,6 @@
       rhs2 = tanSTheta2 * point.z() * point.z();
     else
       rhs2 = tanETheta2 * point.z() * point.z();
-<<<<<<< HEAD
-      
-    //std::cout<<"Rho2  : "<<rho2 <<"  :: rhs2  : "<<rhs2<<std::endl;  
-    return Abs(rho2 - rhs2) < kTolerance;
-  }
-
-// These two function can be removed, written just for testing purpose
-  ////---------------------------------------------------------------------
-
-template<typename Backend>
-VECGEOM_CUDA_HEADER_BOTH
-  //VECGEOM_INLINE
-  typename Backend::bool_v IsPointOnStartSurfaceAndMovingOut( Vector3D<typename Backend::precision_v> const& point ,
-                                                    Vector3D<typename Backend::precision_v> const& dir) const {
-
-    
-
-      return IsOnSurfaceGeneric<Backend,true>(point) && (dir.Dot(GetNormal1<Backend>(point)) > 0.);
-   
-      
-  }
-
-
-template<typename Backend>
-VECGEOM_CUDA_HEADER_BOTH
-  //VECGEOM_INLINE
-  typename Backend::bool_v IsPointOnEndSurfaceAndMovingOut( Vector3D<typename Backend::precision_v> const& point ,
-                                                    Vector3D<typename Backend::precision_v> const& dir) const {
-
-    
-
-      return IsOnSurfaceGeneric<Backend,false>(point) && (dir.Dot(GetNormal2<Backend>(point)) > 0.);
-    
-      
-  }
-
- ////---------------------------------------------------------------------
-  template<typename Backend, bool ForStartTheta, bool MovingOut>
-  VECGEOM_CUDA_HEADER_BOTH
-  //VECGEOM_INLINE
-  typename Backend::bool_v IsPointOnSurfaceAndMovingOut( Vector3D<typename Backend::precision_v> const& point ,
-                                                    Vector3D<typename Backend::precision_v> const& dir) const {
-
-    if(MovingOut){
-
-      return IsOnSurfaceGeneric<Backend,ForStartTheta>(point) && (dir.Dot(GetNormal<Backend,ForStartTheta>(point)) > 0.);
-    }
-    else {
-
-    typename Backend::bool_v cond = IsOnSurfaceGeneric<Backend,ForStartTheta>(point) && (dir.Dot(GetNormal<Backend,ForStartTheta>(point)) < 0.);
-    // typedef typename Backend::bool_v Bool_t;
-    // Bool_t cond1 = IsOnSurfaceGeneric<Backend,ForStartTheta>(point) ;
-    // Bool_t cond2 = (dir.Dot(GetNormal<Backend,ForStartTheta>(point)) < 0.);
-    // std::cout<<"---------------------------------------"<<std::endl;
-    // std::cout<<"Cond1  : "<<cond1<<"  :: Cond2 : "<<cond2<<std::endl;
-    // std::cout<<"COND from ThetaCone : "<<cond<<std::endl;
-    return cond;
-
-    }
-      
-  }
-
-  template <typename Backend>
-  VECGEOM_CUDA_HEADER_BOTH
-  typename Backend::bool_v Contains(Vector3D<typename Backend::precision_v> const &point) const {
-
-    typedef typename Backend::bool_v Bool_t;
-    Bool_t unused(false);
-    Bool_t outside(false);
-    GenericKernelForContainsAndInside<Backend, false>(point, unused, outside);
-    //std::cout<<"ContainsThetaCone : "<<outside<<std::endl;
-    return !outside;
-  }
-
-  template <typename Backend>
-  VECGEOM_CUDA_HEADER_BOTH
-  typename Backend::bool_v ContainsWithBoundary(Vector3D<typename Backend::precision_v> const &point) const {}
-
-  template <typename Backend>
-  VECGEOM_CUDA_HEADER_BOTH
-  typename Backend::inside_v Inside(Vector3D<typename Backend::precision_v> const &point) const {
-
-    typedef typename Backend::bool_v Bool_t;
-    Bool_t completelyinside(false), completelyoutside(false);
-    GenericKernelForContainsAndInside<Backend, true>(point, completelyinside, completelyoutside);
-    typename Backend::inside_v inside = EInside::kSurface;
-    MaskedAssign(completelyoutside, EInside::kOutside, &inside);
-    MaskedAssign(completelyinside, EInside::kInside, &inside);
-    return inside;
-  }
-
-  /**
-   * estimate of the smallest distance to the ThetaCone boundary when
-   * the point is located outside the ThetaCone
-   */
-  template <typename Backend>
-  VECGEOM_CUDA_HEADER_BOTH
-  typename Backend::precision_v SafetyToIn(Vector3D<typename Backend::precision_v> const &point) const {
-
-    typedef typename Backend::precision_v Float_t;
-    typedef typename Backend::bool_v Bool_t;
-
-    Float_t safeTheta(0.);
-    Float_t pointRad = Sqrt(point.x() * point.x() + point.y() * point.y());
-    Float_t sfTh1 = DistanceToLine<Backend>(slope1, pointRad, point.z());
-    Float_t sfTh2 = DistanceToLine<Backend>(slope2, pointRad, point.z());
-
-    safeTheta = Min(sfTh1, sfTh2);
-    Bool_t done = Contains<Backend>(point);
-    MaskedAssign(done, 0., &safeTheta);
-    if (IsFull(done))
-      return safeTheta;
-=======
        
     return Abs(rho2 - rhs2) < kTolerance;
   }
@@ -486,51 +323,6 @@
     Float_t safeTheta(0.);
     Float_t pointRad = Sqrt(point.x() * point.x() + point.y() * point.y());
     Float_t bisectorRad = Abs(point.z() * tanBisector);
->>>>>>> 67d40cf5
-
-    // Case 1 : Both cones are in Positive Z direction
-    if (fSTheta < kPi / 2 + halfAngTolerance) {
-      if (fETheta < kPi / 2 + halfAngTolerance) {
-        if (fSTheta < fETheta) {
-<<<<<<< HEAD
-          MaskedAssign((!done && point.z() < 0.), sfTh2, &safeTheta);
-        }
-      }
-
-      // Case 2 : First Cone is in Positive Z direction and Second is in Negative Z direction
-      if (fETheta > kPi / 2 + halfAngTolerance) {
-        if (fSTheta < fETheta) {
-          MaskedAssign((!done && point.z() > 0.), sfTh1, &safeTheta);
-          MaskedAssign((!done && point.z() < 0.), sfTh2, &safeTheta);
-        }
-      }
-    }
-
-    // Case 3 : Both cones are in Negative Z direction
-    if (fETheta > kPi / 2 + halfAngTolerance) {
-      if (fSTheta > kPi / 2 + halfAngTolerance) {
-        if (fSTheta < fETheta) {
-          MaskedAssign((!done && point.z() > 0.), sfTh1, &safeTheta);
-        }
-      }
-    }
-
-    return safeTheta;
-  }
-
-  /**
-   * estimate of the smallest distance to the ThetaCone boundary when
-   * the point is located inside the ThetaCone ( within the defining phi angle )
-   */
-  template <typename Backend>
-  VECGEOM_CUDA_HEADER_BOTH
-  typename Backend::precision_v SafetyToOut(Vector3D<typename Backend::precision_v> const &point) const {
-
-    typedef typename Backend::precision_v Float_t;
-
-    Float_t safeTheta(0.);
-    Float_t pointRad = Sqrt(point.x() * point.x() + point.y() * point.y());
-    Float_t bisectorRad = Abs(point.z() * tanBisector);
 
     // Case 1 : Both cones are in Positive Z direction
     if (fSTheta < kPi / 2 + halfAngTolerance) {
@@ -558,7 +350,6 @@
     if (fETheta > kPi / 2 + halfAngTolerance) {
       if (fSTheta > kPi / 2 + halfAngTolerance) {
         if (fSTheta < fETheta) {
-          // MaskedAssign(fSTheta==0.,DistanceToLine<Backend>(slope2,pointRad, point.z()),&safeTheta);
           MaskedAssign(fETheta == kPi, DistanceToLine<Backend>(slope1, pointRad, point.z()), &safeTheta);
           CondAssign((pointRad < bisectorRad) && /*(fSTheta!=0.) && */ (fETheta != Float_t(kPi)),
                      DistanceToLine<Backend>(slope2, pointRad, point.z()),
@@ -596,9 +387,6 @@
 
       Bool_t done(false);
       Bool_t fal(false);
-
-      // Float_t a, b, c, d2;
-      // Float_t a2, b2, c2, d22;
 
       Float_t firstRoot(kInfinity), secondRoot(kInfinity);
 
@@ -626,8 +414,6 @@
       Float_t a2Inv = 1./a2;
 
       MaskedAssign((d22 > 0.), (-b2 - Sqrt(d22)) * a2Inv, &secondRoot);
-      // done = fal;
-      // done |= (Abs(secondRoot) < 3.0*kSTolerance*10.);
       MaskedAssign((!done && (Abs(secondRoot) < 3.0 * kTolerance)), 0., &secondRoot);
       done |= (Abs(secondRoot) < 3.0 * kTolerance);
       MaskedAssign(!done && (secondRoot < 0.), kInfinity, &secondRoot);
@@ -640,114 +426,6 @@
             Float_t zOfIntSecPtCone1 = (point.z() + distThetaCone1 * dir.z());
             Float_t zOfIntSecPtCone2 = (point.z() + distThetaCone2 * dir.z());
 
-            intsect1 = ((d2 > 0.) /*&& (distThetaCone1!=kInfinity)*/ && (zOfIntSecPtCone1 > 0.));
-            intsect2 = ((d22 > 0.) /*&& (distThetaCone2!=kInfinity)*/ && (zOfIntSecPtCone2 > 0.));
-          }
-        }
-
-        if (fETheta >= kHalfPi - halfAngTolerance && fETheta <= kHalfPi + halfAngTolerance) {
-          MaskedAssign((dir.z() > 0.), -point.z() / dir.z(), &distThetaCone2);
-          Float_t zOfIntSecPtCone2 = (point.z() + distThetaCone2 * dir.z());
-          intsect2 = ((distThetaCone2 != kInfinity) && (Abs(zOfIntSecPtCone2) < halfAngTolerance));
-=======
-          MaskedAssign(fSTheta == 0., DistanceToLine<Backend>(slope2, pointRad, point.z()), &safeTheta);
-          CondAssign((pointRad < bisectorRad) && (fSTheta != Float_t(0.)),
-                     DistanceToLine<Backend>(slope1, pointRad, point.z()),
-                     DistanceToLine<Backend>(slope2, pointRad, point.z()), &safeTheta);
-        }
-      }
-
-      // Case 2 : First Cone is in Positive Z direction and Second is in Negative Z direction
-      if (fETheta > kPi / 2 + halfAngTolerance) {
-        if (fSTheta < fETheta) {
-          Float_t sfTh1 = DistanceToLine<Backend>(slope1, pointRad, point.z());
-          Float_t sfTh2 = DistanceToLine<Backend>(slope2, pointRad, point.z());
-          safeTheta = sfTh1;
-          MaskedAssign((sfTh2 < sfTh1), sfTh2, &safeTheta);
-        }
-      }
-    }
-
-    // Case 3 : Both cones are in Negative Z direction
-    if (fETheta > kPi / 2 + halfAngTolerance) {
-      if (fSTheta > kPi / 2 + halfAngTolerance) {
-        if (fSTheta < fETheta) {
-          MaskedAssign(fETheta == kPi, DistanceToLine<Backend>(slope1, pointRad, point.z()), &safeTheta);
-          CondAssign((pointRad < bisectorRad) && /*(fSTheta!=0.) && */ (fETheta != Float_t(kPi)),
-                     DistanceToLine<Backend>(slope2, pointRad, point.z()),
-                     DistanceToLine<Backend>(slope1, pointRad, point.z()), &safeTheta);
-        }
-      }
-    }
-
-    return safeTheta;
-  }
-
-  template <typename Backend>
-  VECGEOM_CUDA_HEADER_BOTH
-  typename Backend::precision_v DistanceToLine(Precision const &slope, typename Backend::precision_v const &x,
-                     typename Backend::precision_v const &y) const {
-
-    typedef typename Backend::precision_v Float_t;
-    Float_t dist = (y - slope * x) / Sqrt(1. + slope * slope);
-    return Abs(dist);
-  }
-
-  /**
-   * estimate of the distance to the ThetaCone boundary with given direction
-   */
-  template <typename Backend>
-  VECGEOM_CUDA_HEADER_BOTH
-  void DistanceToIn(Vector3D<typename Backend::precision_v> const &point, Vector3D<typename Backend::precision_v>
-               const &dir, typename Backend::precision_v &distThetaCone1, typename Backend::precision_v &distThetaCone2,
-               typename Backend::bool_v &intsect1,
-               typename Backend::bool_v &intsect2) const {
-
-    {
-      typedef typename Backend::precision_v Float_t;
-      typedef typename Backend::bool_v Bool_t;
-
-      Bool_t done(false);
-      Bool_t fal(false);
-
-      Float_t firstRoot(kInfinity), secondRoot(kInfinity);
-
-      Float_t pDotV2d = point.x() * dir.x() + point.y() * dir.y();
-      Float_t rho2 = point.x() * point.x() + point.y() * point.y();
-      Float_t dirRho2 = dir.Perp2();
-
-      Float_t b = pDotV2d - point.z() * dir.z() * tanSTheta2;
-      //Float_t a = dir.x() * dir.x() + dir.y() * dir.y() - dir.z() * dir.z() * tanSTheta2;
-      Float_t a = dirRho2 - dir.z() * dir.z() * tanSTheta2;
-      Float_t c = rho2 - point.z() * point.z() * tanSTheta2;
-      Float_t d2 = b * b - a * c;
-      Float_t aInv = 1./a;
-
-      MaskedAssign((d2 > 0.), (-b + Sqrt(d2)) * aInv, &firstRoot);
-      done |= (Abs(firstRoot) < 3.0 * kTolerance);
-      MaskedAssign(((Abs(firstRoot) < 3.0 * kTolerance)), 0., &firstRoot);
-      MaskedAssign((!done && (firstRoot < 0.)), kInfinity, &firstRoot);
-
-      Float_t b2 = pDotV2d - point.z() * dir.z() * tanETheta2;
-      //Float_t a2 = dir.x() * dir.x() + dir.y() * dir.y() - dir.z() * dir.z() * tanETheta2;
-      Float_t a2 = dirRho2 - dir.z() * dir.z() * tanETheta2;
-      Float_t c2 = rho2 - point.z() * point.z() * tanETheta2;
-      Float_t d22 = b2 * b2 - a2 * c2;
-      Float_t a2Inv = 1./a2;
-
-      MaskedAssign((d22 > 0.), (-b2 - Sqrt(d22)) * a2Inv, &secondRoot);
-      MaskedAssign((!done && (Abs(secondRoot) < 3.0 * kTolerance)), 0., &secondRoot);
-      done |= (Abs(secondRoot) < 3.0 * kTolerance);
-      MaskedAssign(!done && (secondRoot < 0.), kInfinity, &secondRoot);
-
-      if (fSTheta < kHalfPi + halfAngTolerance) {
-        if (fETheta < kHalfPi + halfAngTolerance) {
-          if (fSTheta < fETheta) {
-            distThetaCone1 = firstRoot;
-            distThetaCone2 = secondRoot;
-            Float_t zOfIntSecPtCone1 = (point.z() + distThetaCone1 * dir.z());
-            Float_t zOfIntSecPtCone2 = (point.z() + distThetaCone2 * dir.z());
-
             intsect1 = ((d2 > 0.)  && (zOfIntSecPtCone1 > 0.));
             intsect2 = ((d22 > 0.) && (zOfIntSecPtCone2 > 0.));
           }
@@ -776,7 +454,6 @@
             intsect1 = ((d2 > 0) && (distThetaCone1 != kInfinity) && (zOfIntSecPtCone1 > 0.));
             intsect2 = ((d22 > 0) && (distThetaCone2 != kInfinity) && (zOfIntSecPtCone2 < 0.));
           }
->>>>>>> 67d40cf5
         }
       }
 
@@ -806,62 +483,11 @@
         }
       }
 
-<<<<<<< HEAD
-        if (fETheta > kHalfPi + halfAngTolerance) {
-          if (fSTheta < fETheta) {
-            distThetaCone1 = firstRoot;
-            MaskedAssign((d22 > 0.), (-b2 + Sqrt(d22)) * a2Inv, &secondRoot);
-
-            done = fal;
-            done |= (Abs(secondRoot) < 3.0 * kTolerance);
-            MaskedAssign(((Abs(secondRoot) < 3.0 * kTolerance)), 0., &secondRoot);
-            MaskedAssign(!done && (secondRoot < 0.), kInfinity, &secondRoot);
-            distThetaCone2 = secondRoot;
-
-            Float_t zOfIntSecPtCone1 = (point.z() + distThetaCone1 * dir.z());
-            Float_t zOfIntSecPtCone2 = (point.z() + distThetaCone2 * dir.z());
-
-            intsect1 = ((d2 > 0) && (distThetaCone1 != kInfinity) && (zOfIntSecPtCone1 > 0.));
-            intsect2 = ((d22 > 0) && (distThetaCone2 != kInfinity) && (zOfIntSecPtCone2 < 0.));
-          }
-        }
-      }
-
-      if (fSTheta >= kHalfPi - halfAngTolerance) {
-        if (fETheta > kHalfPi + halfAngTolerance) {
-          if (fSTheta < fETheta) {
-            MaskedAssign((d2 > 0.), (-b - Sqrt(d2)) * aInv, &firstRoot);
-            done = fal;
-            done |= (Abs(firstRoot) < 3.0 * kTolerance);
-            MaskedAssign(((Abs(firstRoot) < 3.0 * kTolerance)), 0., &firstRoot);
-            MaskedAssign(!done && (firstRoot < 0.), kInfinity, &firstRoot);
-            distThetaCone1 = firstRoot;
-
-            MaskedAssign((d22 > 0.), (-b2 + Sqrt(d22)) * a2Inv, &secondRoot);
-            done = fal;
-            done |= (Abs(secondRoot) < 3.0 * kTolerance);
-            MaskedAssign(((Abs(secondRoot) < 3.0 * kTolerance)), 0., &secondRoot);
-            MaskedAssign(!done && (secondRoot < 0.), kInfinity, &secondRoot);
-            distThetaCone2 = secondRoot;
-
-            Float_t zOfIntSecPtCone1 = (point.z() + distThetaCone1 * dir.z());
-            Float_t zOfIntSecPtCone2 = (point.z() + distThetaCone2 * dir.z());
-
-            intsect1 = ((d2 > 0) && (distThetaCone1 != kInfinity) && (zOfIntSecPtCone1 < 0.));
-            intsect2 = ((d22 > 0) && (distThetaCone2 != kInfinity) && (zOfIntSecPtCone2 < 0.));
-          }
-        }
-      }
-
       if (fSTheta >= kHalfPi - halfAngTolerance && fSTheta <= kHalfPi + halfAngTolerance) {
         MaskedAssign((dir.z() < 0.), -point.z() / dir.z(), &distThetaCone1);
         Float_t zOfIntSecPtCone1 = (point.z() + distThetaCone1 * dir.z());
         intsect1 = ((distThetaCone1 != kInfinity) && (Abs(zOfIntSecPtCone1) < halfAngTolerance));
       }
-
-      // std::cout<<"DistThetaCone-1 : "<<distThetaCone1<<"  :: DistThetaCone-2 : "<<distThetaCone2<<std::endl;
-      // MaskedAssign((distThetaCone1 < halfAngTolerance), 0., &distThetaCone1);
-      // MaskedAssign((distThetaCone2 < halfAngTolerance), 0., &distThetaCone2);
     }
   }
 
@@ -874,10 +500,7 @@
 
     typedef typename Backend::precision_v Float_t;
     typedef typename Backend::bool_v Bool_t;
-    Bool_t tr(true);
-    //Float_t a, b, c, d2;
-    //Float_t a2, b2, c2, d22;
-
+    
     Float_t inf(kInfinity);
 
     Float_t firstRoot(kInfinity), secondRoot(kInfinity);
@@ -930,14 +553,8 @@
           Bool_t cond = (point.x() == 0. && point.y() == 0. && point.z() == 0. && dir.z() < zs && dir.z() < ze);
           MaskedAssign(cond, 0., &distThetaCone1);
           MaskedAssign(cond, 0., &distThetaCone2);
-          intsect1 |= cond ; //(cond && tr);
-          intsect2 |= cond ; //(cond && tr);
-
-          // Float_t dirCos = Sqrt(dir.x()*dir.x() + dir.y()*dir.y());
-          // intsect1 = (dirCos*cosTheta1 + dir.z()*sinTheta1) > (dirCos*cosTheta2+dir.z()*sinTheta2) && (dirCos!=cosTheta1);
-          // intsect2 = (dirCos*cosTheta1 + dir.z()*sinTheta1) < (dirCos*cosTheta2+dir.z()*sinTheta2) && (dirCos!=cosTheta2);
-          // intsect1 |= cond ;
-          // intsect2 |= cond ;
+          intsect1 |= cond ; 
+          intsect2 |= cond ; 
         }
       }
 
@@ -1017,158 +634,6 @@
           ((d22 >= 0) && (distThetaCone2 != kInfinity) && (Abs(zOfIntSecPtCone2) < kHalfTolerance) && (dir.z() != 0.));
     }
   }
-=======
-      if (fSTheta >= kHalfPi - halfAngTolerance && fSTheta <= kHalfPi + halfAngTolerance) {
-        MaskedAssign((dir.z() < 0.), -point.z() / dir.z(), &distThetaCone1);
-        Float_t zOfIntSecPtCone1 = (point.z() + distThetaCone1 * dir.z());
-        intsect1 = ((distThetaCone1 != kInfinity) && (Abs(zOfIntSecPtCone1) < halfAngTolerance));
-      }
-    }
-  }
-
-  template <typename Backend>
-  VECGEOM_CUDA_HEADER_BOTH
-  void DistanceToOut(Vector3D<typename Backend::precision_v> const &point,
-                Vector3D<typename Backend::precision_v> const &dir, typename Backend::precision_v &distThetaCone1,
-                typename Backend::precision_v &distThetaCone2, typename Backend::bool_v &intsect1,
-                typename Backend::bool_v &intsect2) const {
-
-    typedef typename Backend::precision_v Float_t;
-    typedef typename Backend::bool_v Bool_t;
-    
-    Float_t inf(kInfinity);
-
-    Float_t firstRoot(kInfinity), secondRoot(kInfinity);
-
-    Float_t pDotV2d = point.x() * dir.x() + point.y() * dir.y();
-    Float_t rho2 = point.x() * point.x() + point.y() * point.y();
-
-    Float_t b = pDotV2d - point.z() * dir.z() * tanSTheta2;
-    Float_t a = dir.x() * dir.x() + dir.y() * dir.y() - dir.z() * dir.z() * tanSTheta2;
-    Float_t c = rho2 - point.z() * point.z() * tanSTheta2;
-    Float_t d2 = b * b - a * c;
-    MaskedAssign(d2 < 0. && Abs(d2) < kHalfTolerance, 0., &d2);
-
-    MaskedAssign((d2 >= 0.) && b >= 0. && a != 0., ((-b - Sqrt(d2)) / (a)), &firstRoot);
-    MaskedAssign((d2 >= 0.) && b < 0., ((c) / (-b + Sqrt(d2))), &firstRoot);
-
-    MaskedAssign(firstRoot < 0., kInfinity, &firstRoot);
-
-    Float_t b2 = point.x() * dir.x() + point.y() * dir.y() - point.z() * dir.z() * tanETheta2;
-    Float_t a2 = dir.x() * dir.x() + dir.y() * dir.y() - dir.z() * dir.z() * tanETheta2;
-    
-    Float_t c2 = point.x() * point.x() + point.y() * point.y() - point.z() * point.z() * tanETheta2;
-    Float_t d22 = (b2 * b2) - (a2 * c2);
-    MaskedAssign(d22 < 0. && Abs(d22) < kHalfTolerance, 0., &d22);
-
-    MaskedAssign((d22 >= 0.) && b2 >= 0., ((c2) / (-b2 - Sqrt(d22))), &secondRoot);
-    MaskedAssign((d22 >= 0.) && b2 < 0. && a2 != 0., ((-b2 + Sqrt(d22)) / a2), &secondRoot);
-
-    MaskedAssign(secondRoot < 0. && Abs(secondRoot) > kTolerance, kInfinity, &secondRoot);
-    MaskedAssign(Abs(secondRoot) < kTolerance, 0., &secondRoot);
-
-    if (fSTheta < kPi / 2 + halfAngTolerance) {
-      if (fETheta < kPi / 2 + halfAngTolerance) {
-        if (fSTheta < fETheta) {
-          distThetaCone1 = firstRoot;
-          distThetaCone2 = secondRoot;
-          Float_t zOfIntSecPtCone1 = (point.z() + distThetaCone1 * dir.z());
-          Float_t zOfIntSecPtCone2 = (point.z() + distThetaCone2 * dir.z());
-
-          intsect1 = ((d2 > 0) && (distThetaCone1 != kInfinity) && ((zOfIntSecPtCone1) > -kHalfTolerance));
-          intsect2 = ((d22 > 0) && (distThetaCone2 != kInfinity) && ((zOfIntSecPtCone2) > -kHalfTolerance));
-
-          Float_t dirRho2 = dir.x() * dir.x() + dir.y() * dir.y();
-          Float_t zs(kInfinity);
-          if (fSTheta)
-            zs = dirRho2 / tanSTheta;
-          Float_t ze(kInfinity);
-          if (fETheta)
-            ze = dirRho2 / tanETheta;
-          Bool_t cond = (point.x() == 0. && point.y() == 0. && point.z() == 0. && dir.z() < zs && dir.z() < ze);
-          MaskedAssign(cond, 0., &distThetaCone1);
-          MaskedAssign(cond, 0., &distThetaCone2);
-          intsect1 |= cond ; 
-          intsect2 |= cond ; 
-        }
-      }
-
-      if (fETheta >= kPi / 2 - halfAngTolerance && fETheta <= kPi / 2 + halfAngTolerance) {
-        distThetaCone1 = firstRoot;
-        distThetaCone2 = inf;
-        MaskedAssign((dir.z() < 0.), -1. * point.z() / dir.z(), &distThetaCone2);
-        Float_t zOfIntSecPtCone2 = (point.z() + distThetaCone2 * dir.z());
-        Float_t zOfIntSecPtCone1 = (point.z() + distThetaCone1 * dir.z());
-        intsect2 = ((d22 >= 0) && (distThetaCone2 != kInfinity) && (Abs(zOfIntSecPtCone2) < kHalfTolerance) &&
-                    !(dir.z() == 0.));
-        intsect1 = ((d2 >= 0) && (distThetaCone1 != kInfinity) && (Abs(zOfIntSecPtCone1) < kHalfTolerance) &&
-                    !(dir.z() == 0.));
-      }
-
-      if (fETheta > kPi / 2 + halfAngTolerance) {
-        if (fSTheta < fETheta) {
-          distThetaCone1 = firstRoot;
-          MaskedAssign((d22 >= 0.) && b2 > 0. && a2 != 0., ((-b2 - Sqrt(d22)) / (a2)), &secondRoot);
-          MaskedAssign((d22 >= 0.) && b2 <= 0., ((c2) / (-b2 + Sqrt(d22))), &secondRoot);
-          MaskedAssign(secondRoot < 0., kInfinity, &secondRoot);
-          distThetaCone2 = secondRoot;
-          Float_t zOfIntSecPtCone1 = (point.z() + distThetaCone1 * dir.z());
-          Float_t zOfIntSecPtCone2 = (point.z() + distThetaCone2 * dir.z());
-          intsect1 = ((d2 >= 0) && (distThetaCone1 != kInfinity) && ((zOfIntSecPtCone1) > -kHalfTolerance));
-          intsect2 = ((d22 >= 0) && (distThetaCone2 != kInfinity) && ((zOfIntSecPtCone2) < kHalfTolerance));
-        }
-      }
-    }
-
-    if (fETheta > kPi / 2 + halfAngTolerance) {
-      if (fSTheta < fETheta) {
-        MaskedAssign((d22 >= 0.) && b2 > 0. && a2 != 0., ((-b2 - Sqrt(d22)) / (a2)), &secondRoot);
-        MaskedAssign((d22 >= 0.) && b2 <= 0., ((c2) / (-b2 + Sqrt(d22))), &secondRoot);
-        MaskedAssign(secondRoot < 0., kInfinity, &secondRoot);
-        distThetaCone2 = secondRoot;
-
-        if (fSTheta > kPi / 2 + halfAngTolerance) {
-          MaskedAssign((d2 >= 0.) && b > 0., ((c) / (-b - Sqrt(d2))), &firstRoot);
-          MaskedAssign((d2 >= 0.) && b <= 0. && a != 0., ((-b + Sqrt(d2)) / (a)), &firstRoot);
-          MaskedAssign(firstRoot < 0., kInfinity, &firstRoot);
-          distThetaCone1 = firstRoot;
-          Float_t zOfIntSecPtCone1 = (point.z() + distThetaCone1 * dir.z());
-          intsect1 = ((d2 > 0) && (distThetaCone1 != kInfinity) && ((zOfIntSecPtCone1) < kHalfTolerance));
-          Float_t zOfIntSecPtCone2 = (point.z() + distThetaCone2 * dir.z());
-          intsect2 = ((d22 > 0) && (distThetaCone2 != kInfinity) && ((zOfIntSecPtCone2) < kHalfTolerance));
-
-          Float_t dirRho2 = dir.x() * dir.x() + dir.y() * dir.y();
-          Float_t zs(-kInfinity);
-          if (tanSTheta)
-            zs = -dirRho2 / tanSTheta;
-          Float_t ze(-kInfinity);
-          if (tanETheta)
-            ze = -dirRho2 / tanETheta;
-          Bool_t cond = (point.x() == 0. && point.y() == 0. && point.z() == 0. && dir.z() > zs && dir.z() > ze);
-          MaskedAssign(cond, 0., &distThetaCone1);
-          MaskedAssign(cond, 0., &distThetaCone2);
-          // intsect1 |= (cond && tr);
-          // intsect2 |= (cond && tr);
-          intsect1 |= cond;
-          intsect2 |= cond;
-        }
-      }
-    }
-
-    if (fSTheta >= kPi / 2 - halfAngTolerance && fSTheta <= kPi / 2 + halfAngTolerance) {
-      distThetaCone2 = secondRoot;
-      distThetaCone1 = inf;
-      MaskedAssign((dir.z() > 0.), -1. * point.z() / dir.z(), &distThetaCone1);
-      Float_t zOfIntSecPtCone1 = (point.z() + distThetaCone1 * dir.z());
-
-      Float_t zOfIntSecPtCone2 = (point.z() + distThetaCone2 * dir.z());
-
-      intsect1 =
-          ((d2 >= 0) && (distThetaCone1 != kInfinity) && (Abs(zOfIntSecPtCone1) < kHalfTolerance) && (dir.z() != 0.));
-      intsect2 =
-          ((d22 >= 0) && (distThetaCone2 != kInfinity) && (Abs(zOfIntSecPtCone2) < kHalfTolerance) && (dir.z() != 0.));
-    }
-  }
 
 
   //This could be useful in case somebody just want to check whether point is completely inside ThetaRange
@@ -1255,7 +720,6 @@
   template <typename Backend>
   VECGEOM_CUDA_HEADER_BOTH
   typename Backend::bool_v IsCompletelyOutside(Vector3D<typename Backend::precision_v> const  &localPoint) const {
->>>>>>> 67d40cf5
 
 typedef typename Backend::precision_v Float_t;
     typedef typename Backend::bool_v Bool_t;
@@ -1265,100 +729,6 @@
     Float_t cone2Radius = Abs(localPoint.z() * tanETheta);
     Bool_t isPointOnZAxis = localPoint.z() != 0. && localPoint.x() == 0. && localPoint.y() == 0.;
 
-<<<<<<< HEAD
-  //This could be useful in case somebody just want to check whether point is completely inside ThetaRange
-  template <typename Backend>
-  VECGEOM_CUDA_HEADER_BOTH
-  typename Backend::bool_v IsCompletelyInside(Vector3D<typename Backend::precision_v> const  &localPoint) const {
-
-    typedef typename Backend::precision_v Float_t;
-    typedef typename Backend::bool_v Bool_t;
-    //Float_t pi(kPi), zero(0.);
-    Float_t rad = Sqrt(localPoint.Mag2() - (localPoint.z() * localPoint.z()));
-    Float_t cone1Radius = Abs(localPoint.z() * tanSTheta);
-    Float_t cone2Radius = Abs(localPoint.z() * tanETheta);
-    Bool_t isPointOnZAxis = localPoint.z() != 0. && localPoint.x() == 0. && localPoint.y() == 0.;
-
-    Bool_t isPointOnXYPlane = localPoint.z() == 0. && (localPoint.x() != 0. || localPoint.y() != 0.);
-
-    Float_t startTheta(fSTheta), endTheta(fETheta);
-
-  
-    Bool_t completelyinside =
-        (isPointOnZAxis && ((startTheta == 0. && endTheta == kPi) || (localPoint.z() > 0. && startTheta == 0.) ||
-                            (localPoint.z() < 0. && endTheta == kPi)));
-
-  
-    completelyinside |= (!completelyinside && (isPointOnXYPlane && (startTheta < kHalfPi && endTheta > kHalfPi &&
-                                                                    (kHalfPi - startTheta) > kAngTolerance &&
-                                                                    (endTheta - kHalfPi) > kTolerance)));
-
-    if (fSTheta < kHalfPi + halfAngTolerance) {
-      if (fETheta < kHalfPi + halfAngTolerance) {
-        if (fSTheta < fETheta) {
-          Float_t tolAngMin = cone1Radius + 2 * kAngTolerance * 10.;
-          Float_t tolAngMax = cone2Radius - 2 * kAngTolerance * 10.;
-          
-            completelyinside |=
-                (!completelyinside &&
-                 (((rad <= tolAngMax) && (rad >= tolAngMin) && (localPoint.z() > 0.) && Bool_t(fSTheta != 0.)) ||
-                  ((rad <= tolAngMax) && Bool_t(fSTheta == 0.) && (localPoint.z() > 0.))));
-          }
-      }
-
-      if (fETheta > kHalfPi + halfAngTolerance) {
-        if (fSTheta < fETheta) {
-          Float_t tolAngMin = cone1Radius + 2 * kAngTolerance * 10.;
-          Float_t tolAngMax = cone2Radius + 2 * kAngTolerance * 10.;
-          
-            completelyinside |= (!completelyinside && (((rad >= tolAngMin) && (localPoint.z() > 0.)) ||
-                                                       ((rad >= tolAngMax) && (localPoint.z() < 0.))));
-          }
-      }
-
-      if (fETheta >= kHalfPi - halfAngTolerance && fETheta <= kHalfPi + halfAngTolerance) {
-
-        completelyinside &= !(Abs(localPoint.z()) < halfAngTolerance);
-       
-      }
-    }
-
-    if (fETheta > kHalfPi + halfAngTolerance) {
-      if (fSTheta >= kHalfPi - halfAngTolerance && fSTheta <= kHalfPi + halfAngTolerance) {
-
-        completelyinside &= !(Abs(localPoint.z()) < halfAngTolerance);
-        
-      }
-
-      if (fSTheta > kHalfPi + halfAngTolerance) {
-        if (fSTheta < fETheta) {
-          Float_t tolAngMin = cone1Radius - 2 * kAngTolerance * 10.;
-          Float_t tolAngMax = cone2Radius + 2 * kAngTolerance * 10.;
-          
-            completelyinside |=
-                (!completelyinside &&
-                 (((rad <= tolAngMin) && (rad >= tolAngMax) && (localPoint.z() < 0.) && Bool_t(fETheta != kPi)) ||
-                  ((rad <= tolAngMin) && (localPoint.z() < 0.) && Bool_t(fETheta == kPi))));
-          
-        }
-      }
-    }
-   return completelyinside;
-  }
-
-  //This could be useful in case somebody just want to check whether point is completely outside ThetaRange
-  template <typename Backend>
-  VECGEOM_CUDA_HEADER_BOTH
-  typename Backend::bool_v IsCompletelyOutside(Vector3D<typename Backend::precision_v> const  &localPoint) const {
-
-typedef typename Backend::precision_v Float_t;
-    typedef typename Backend::bool_v Bool_t;
-    //Float_t pi(kPi), zero(0.);
-    Float_t rad = Sqrt(localPoint.Mag2() - (localPoint.z() * localPoint.z()));
-    Float_t cone1Radius = Abs(localPoint.z() * tanSTheta);
-    Float_t cone2Radius = Abs(localPoint.z() * tanETheta);
-    Bool_t isPointOnZAxis = localPoint.z() != 0. && localPoint.x() == 0. && localPoint.y() == 0.;
-
     Bool_t isPointOnXYPlane = localPoint.z() == 0. && (localPoint.x() != 0. || localPoint.y() != 0.);
 
     //Float_t startTheta(fSTheta), endTheta(fETheta);
@@ -1426,202 +796,6 @@
     return completelyoutside;
   }
 
-  //Once ready, these can be used in below GenericKernel.
-
-  template <typename Backend, bool ForInside>
-  VECGEOM_CUDA_HEADER_BOTH
-  void GenericKernelForContainsAndInside(Vector3D<typename Backend::precision_v> const &localPoint,
-                                    typename Backend::bool_v &completelyinside,
-                                    typename Backend::bool_v &completelyoutside) const {
-
-    typedef typename Backend::precision_v Float_t;
-    typedef typename Backend::bool_v Bool_t;
-
-    if(ForInside)
-      completelyinside = IsCompletelyInside<Backend>(localPoint);
-
-    completelyoutside = IsCompletelyOutside<Backend>(localPoint);
-  }
-
-  // this could be useful to be public such that other shapes can directly
-  // use completelyinside + completelyoutside
-  /*
-  template <typename Backend, bool ForInside>
-  VECGEOM_CUDA_HEADER_BOTH
-  void GenericKernelForContainsAndInside(Vector3D<typename Backend::precision_v> const &localPoint,
-                                    typename Backend::bool_v &completelyinside,
-                                    typename Backend::bool_v &completelyoutside) const {
-
-    typedef typename Backend::precision_v Float_t;
-    typedef typename Backend::bool_v Bool_t;
-    Float_t pi(kPi), zero(0.);
-    Float_t rad = Sqrt(localPoint.Mag2() - (localPoint.z() * localPoint.z()));
-    Float_t cone1Radius = Abs(localPoint.z() * tanSTheta);
-    Float_t cone2Radius = Abs(localPoint.z() * tanETheta);
-    Bool_t isPointOnZAxis = localPoint.z() != zero && localPoint.x() == zero && localPoint.y() == zero;
-
-    Bool_t isPointOnXYPlane = localPoint.z() == zero && (localPoint.x() != zero || localPoint.y() != zero);
-
-    Float_t startTheta(fSTheta), endTheta(fETheta);
-
-    completelyoutside =
-        (isPointOnZAxis && ((startTheta != zero && endTheta != pi) || (localPoint.z() > zero && startTheta != zero) ||
-                            (localPoint.z() < zero && endTheta != pi)));
-
-    completelyinside =
-        (isPointOnZAxis && ((startTheta == zero && endTheta == pi) || (localPoint.z() > zero && startTheta == zero) ||
-                            (localPoint.z() < zero && endTheta == pi)));
-
-    completelyoutside |=
-        (!completelyoutside &&
-         (isPointOnXYPlane && ((startTheta < pi / 2 && endTheta < pi / 2 && (pi / 2 - startTheta) > kAngTolerance &&
-                                (pi / 2 - endTheta) > kTolerance) ||
-                               (startTheta > pi / 2 && endTheta > pi / 2 && (startTheta - pi / 2) > kAngTolerance &&
-                                (endTheta - pi / 2) > kTolerance))));
-
-    completelyinside |= (!completelyinside && (isPointOnXYPlane && (startTheta < pi / 2 && endTheta > pi / 2 &&
-                                                                    (pi / 2 - startTheta) > kAngTolerance &&
-                                                                    (endTheta - pi / 2) > kTolerance)));
-
-    if (fSTheta < kPi / 2 + halfAngTolerance) {
-      if (fETheta < kPi / 2 + halfAngTolerance) {
-        if (fSTheta < fETheta) {
-          Float_t tolAngMin = cone1Radius + 2 * kAngTolerance * 10.;
-          Float_t tolAngMax = cone2Radius - 2 * kAngTolerance * 10.;
-          if (ForInside) {
-
-            completelyinside |=
-                (!completelyinside &&
-                 (((rad <= tolAngMax) && (rad >= tolAngMin) && (localPoint.z() > zero) && (fSTheta != zero)) ||
-                  ((rad <= tolAngMax) && (fSTheta == zero) && (localPoint.z() > zero))));
-          }
-
-          Float_t tolAngMin2 = cone1Radius - 2 * kAngTolerance * 10.;
-          Float_t tolAngMax2 = cone2Radius + 2 * kAngTolerance * 10.;
-
-          completelyoutside |=
-              (!completelyoutside && ((rad < tolAngMin2) || (rad > tolAngMax2) || (localPoint.z() < 0.)));
-        }
-      }
-
-      if (fETheta > kPi / 2 + halfAngTolerance) {
-        if (fSTheta < fETheta) {
-          Float_t tolAngMin = cone1Radius + 2 * kAngTolerance * 10.;
-          Float_t tolAngMax = cone2Radius + 2 * kAngTolerance * 10.;
-          if (ForInside)
-
-            completelyinside |= (!completelyinside && (((rad >= tolAngMin) && (localPoint.z() > 0.)) ||
-                                                       ((rad >= tolAngMax) && (localPoint.z() < 0.))));
-          Float_t tolAngMin2 = cone1Radius - 2 * kAngTolerance * 10.;
-          Float_t tolAngMax2 = cone2Radius - 2 * kAngTolerance * 10.;
-          completelyoutside |= (!completelyoutside && (((rad < tolAngMin2) && (localPoint.z() > 0.)) ||
-                                                       ((rad < tolAngMax2) && (localPoint.z() < 0.))));
-        }
-      }
-
-      if (fETheta >= kPi / 2 - halfAngTolerance && fETheta <= kPi / 2 + halfAngTolerance) {
-
-        completelyinside &= !(Abs(localPoint.z()) < halfAngTolerance);
-        completelyoutside &= !(Abs(localPoint.z()) < halfAngTolerance);
-      }
-    }
-
-    if (fETheta > kPi / 2 + halfAngTolerance) {
-      if (fSTheta >= kPi / 2 - halfAngTolerance && fSTheta <= kPi / 2 + halfAngTolerance) {
-
-        completelyinside &= !(Abs(localPoint.z()) < halfAngTolerance);
-        completelyoutside &= !(Abs(localPoint.z()) < halfAngTolerance);
-      }
-
-      if (fSTheta > kPi / 2 + halfAngTolerance) {
-        if (fSTheta < fETheta) {
-          Float_t tolAngMin = cone1Radius - 2 * kAngTolerance * 10.;
-          Float_t tolAngMax = cone2Radius + 2 * kAngTolerance * 10.;
-          if (ForInside) {
-
-            completelyinside |=
-                (!completelyinside &&
-                 (((rad <= tolAngMin) && (rad >= tolAngMax) && (localPoint.z() < zero) && (fETheta != pi)) ||
-                  ((rad <= tolAngMin) && (localPoint.z() < zero) && (fETheta == pi))));
-          }
-
-          Float_t tolAngMin2 = cone1Radius + 2 * kAngTolerance * 10.;
-          Float_t tolAngMax2 = cone2Radius - 2 * kAngTolerance * 10.;
-          completelyoutside |=
-              (!completelyoutside && ((rad < tolAngMax2) || (rad > tolAngMin2) || (localPoint.z() > 0.)));
-        }
-      }
-    }
-  }
-*/
-=======
-    Bool_t isPointOnXYPlane = localPoint.z() == 0. && (localPoint.x() != 0. || localPoint.y() != 0.);
-
-    //Float_t startTheta(fSTheta), endTheta(fETheta);
-
-    Bool_t completelyoutside =
-        (isPointOnZAxis && ((Bool_t(fSTheta != 0.) && Bool_t(fETheta != kPi)) || (localPoint.z() > 0. && Bool_t(fSTheta != 0.)) ||
-                            (localPoint.z() < 0. && Bool_t(fETheta != kPi))));
-
-    
-    completelyoutside |=
-        (!completelyoutside &&
-         (isPointOnXYPlane && Bool_t(((fSTheta < kHalfPi) && (fETheta < kHalfPi) && ((kHalfPi - fSTheta) > kAngTolerance) &&
-                                ((kHalfPi - fETheta) > kTolerance)) ||
-                               ((fSTheta > kHalfPi && fETheta > kHalfPi) && ((fSTheta - kHalfPi) > kAngTolerance) &&
-                                ((fETheta - kHalfPi) > kTolerance)))));
-
-    if (fSTheta < kHalfPi + halfAngTolerance) {
-      if (fETheta < kHalfPi + halfAngTolerance) {
-        if (fSTheta < fETheta) {
-     
-
-          Float_t tolAngMin2 = cone1Radius - 2 * kAngTolerance * 10.;
-          Float_t tolAngMax2 = cone2Radius + 2 * kAngTolerance * 10.;
-
-          completelyoutside |=
-              (!completelyoutside && ((rad < tolAngMin2) || (rad > tolAngMax2) || (localPoint.z() < 0.)));
-        }
-      }
-
-      if (fETheta > kHalfPi + halfAngTolerance) {
-        if (fSTheta < fETheta) {
-                   Float_t tolAngMin2 = cone1Radius - 2 * kAngTolerance * 10.;
-          Float_t tolAngMax2 = cone2Radius - 2 * kAngTolerance * 10.;
-          completelyoutside |= (!completelyoutside && (((rad < tolAngMin2) && (localPoint.z() > 0.)) ||
-                                                       ((rad < tolAngMax2) && (localPoint.z() < 0.))));
-        }
-      }
-
-      if (fETheta >= kHalfPi - halfAngTolerance && fETheta <= kHalfPi + halfAngTolerance) {
-
-        //completelyinside &= !(Abs(localPoint.z()) < halfAngTolerance);
-        completelyoutside &= !(Abs(localPoint.z()) < halfAngTolerance);
-      }
-    }
-
-    if (fETheta > kHalfPi + halfAngTolerance) {
-      if (fSTheta >= kHalfPi - halfAngTolerance && fSTheta <= kHalfPi + halfAngTolerance) {
-
-        //completelyinside &= !(Abs(localPoint.z()) < halfAngTolerance);
-        completelyoutside &= !(Abs(localPoint.z()) < halfAngTolerance);
-      }
-
-      if (fSTheta > kHalfPi + halfAngTolerance) {
-        if (fSTheta < fETheta) {
-  
-
-          Float_t tolAngMin2 = cone1Radius + 2 * kAngTolerance * 10.;
-          Float_t tolAngMax2 = cone2Radius - 2 * kAngTolerance * 10.;
-          completelyoutside |=
-              (!completelyoutside && ((rad < tolAngMax2) || (rad > tolAngMin2) || (localPoint.z() > 0.)));
-        }
-      }
-    }
-
-    return completelyoutside;
-  }
-
   template <typename Backend, bool ForInside>
   VECGEOM_CUDA_HEADER_BOTH
   void GenericKernelForContainsAndInside(Vector3D<typename Backend::precision_v> const &localPoint,
@@ -1633,8 +807,6 @@
     completelyoutside = IsCompletelyOutside<Backend>(localPoint);
   }
 
-
->>>>>>> 67d40cf5
 }; // end of class ThetaCone
 }
 } // end of namespace
