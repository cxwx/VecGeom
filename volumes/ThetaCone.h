/*
 * ThetaCone.h
 *
 *      Author: Raman Sehgal
 */

#ifndef VECGEOM_VOLUMES_THETACONE_H_
#define VECGEOM_VOLUMES_THETACONE_H_

#include "base/Global.h"
#include "volumes/kernel/GenericKernels.h"
#include "backend/Backend.h"
#include <iostream>
#include <iomanip>
#define kHalfPi 0.5*kPi
namespace vecgeom {
inline namespace VECGEOM_IMPL_NAMESPACE {

/**
 * A class representing a ThetaCone (basically a double cone) which is represented by an angle theta ( 0 < theta < Pi).
 *It
 *
 * The ThetaCone has an "startTheta" and "endTheta" angle. For an angle = 90 degree, the ThetaCone is essentially
 * XY plane with circular boundary. Usually the ThetaCone is used to cut out "theta" sections along z-direction.
 *
 *
 * Note: This class is meant as an auxiliary class so it is a bit outside the ordinary volume
 * hierarchy.
 *
 *      \ ++++ /
 *       \    /
 *        \  /
 *         \/
 *         /\
 *        /  \
 *       /    \
 *      / ++++ \
 *
 *DistanceToIn and DistanceToOut provides distances with the First and Second ThetaCone in "distThetaCone1" and
 *"distThetaCone2" reference variables.
 *Reference bool variable "intsect1" and "intsect2" is used to detect the real intersection cone, i.e. whether the point
 *really intersects with a ThetaCone or not.
 */
class ThetaCone {

private:
  Precision fSTheta; // starting angle
  Precision fDTheta; // delta angle
  Precision kAngTolerance;
  Precision halfAngTolerance;
  Precision fETheta; // ending angle
  Precision tanSTheta;
  Precision tanETheta;
  Precision tanBisector;
  Precision slope1, slope2;
  Precision tanSTheta2;
  Precision tanETheta2;

<<<<<<< HEAD
=======

  // Precision cosTheta1, sinTheta1;
  // Precision cosTheta2, sinTheta2;

  // Precision cone1Radius,cone2Radius;

>>>>>>> 5d135837
public:
  VECGEOM_CUDA_HEADER_BOTH
  ThetaCone(Precision sTheta, Precision dTheta) : fSTheta(sTheta), fDTheta(dTheta), kAngTolerance(kTolerance) {

    // initialize angles
    fETheta = fSTheta + fDTheta;
    halfAngTolerance = (0.5 * kAngTolerance);
    Precision tempfSTheta = fSTheta;
    Precision tempfETheta = fETheta;

    if (fSTheta > kPi / 2)
      tempfSTheta = kPi - fSTheta;
    if (fETheta > kPi / 2)
      tempfETheta = kPi - fETheta;

    tanSTheta = tan(tempfSTheta);
    tanSTheta2 = tanSTheta * tanSTheta;
    tanETheta = tan(tempfETheta);
    tanETheta2 = tanETheta * tanETheta;
    tanBisector = tan(tempfSTheta + (fDTheta / 2));
    if (fSTheta > kPi / 2 && fETheta > kPi / 2)
      tanBisector = tan(tempfSTheta - (fDTheta / 2));
    slope1 = tan(kPi / 2 - fSTheta);
    slope2 = tan(kPi / 2 - fETheta);
<<<<<<< HEAD
  }

  VECGEOM_CUDA_HEADER_BOTH
  ~ThetaCone() {}

  VECGEOM_CUDA_HEADER_BOTH
  Precision GetSlope1() const { return slope1; }

  VECGEOM_CUDA_HEADER_BOTH
  Precision GetSlope2() const { return slope2; }

  VECGEOM_CUDA_HEADER_BOTH
  Precision GetTanSTheta2() const { return tanSTheta2; }

  VECGEOM_CUDA_HEADER_BOTH
  Precision GetTanETheta2() const { return tanETheta2; }

  /* Function to calculate normal at a point to the Cone formed at
   * by StartTheta.
   *
   * @inputs : Vector3D : Point at which normal needs to be calculated
   *
   * @output : Vector3D : calculated normal at the input point.
   */
  template <typename Backend>
  VECGEOM_CUDA_HEADER_BOTH
  Vector3D<typename Backend::precision_v> GetNormal1(Vector3D<typename Backend::precision_v> const &point) const {

    Vector3D<typename Backend::precision_v> normal(2. * point.x(), 2. * point.y(), -2. * tanSTheta2 * point.z());

    if (fSTheta <= kPi / 2.)
      return -normal;
    else
      return normal;
  }

  /* Function to calculate normal at a point to the Cone formed at
  *  by EndTheta.
  *
  * @inputs : Vector3D : Point at which normal needs to be calculated
  *
  * @output : Vector3D : calculated normal at the input point.
  */

  template <typename Backend>
  VECGEOM_CUDA_HEADER_BOTH
  Vector3D<typename Backend::precision_v> GetNormal2(Vector3D<typename Backend::precision_v> const &point) const {

    Vector3D<typename Backend::precision_v> normal(2 * point.x(), 2 * point.y(), -2 * tanETheta2 * point.z());

    if (fETheta <= kPi / 2.)
      return normal;
    else
      return -normal;
  }

  /* Function Name : GetNormal<Backend, ForStartTheta>() 
   *
   * The function is the templatized version GetNormal1() and GetNormal2() function with one more template 
   * parameter and will return the normal depending upon the boolean template parameter "ForStartTheta"
   * which if passed as true, will return normal to the StartingTheta of ThetaCone, 
   * if passed as false, will return normal to the EndingTheta of ThetaCone
   *
   * from user point of view the same work can be done by calling GetNormal1() and GetNormal2()
   * functions, but this implementation will be used by "IsPointOnSurfaceAndMovingOut()" function
   */
  template <typename Backend, bool ForStartTheta>
  VECGEOM_CUDA_HEADER_BOTH
  Vector3D<typename Backend::precision_v> GetNormal(Vector3D<typename Backend::precision_v> const &point) const {

    if(ForStartTheta){
     
      Vector3D<typename Backend::precision_v> normal(point.x(), point.y(), -tanSTheta2 * point.z());

      if (fSTheta <= kHalfPi)
        return -normal;
      else
        return normal;

    }
    else {
   
      Vector3D<typename Backend::precision_v> normal(point.x(), point.y(), -tanETheta2 * point.z());

      if (fETheta <= kHalfPi)
        return normal;
      else
        return -normal;
   }
  }

  /* Function Name :  IsOnSurfaceGeneric<Backend, ForStartTheta>()
   *
   * This version of IsOnSurfaceGeneric is having one more template parameter of type boolean,
   * which if passed as true, will check whether the point is on StartingTheta Surface of ThetaCone,
   * and if passed as false, will check whether the point is on EndingTheta Surface of ThetaCone
   *
   * this implementation will be used by "IsPointOnSurfaceAndMovingOut()" function.
   */ 
  template<typename Backend, bool ForStartTheta>
  VECGEOM_CUDA_HEADER_BOTH
  typename Backend::bool_v IsOnSurfaceGeneric( Vector3D<typename Backend::precision_v> const& point ) const {

    typedef typename Backend::precision_v Float_t;
    Float_t rho2 = point.Perp2();
    Float_t rhs2(0.);
    if(ForStartTheta)
      rhs2 = tanSTheta2 * point.z() * point.z();
    else
      rhs2 = tanETheta2 * point.z() * point.z();
       
    return Abs(rho2 - rhs2) < kTolerance;
  }

  /* Function Name : IsPointOnSurfaceAndMovingOut<Backend, ForStartTheta, MovingOut>
   *
   * This function is written to check if the point is on surface and is moving inside or outside.
   * This will basically be used by "DistanceToInKernel()" and "DistanceToOutKernel()" of the shapes,
   * which uses ThetaCone.
   *
   * It contains two extra template boolean parameters "ForStartTheta" and "MovingOut",
   * So call like "IsPointOnSurfaceAndMovingOut<Backend,true,true>" will check whether the points is on
   * the StartingTheta Surface of Theta and moving outside.
   * 
   * So overall can be called in following four combinations 
   * 1) "IsPointOnSurfaceAndMovingOut<Backend,true,true>" : Point on StartingTheta surface of ThetaCone and moving OUT
   * 2) "IsPointOnSurfaceAndMovingOut<Backend,true,false>" : Point on StartingTheta surface of ThetaCone and moving IN
   * 3) "IsPointOnSurfaceAndMovingOut<Backend,false,true>" : Point on EndingTheta surface of ThetaCone and moving OUT
   * 4) "IsPointOnSurfaceAndMovingOut<Backend,false,false>" : Point on EndingTheta surface of ThetaCone and moving IN
   *
   * Very useful for DistanceToIn and DistanceToOut.
   */
  template<typename Backend, bool ForStartTheta, bool MovingOut>
  VECGEOM_CUDA_HEADER_BOTH
  typename Backend::bool_v IsPointOnSurfaceAndMovingOut( Vector3D<typename Backend::precision_v> const& point ,
                                                    Vector3D<typename Backend::precision_v> const& dir) const {

    if(MovingOut){
      return IsOnSurfaceGeneric<Backend,ForStartTheta>(point) && (dir.Dot(GetNormal<Backend,ForStartTheta>(point)) > 0.);
    }
    else {
      return IsOnSurfaceGeneric<Backend,ForStartTheta>(point) && (dir.Dot(GetNormal<Backend,ForStartTheta>(point)) < 0.);
    }
  }

  template <typename Backend>
  VECGEOM_CUDA_HEADER_BOTH
  typename Backend::bool_v Contains(Vector3D<typename Backend::precision_v> const &point) const {

    typedef typename Backend::bool_v Bool_t;
    Bool_t unused(false);
    Bool_t outside(false);
    GenericKernelForContainsAndInside<Backend, false>(point, unused, outside);
    return !outside;
  }

  template <typename Backend>
  VECGEOM_CUDA_HEADER_BOTH
  typename Backend::bool_v ContainsWithBoundary(Vector3D<typename Backend::precision_v> const &point) const {}

  template <typename Backend>
  VECGEOM_CUDA_HEADER_BOTH
  typename Backend::inside_v Inside(Vector3D<typename Backend::precision_v> const &point) const {

    typedef typename Backend::bool_v Bool_t;
    Bool_t completelyinside(false), completelyoutside(false);
    GenericKernelForContainsAndInside<Backend, true>(point, completelyinside, completelyoutside);
    typename Backend::inside_v inside = EInside::kSurface;
    MaskedAssign(completelyoutside, EInside::kOutside, &inside);
    MaskedAssign(completelyinside, EInside::kInside, &inside);
    return inside;
  }

  /**
   * estimate of the smallest distance to the ThetaCone boundary when
   * the point is located outside the ThetaCone
   */
  template <typename Backend>
  VECGEOM_CUDA_HEADER_BOTH
  typename Backend::precision_v SafetyToIn(Vector3D<typename Backend::precision_v> const &point) const {

    typedef typename Backend::precision_v Float_t;
    typedef typename Backend::bool_v Bool_t;

    Float_t safeTheta(0.);
    Float_t pointRad = Sqrt(point.x() * point.x() + point.y() * point.y());
    Float_t sfTh1 = DistanceToLine<Backend>(slope1, pointRad, point.z());
    Float_t sfTh2 = DistanceToLine<Backend>(slope2, pointRad, point.z());

    safeTheta = Min(sfTh1, sfTh2);
    Bool_t done = Contains<Backend>(point);
    MaskedAssign(done, 0., &safeTheta);
    if (IsFull(done))
      return safeTheta;

    // Case 1 : Both cones are in Positive Z direction
    if (fSTheta < kPi / 2 + halfAngTolerance) {
      if (fETheta < kPi / 2 + halfAngTolerance) {
        if (fSTheta < fETheta) {
          MaskedAssign((!done && point.z() < 0.), sfTh2, &safeTheta);
        }
      }

      // Case 2 : First Cone is in Positive Z direction and Second is in Negative Z direction
      if (fETheta > kPi / 2 + halfAngTolerance) {
        if (fSTheta < fETheta) {
          MaskedAssign((!done && point.z() > 0.), sfTh1, &safeTheta);
          MaskedAssign((!done && point.z() < 0.), sfTh2, &safeTheta);
        }
      }
    }

    // Case 3 : Both cones are in Negative Z direction
    if (fETheta > kPi / 2 + halfAngTolerance) {
      if (fSTheta > kPi / 2 + halfAngTolerance) {
        if (fSTheta < fETheta) {
          MaskedAssign((!done && point.z() > 0.), sfTh1, &safeTheta);
        }
      }
    }

    return safeTheta;
  }

  /**
   * estimate of the smallest distance to the ThetaCone boundary when
   * the point is located inside the ThetaCone ( within the defining phi angle )
   */
  template <typename Backend>
  VECGEOM_CUDA_HEADER_BOTH
  typename Backend::precision_v SafetyToOut(Vector3D<typename Backend::precision_v> const &point) const {

    typedef typename Backend::precision_v Float_t;

    Float_t safeTheta(0.);
    Float_t pointRad = Sqrt(point.x() * point.x() + point.y() * point.y());
    Float_t bisectorRad = Abs(point.z() * tanBisector);

    // Case 1 : Both cones are in Positive Z direction
    if (fSTheta < kPi / 2 + halfAngTolerance) {
      if (fETheta < kPi / 2 + halfAngTolerance) {
        if (fSTheta < fETheta) {
          MaskedAssign(fSTheta == 0., DistanceToLine<Backend>(slope2, pointRad, point.z()), &safeTheta);
          CondAssign((pointRad < bisectorRad) && (fSTheta != Float_t(0.)),
                     DistanceToLine<Backend>(slope1, pointRad, point.z()),
                     DistanceToLine<Backend>(slope2, pointRad, point.z()), &safeTheta);
        }
      }

      // Case 2 : First Cone is in Positive Z direction and Second is in Negative Z direction
      if (fETheta > kPi / 2 + halfAngTolerance) {
        if (fSTheta < fETheta) {
          Float_t sfTh1 = DistanceToLine<Backend>(slope1, pointRad, point.z());
          Float_t sfTh2 = DistanceToLine<Backend>(slope2, pointRad, point.z());
          safeTheta = sfTh1;
          MaskedAssign((sfTh2 < sfTh1), sfTh2, &safeTheta);
        }
      }
    }

    // Case 3 : Both cones are in Negative Z direction
    if (fETheta > kPi / 2 + halfAngTolerance) {
      if (fSTheta > kPi / 2 + halfAngTolerance) {
        if (fSTheta < fETheta) {
          MaskedAssign(fETheta == kPi, DistanceToLine<Backend>(slope1, pointRad, point.z()), &safeTheta);
          CondAssign((pointRad < bisectorRad) && /*(fSTheta!=0.) && */ (fETheta != Float_t(kPi)),
                     DistanceToLine<Backend>(slope2, pointRad, point.z()),
                     DistanceToLine<Backend>(slope1, pointRad, point.z()), &safeTheta);
        }
      }
    }

    return safeTheta;
  }

  template <typename Backend>
  VECGEOM_CUDA_HEADER_BOTH
  typename Backend::precision_v DistanceToLine(Precision const &slope, typename Backend::precision_v const &x,
                     typename Backend::precision_v const &y) const {

    typedef typename Backend::precision_v Float_t;
    Float_t dist = (y - slope * x) / Sqrt(1. + slope * slope);
    return Abs(dist);
  }

  /**
   * estimate of the distance to the ThetaCone boundary with given direction
   */
  template <typename Backend>
  VECGEOM_CUDA_HEADER_BOTH
  void DistanceToIn(Vector3D<typename Backend::precision_v> const &point, Vector3D<typename Backend::precision_v>
               const &dir, typename Backend::precision_v &distThetaCone1, typename Backend::precision_v &distThetaCone2,
               typename Backend::bool_v &intsect1,
               typename Backend::bool_v &intsect2) const {

    {
      typedef typename Backend::precision_v Float_t;
      typedef typename Backend::bool_v Bool_t;

      Bool_t done(false);
      Bool_t fal(false);

      Float_t firstRoot(kInfinity), secondRoot(kInfinity);

      Float_t pDotV2d = point.x() * dir.x() + point.y() * dir.y();
      Float_t rho2 = point.x() * point.x() + point.y() * point.y();
      Float_t dirRho2 = dir.Perp2();

      Float_t b = pDotV2d - point.z() * dir.z() * tanSTheta2;
      Float_t a = dirRho2 - dir.z() * dir.z() * tanSTheta2;
      Float_t c = rho2 - point.z() * point.z() * tanSTheta2;
      Float_t d2 = b * b - a * c;
      Float_t aInv = 1./a;

      MaskedAssign((d2 > 0.), (-b + Sqrt(d2)) * aInv, &firstRoot);
      done |= (Abs(firstRoot) < 3.0 * kTolerance);
      MaskedAssign(((Abs(firstRoot) < 3.0 * kTolerance)), 0., &firstRoot);
      MaskedAssign((!done && (firstRoot < 0.)), kInfinity, &firstRoot);

      Float_t b2 = pDotV2d - point.z() * dir.z() * tanETheta2;
      Float_t a2 = dirRho2 - dir.z() * dir.z() * tanETheta2;
      Float_t c2 = rho2 - point.z() * point.z() * tanETheta2;
      Float_t d22 = b2 * b2 - a2 * c2;
      Float_t a2Inv = 1./a2;

      MaskedAssign((d22 > 0.), (-b2 - Sqrt(d22)) * a2Inv, &secondRoot);
      MaskedAssign((!done && (Abs(secondRoot) < 3.0 * kTolerance)), 0., &secondRoot);
      done |= (Abs(secondRoot) < 3.0 * kTolerance);
      MaskedAssign(!done && (secondRoot < 0.), kInfinity, &secondRoot);

      if (fSTheta < kHalfPi + halfAngTolerance) {
        if (fETheta < kHalfPi + halfAngTolerance) {
          if (fSTheta < fETheta) {
            distThetaCone1 = firstRoot;
            distThetaCone2 = secondRoot;
            Float_t zOfIntSecPtCone1 = (point.z() + distThetaCone1 * dir.z());
            Float_t zOfIntSecPtCone2 = (point.z() + distThetaCone2 * dir.z());

            intsect1 = ((d2 > 0.)  && (zOfIntSecPtCone1 > 0.));
            intsect2 = ((d22 > 0.) && (zOfIntSecPtCone2 > 0.));
          }
        }

        if (fETheta >= kHalfPi - halfAngTolerance && fETheta <= kHalfPi + halfAngTolerance) {
          MaskedAssign((dir.z() > 0.), -point.z() / dir.z(), &distThetaCone2);
          Float_t zOfIntSecPtCone2 = (point.z() + distThetaCone2 * dir.z());
          intsect2 = ((distThetaCone2 != kInfinity) && (Abs(zOfIntSecPtCone2) < halfAngTolerance));
        }

        if (fETheta > kHalfPi + halfAngTolerance) {
          if (fSTheta < fETheta) {
            distThetaCone1 = firstRoot;
            MaskedAssign((d22 > 0.), (-b2 + Sqrt(d22)) * a2Inv, &secondRoot);

            done = fal;
            done |= (Abs(secondRoot) < 3.0 * kTolerance);
            MaskedAssign(((Abs(secondRoot) < 3.0 * kTolerance)), 0., &secondRoot);
            MaskedAssign(!done && (secondRoot < 0.), kInfinity, &secondRoot);
            distThetaCone2 = secondRoot;

            Float_t zOfIntSecPtCone1 = (point.z() + distThetaCone1 * dir.z());
            Float_t zOfIntSecPtCone2 = (point.z() + distThetaCone2 * dir.z());

            intsect1 = ((d2 > 0) && (distThetaCone1 != kInfinity) && (zOfIntSecPtCone1 > 0.));
            intsect2 = ((d22 > 0) && (distThetaCone2 != kInfinity) && (zOfIntSecPtCone2 < 0.));
          }
        }
      }

      if (fSTheta >= kHalfPi - halfAngTolerance) {
        if (fETheta > kHalfPi + halfAngTolerance) {
          if (fSTheta < fETheta) {
            MaskedAssign((d2 > 0.), (-b - Sqrt(d2)) * aInv, &firstRoot);
            done = fal;
            done |= (Abs(firstRoot) < 3.0 * kTolerance);
            MaskedAssign(((Abs(firstRoot) < 3.0 * kTolerance)), 0., &firstRoot);
            MaskedAssign(!done && (firstRoot < 0.), kInfinity, &firstRoot);
            distThetaCone1 = firstRoot;

            MaskedAssign((d22 > 0.), (-b2 + Sqrt(d22)) * a2Inv, &secondRoot);
            done = fal;
            done |= (Abs(secondRoot) < 3.0 * kTolerance);
            MaskedAssign(((Abs(secondRoot) < 3.0 * kTolerance)), 0., &secondRoot);
            MaskedAssign(!done && (secondRoot < 0.), kInfinity, &secondRoot);
            distThetaCone2 = secondRoot;

            Float_t zOfIntSecPtCone1 = (point.z() + distThetaCone1 * dir.z());
            Float_t zOfIntSecPtCone2 = (point.z() + distThetaCone2 * dir.z());

            intsect1 = ((d2 > 0) && (distThetaCone1 != kInfinity) && (zOfIntSecPtCone1 < 0.));
            intsect2 = ((d22 > 0) && (distThetaCone2 != kInfinity) && (zOfIntSecPtCone2 < 0.));
          }
        }
      }

      if (fSTheta >= kHalfPi - halfAngTolerance && fSTheta <= kHalfPi + halfAngTolerance) {
        MaskedAssign((dir.z() < 0.), -point.z() / dir.z(), &distThetaCone1);
        Float_t zOfIntSecPtCone1 = (point.z() + distThetaCone1 * dir.z());
        intsect1 = ((distThetaCone1 != kInfinity) && (Abs(zOfIntSecPtCone1) < halfAngTolerance));
      }
    }
  }

  template <typename Backend>
  VECGEOM_CUDA_HEADER_BOTH
  void DistanceToOut(Vector3D<typename Backend::precision_v> const &point,
                Vector3D<typename Backend::precision_v> const &dir, typename Backend::precision_v &distThetaCone1,
                typename Backend::precision_v &distThetaCone2, typename Backend::bool_v &intsect1,
                typename Backend::bool_v &intsect2) const {

    typedef typename Backend::precision_v Float_t;
    typedef typename Backend::bool_v Bool_t;
    
    Float_t inf(kInfinity);

    Float_t firstRoot(kInfinity), secondRoot(kInfinity);

    Float_t pDotV2d = point.x() * dir.x() + point.y() * dir.y();
    Float_t rho2 = point.x() * point.x() + point.y() * point.y();

    Float_t b = pDotV2d - point.z() * dir.z() * tanSTheta2;
    Float_t a = dir.x() * dir.x() + dir.y() * dir.y() - dir.z() * dir.z() * tanSTheta2;
    Float_t c = rho2 - point.z() * point.z() * tanSTheta2;
    Float_t d2 = b * b - a * c;
    MaskedAssign(d2 < 0. && Abs(d2) < kHalfTolerance, 0., &d2);

    MaskedAssign((d2 >= 0.) && b >= 0. && a != 0., ((-b - Sqrt(d2)) / (a)), &firstRoot);
    MaskedAssign((d2 >= 0.) && b < 0., ((c) / (-b + Sqrt(d2))), &firstRoot);

    MaskedAssign(firstRoot < 0., kInfinity, &firstRoot);

    Float_t b2 = point.x() * dir.x() + point.y() * dir.y() - point.z() * dir.z() * tanETheta2;
    Float_t a2 = dir.x() * dir.x() + dir.y() * dir.y() - dir.z() * dir.z() * tanETheta2;
    
    Float_t c2 = point.x() * point.x() + point.y() * point.y() - point.z() * point.z() * tanETheta2;
    Float_t d22 = (b2 * b2) - (a2 * c2);
    MaskedAssign(d22 < 0. && Abs(d22) < kHalfTolerance, 0., &d22);

    MaskedAssign((d22 >= 0.) && b2 >= 0., ((c2) / (-b2 - Sqrt(d22))), &secondRoot);
    MaskedAssign((d22 >= 0.) && b2 < 0. && a2 != 0., ((-b2 + Sqrt(d22)) / a2), &secondRoot);

    MaskedAssign(secondRoot < 0. && Abs(secondRoot) > kTolerance, kInfinity, &secondRoot);
    MaskedAssign(Abs(secondRoot) < kTolerance, 0., &secondRoot);

    if (fSTheta < kPi / 2 + halfAngTolerance) {
      if (fETheta < kPi / 2 + halfAngTolerance) {
        if (fSTheta < fETheta) {
          distThetaCone1 = firstRoot;
          distThetaCone2 = secondRoot;
          Float_t zOfIntSecPtCone1 = (point.z() + distThetaCone1 * dir.z());
          Float_t zOfIntSecPtCone2 = (point.z() + distThetaCone2 * dir.z());

          intsect1 = ((d2 > 0) && (distThetaCone1 != kInfinity) && ((zOfIntSecPtCone1) > -kHalfTolerance));
          intsect2 = ((d22 > 0) && (distThetaCone2 != kInfinity) && ((zOfIntSecPtCone2) > -kHalfTolerance));

          Float_t dirRho2 = dir.x() * dir.x() + dir.y() * dir.y();
          Float_t zs(kInfinity);
          if (fSTheta)
            zs = dirRho2 / tanSTheta;
          Float_t ze(kInfinity);
          if (fETheta)
            ze = dirRho2 / tanETheta;
          Bool_t cond = (point.x() == 0. && point.y() == 0. && point.z() == 0. && dir.z() < zs && dir.z() < ze);
          MaskedAssign(cond, 0., &distThetaCone1);
          MaskedAssign(cond, 0., &distThetaCone2);
          intsect1 |= cond ; 
          intsect2 |= cond ; 
        }
      }

      if (fETheta >= kPi / 2 - halfAngTolerance && fETheta <= kPi / 2 + halfAngTolerance) {
        distThetaCone1 = firstRoot;
        distThetaCone2 = inf;
        MaskedAssign((dir.z() < 0.), -1. * point.z() / dir.z(), &distThetaCone2);
        Float_t zOfIntSecPtCone2 = (point.z() + distThetaCone2 * dir.z());
        Float_t zOfIntSecPtCone1 = (point.z() + distThetaCone1 * dir.z());
        intsect2 = ((d22 >= 0) && (distThetaCone2 != kInfinity) && (Abs(zOfIntSecPtCone2) < kHalfTolerance) &&
                    !(dir.z() == 0.));
        intsect1 = ((d2 >= 0) && (distThetaCone1 != kInfinity) && (Abs(zOfIntSecPtCone1) < kHalfTolerance) &&
                    !(dir.z() == 0.));
      }

      if (fETheta > kPi / 2 + halfAngTolerance) {
        if (fSTheta < fETheta) {
          distThetaCone1 = firstRoot;
          MaskedAssign((d22 >= 0.) && b2 > 0. && a2 != 0., ((-b2 - Sqrt(d22)) / (a2)), &secondRoot);
          MaskedAssign((d22 >= 0.) && b2 <= 0., ((c2) / (-b2 + Sqrt(d22))), &secondRoot);
          MaskedAssign(secondRoot < 0., kInfinity, &secondRoot);
          distThetaCone2 = secondRoot;
          Float_t zOfIntSecPtCone1 = (point.z() + distThetaCone1 * dir.z());
          Float_t zOfIntSecPtCone2 = (point.z() + distThetaCone2 * dir.z());
          intsect1 = ((d2 >= 0) && (distThetaCone1 != kInfinity) && ((zOfIntSecPtCone1) > -kHalfTolerance));
          intsect2 = ((d22 >= 0) && (distThetaCone2 != kInfinity) && ((zOfIntSecPtCone2) < kHalfTolerance));
        }
      }
    }

    if (fETheta > kPi / 2 + halfAngTolerance) {
      if (fSTheta < fETheta) {
        MaskedAssign((d22 >= 0.) && b2 > 0. && a2 != 0., ((-b2 - Sqrt(d22)) / (a2)), &secondRoot);
        MaskedAssign((d22 >= 0.) && b2 <= 0., ((c2) / (-b2 + Sqrt(d22))), &secondRoot);
        MaskedAssign(secondRoot < 0., kInfinity, &secondRoot);
        distThetaCone2 = secondRoot;

        if (fSTheta > kPi / 2 + halfAngTolerance) {
          MaskedAssign((d2 >= 0.) && b > 0., ((c) / (-b - Sqrt(d2))), &firstRoot);
          MaskedAssign((d2 >= 0.) && b <= 0. && a != 0., ((-b + Sqrt(d2)) / (a)), &firstRoot);
          MaskedAssign(firstRoot < 0., kInfinity, &firstRoot);
          distThetaCone1 = firstRoot;
          Float_t zOfIntSecPtCone1 = (point.z() + distThetaCone1 * dir.z());
          intsect1 = ((d2 > 0) && (distThetaCone1 != kInfinity) && ((zOfIntSecPtCone1) < kHalfTolerance));
          Float_t zOfIntSecPtCone2 = (point.z() + distThetaCone2 * dir.z());
          intsect2 = ((d22 > 0) && (distThetaCone2 != kInfinity) && ((zOfIntSecPtCone2) < kHalfTolerance));

          Float_t dirRho2 = dir.x() * dir.x() + dir.y() * dir.y();
          Float_t zs(-kInfinity);
          if (tanSTheta)
            zs = -dirRho2 / tanSTheta;
          Float_t ze(-kInfinity);
          if (tanETheta)
            ze = -dirRho2 / tanETheta;
          Bool_t cond = (point.x() == 0. && point.y() == 0. && point.z() == 0. && dir.z() > zs && dir.z() > ze);
          MaskedAssign(cond, 0., &distThetaCone1);
          MaskedAssign(cond, 0., &distThetaCone2);
          intsect1 |= cond;
          intsect2 |= cond;
        }
      }
    }

    if (fSTheta >= kPi / 2 - halfAngTolerance && fSTheta <= kPi / 2 + halfAngTolerance) {
      distThetaCone2 = secondRoot;
      distThetaCone1 = inf;
      MaskedAssign((dir.z() > 0.), -1. * point.z() / dir.z(), &distThetaCone1);
      Float_t zOfIntSecPtCone1 = (point.z() + distThetaCone1 * dir.z());

      Float_t zOfIntSecPtCone2 = (point.z() + distThetaCone2 * dir.z());

      intsect1 =
          ((d2 >= 0) && (distThetaCone1 != kInfinity) && (Abs(zOfIntSecPtCone1) < kHalfTolerance) && (dir.z() != 0.));
      intsect2 =
          ((d22 >= 0) && (distThetaCone2 != kInfinity) && (Abs(zOfIntSecPtCone2) < kHalfTolerance) && (dir.z() != 0.));
    }
  }


  //This could be useful in case somebody just want to check whether point is completely inside ThetaRange
  template <typename Backend>
  VECGEOM_CUDA_HEADER_BOTH
  typename Backend::bool_v IsCompletelyInside(Vector3D<typename Backend::precision_v> const  &localPoint) const {

    typedef typename Backend::precision_v Float_t;
    typedef typename Backend::bool_v Bool_t;
    //Float_t pi(kPi), zero(0.);
    Float_t rad = Sqrt(localPoint.Mag2() - (localPoint.z() * localPoint.z()));
    Float_t cone1Radius = Abs(localPoint.z() * tanSTheta);
    Float_t cone2Radius = Abs(localPoint.z() * tanETheta);
    Bool_t isPointOnZAxis = localPoint.z() != 0. && localPoint.x() == 0. && localPoint.y() == 0.;

    Bool_t isPointOnXYPlane = localPoint.z() == 0. && (localPoint.x() != 0. || localPoint.y() != 0.);

    Float_t startTheta(fSTheta), endTheta(fETheta);

  
    Bool_t completelyinside =
        (isPointOnZAxis && ((startTheta == 0. && endTheta == kPi) || (localPoint.z() > 0. && startTheta == 0.) ||
                            (localPoint.z() < 0. && endTheta == kPi)));

  
    completelyinside |= (!completelyinside && (isPointOnXYPlane && (startTheta < kHalfPi && endTheta > kHalfPi &&
                                                                    (kHalfPi - startTheta) > kAngTolerance &&
                                                                    (endTheta - kHalfPi) > kTolerance)));

    if (fSTheta < kHalfPi + halfAngTolerance) {
      if (fETheta < kHalfPi + halfAngTolerance) {
        if (fSTheta < fETheta) {
          Float_t tolAngMin = cone1Radius + 2 * kAngTolerance * 10.;
          Float_t tolAngMax = cone2Radius - 2 * kAngTolerance * 10.;
          
            completelyinside |=
                (!completelyinside &&
                 (((rad <= tolAngMax) && (rad >= tolAngMin) && (localPoint.z() > 0.) && Bool_t(fSTheta != 0.)) ||
                  ((rad <= tolAngMax) && Bool_t(fSTheta == 0.) && (localPoint.z() > 0.))));
          }
      }

      if (fETheta > kHalfPi + halfAngTolerance) {
        if (fSTheta < fETheta) {
          Float_t tolAngMin = cone1Radius + 2 * kAngTolerance * 10.;
          Float_t tolAngMax = cone2Radius + 2 * kAngTolerance * 10.;
          
            completelyinside |= (!completelyinside && (((rad >= tolAngMin) && (localPoint.z() > 0.)) ||
                                                       ((rad >= tolAngMax) && (localPoint.z() < 0.))));
          }
      }

      if (fETheta >= kHalfPi - halfAngTolerance && fETheta <= kHalfPi + halfAngTolerance) {

        completelyinside &= !(Abs(localPoint.z()) < halfAngTolerance);
       
=======

  }

  VECGEOM_CUDA_HEADER_BOTH
  ~ThetaCone() {}

  VECGEOM_CUDA_HEADER_BOTH
  Precision GetSlope1() const { return slope1; }

  VECGEOM_CUDA_HEADER_BOTH
  Precision GetSlope2() const { return slope2; }

  VECGEOM_CUDA_HEADER_BOTH
  Precision GetTanSTheta2() const { return tanSTheta2; }

  VECGEOM_CUDA_HEADER_BOTH
  Precision GetTanETheta2() const { return tanETheta2; }

  /* Function to calculate normal at a point to the Cone formed at
   * by StartTheta.
   *
   * @inputs : Vector3D : Point at which normal needs to be calculated
   *
   * @output : Vector3D : calculated normal at the input point.
   */
  template <typename Backend>
  VECGEOM_CUDA_HEADER_BOTH
  Vector3D<typename Backend::precision_v> GetNormal1(Vector3D<typename Backend::precision_v> const &point) const {

    Vector3D<typename Backend::precision_v> normal(2. * point.x(), 2. * point.y(), -2. * tanSTheta2 * point.z());

    if (fSTheta <= kPi / 2.)
      return -normal;
    else
      return normal;
  }

  /* Function to calculate normal at a point to the Cone formed at
  *  by EndTheta.
  *
  * @inputs : Vector3D : Point at which normal needs to be calculated
  *
  * @output : Vector3D : calculated normal at the input point.
  */

  template <typename Backend>
  VECGEOM_CUDA_HEADER_BOTH
  Vector3D<typename Backend::precision_v> GetNormal2(Vector3D<typename Backend::precision_v> const &point) const {

    Vector3D<typename Backend::precision_v> normal(2 * point.x(), 2 * point.y(), -2 * tanETheta2 * point.z());

    if (fETheta <= kPi / 2.)
      return normal;
    else
      return -normal;
  }

  /* Function Name : GetNormal<Backend, ForStartTheta>() 
   *
   * The function is the templatized version GetNormal1() and GetNormal2() function with one more template 
   * parameter and will return the normal depending upon the boolean template parameter "ForStartTheta"
   * which if passed as true, will return normal to the StartingTheta of ThetaCone, 
   * if passed as false, will return normal to the EndingTheta of ThetaCone
   *
   * from user point of view the same work can be done by calling GetNormal1() and GetNormal2()
   * functions, but this implementation will be used by "IsPointOnSurfaceAndMovingOut()" function
   */
  template <typename Backend, bool ForStartTheta>
  VECGEOM_CUDA_HEADER_BOTH
  Vector3D<typename Backend::precision_v> GetNormal(Vector3D<typename Backend::precision_v> const &point) const {

    if(ForStartTheta){
     
      Vector3D<typename Backend::precision_v> normal(point.x(), point.y(), -tanSTheta2 * point.z());

      if (fSTheta <= kHalfPi)
        return -normal;
      else
        return normal;

    }
    else {
   
      Vector3D<typename Backend::precision_v> normal(point.x(), point.y(), -tanETheta2 * point.z());

      if (fETheta <= kHalfPi)
        return normal;
      else
        return -normal;
   }
  }

  /* Function Name :  IsOnSurfaceGeneric<Backend, ForStartTheta>()
   *
   * This version of IsOnSurfaceGeneric is having one more template parameter of type boolean,
   * which if passed as true, will check whether the point is on StartingTheta Surface of ThetaCone,
   * and if passed as false, will check whether the point is on EndingTheta Surface of ThetaCone
   *
   * this implementation will be used by "IsPointOnSurfaceAndMovingOut()" function.
   */ 
  template<typename Backend, bool ForStartTheta>
  VECGEOM_CUDA_HEADER_BOTH
  typename Backend::bool_v IsOnSurfaceGeneric( Vector3D<typename Backend::precision_v> const& point ) const {

    typedef typename Backend::precision_v Float_t;
    Float_t rho2 = point.Perp2();
    Float_t rhs2(0.);
    if(ForStartTheta)
      rhs2 = tanSTheta2 * point.z() * point.z();
    else
      rhs2 = tanETheta2 * point.z() * point.z();
       
    return Abs(rho2 - rhs2) < kTolerance;
  }

  /* Function Name : IsPointOnSurfaceAndMovingOut<Backend, ForStartTheta, MovingOut>
   *
   * This function is written to check if the point is on surface and is moving inside or outside.
   * This will basically be used by "DistanceToInKernel()" and "DistanceToOutKernel()" of the shapes,
   * which uses ThetaCone.
   *
   * It contains two extra template boolean parameters "ForStartTheta" and "MovingOut",
   * So call like "IsPointOnSurfaceAndMovingOut<Backend,true,true>" will check whether the points is on
   * the StartingTheta Surface of Theta and moving outside.
   * 
   * So overall can be called in following four combinations 
   * 1) "IsPointOnSurfaceAndMovingOut<Backend,true,true>" : Point on StartingTheta surface of ThetaCone and moving OUT
   * 2) "IsPointOnSurfaceAndMovingOut<Backend,true,false>" : Point on StartingTheta surface of ThetaCone and moving IN
   * 3) "IsPointOnSurfaceAndMovingOut<Backend,false,true>" : Point on EndingTheta surface of ThetaCone and moving OUT
   * 4) "IsPointOnSurfaceAndMovingOut<Backend,false,false>" : Point on EndingTheta surface of ThetaCone and moving IN
   *
   * Very useful for DistanceToIn and DistanceToOut.
   */
  template<typename Backend, bool ForStartTheta, bool MovingOut>
  VECGEOM_CUDA_HEADER_BOTH
  typename Backend::bool_v IsPointOnSurfaceAndMovingOut( Vector3D<typename Backend::precision_v> const& point ,
                                                    Vector3D<typename Backend::precision_v> const& dir) const {

    if(MovingOut){
      return IsOnSurfaceGeneric<Backend,ForStartTheta>(point) && (dir.Dot(GetNormal<Backend,ForStartTheta>(point)) > 0.);
    }
    else {
      return IsOnSurfaceGeneric<Backend,ForStartTheta>(point) && (dir.Dot(GetNormal<Backend,ForStartTheta>(point)) < 0.);
    }
  }

  template <typename Backend>
  VECGEOM_CUDA_HEADER_BOTH
  typename Backend::bool_v Contains(Vector3D<typename Backend::precision_v> const &point) const {

    typedef typename Backend::bool_v Bool_t;
    Bool_t unused(false);
    Bool_t outside(false);
    GenericKernelForContainsAndInside<Backend, false>(point, unused, outside);
    return !outside;
  }

  template <typename Backend>
  VECGEOM_CUDA_HEADER_BOTH
    typename Backend::bool_v ContainsWithBoundary(Vector3D<typename Backend::precision_v> const &/*point*/) const {}

  template <typename Backend>
  VECGEOM_CUDA_HEADER_BOTH
  typename Backend::inside_v Inside(Vector3D<typename Backend::precision_v> const &point) const {

    typedef typename Backend::bool_v Bool_t;
    Bool_t completelyinside(false), completelyoutside(false);
    GenericKernelForContainsAndInside<Backend, true>(point, completelyinside, completelyoutside);
    typename Backend::inside_v inside = EInside::kSurface;
    MaskedAssign(completelyoutside, EInside::kOutside, &inside);
    MaskedAssign(completelyinside, EInside::kInside, &inside);
    return inside;
  }

  /**
   * estimate of the smallest distance to the ThetaCone boundary when
   * the point is located outside the ThetaCone
   */
  template <typename Backend>
  VECGEOM_CUDA_HEADER_BOTH
  typename Backend::precision_v SafetyToIn(Vector3D<typename Backend::precision_v> const &point) const {

    typedef typename Backend::precision_v Float_t;
    typedef typename Backend::bool_v Bool_t;

    Float_t safeTheta(0.);
    Float_t pointRad = Sqrt(point.x() * point.x() + point.y() * point.y());
    Float_t sfTh1 = DistanceToLine<Backend>(slope1, pointRad, point.z());
    Float_t sfTh2 = DistanceToLine<Backend>(slope2, pointRad, point.z());

    safeTheta = Min(sfTh1, sfTh2);
    Bool_t done = Contains<Backend>(point);
    MaskedAssign(done, 0., &safeTheta);
    if (IsFull(done))
      return safeTheta;

    // Case 1 : Both cones are in Positive Z direction
    if (fSTheta < kPi / 2 + halfAngTolerance) {
      if (fETheta < kPi / 2 + halfAngTolerance) {
        if (fSTheta < fETheta) {
          MaskedAssign((!done && point.z() < 0.), sfTh2, &safeTheta);
        }
      }

      // Case 2 : First Cone is in Positive Z direction and Second is in Negative Z direction
      if (fETheta > kPi / 2 + halfAngTolerance) {
        if (fSTheta < fETheta) {
          MaskedAssign((!done && point.z() > 0.), sfTh1, &safeTheta);
          MaskedAssign((!done && point.z() < 0.), sfTh2, &safeTheta);
        }
      }
    }

    // Case 3 : Both cones are in Negative Z direction
    if (fETheta > kPi / 2 + halfAngTolerance) {
      if (fSTheta > kPi / 2 + halfAngTolerance) {
        if (fSTheta < fETheta) {
          MaskedAssign((!done && point.z() > 0.), sfTh1, &safeTheta);
        }
      }
    }

    return safeTheta;
  }

  /**
   * estimate of the smallest distance to the ThetaCone boundary when
   * the point is located inside the ThetaCone ( within the defining phi angle )
   */
  template <typename Backend>
  VECGEOM_CUDA_HEADER_BOTH
  typename Backend::precision_v SafetyToOut(Vector3D<typename Backend::precision_v> const &point) const {

    typedef typename Backend::precision_v Float_t;

    Float_t safeTheta(0.);
    Float_t pointRad = Sqrt(point.x() * point.x() + point.y() * point.y());
    Float_t bisectorRad = Abs(point.z() * tanBisector);

    // Case 1 : Both cones are in Positive Z direction
    if (fSTheta < kPi / 2 + halfAngTolerance) {
      if (fETheta < kPi / 2 + halfAngTolerance) {
        if (fSTheta < fETheta) {
          MaskedAssign(fSTheta == 0., DistanceToLine<Backend>(slope2, pointRad, point.z()), &safeTheta);
          CondAssign((pointRad < bisectorRad) && (fSTheta != Float_t(0.)),
                     DistanceToLine<Backend>(slope1, pointRad, point.z()),
                     DistanceToLine<Backend>(slope2, pointRad, point.z()), &safeTheta);
        }
      }

      // Case 2 : First Cone is in Positive Z direction and Second is in Negative Z direction
      if (fETheta > kPi / 2 + halfAngTolerance) {
        if (fSTheta < fETheta) {
          Float_t sfTh1 = DistanceToLine<Backend>(slope1, pointRad, point.z());
          Float_t sfTh2 = DistanceToLine<Backend>(slope2, pointRad, point.z());
          safeTheta = sfTh1;
          MaskedAssign((sfTh2 < sfTh1), sfTh2, &safeTheta);
        }
      }
    }

    // Case 3 : Both cones are in Negative Z direction
    if (fETheta > kPi / 2 + halfAngTolerance) {
      if (fSTheta > kPi / 2 + halfAngTolerance) {
        if (fSTheta < fETheta) {
          MaskedAssign(fETheta == kPi, DistanceToLine<Backend>(slope1, pointRad, point.z()), &safeTheta);
          CondAssign((pointRad < bisectorRad) && /*(fSTheta!=0.) && */ (fETheta != Float_t(kPi)),
                     DistanceToLine<Backend>(slope2, pointRad, point.z()),
                     DistanceToLine<Backend>(slope1, pointRad, point.z()), &safeTheta);
        }
      }
    }

    return safeTheta;
  }

  template <typename Backend>
  VECGEOM_CUDA_HEADER_BOTH
  typename Backend::precision_v DistanceToLine(Precision const &slope, typename Backend::precision_v const &x,
                     typename Backend::precision_v const &y) const {

    typedef typename Backend::precision_v Float_t;
    Float_t dist = (y - slope * x) / Sqrt(1. + slope * slope);
    return Abs(dist);
  }

  /**
   * estimate of the distance to the ThetaCone boundary with given direction
   */
  template <typename Backend>
  VECGEOM_CUDA_HEADER_BOTH
  void DistanceToIn(Vector3D<typename Backend::precision_v> const &point, Vector3D<typename Backend::precision_v>
               const &dir, typename Backend::precision_v &distThetaCone1, typename Backend::precision_v &distThetaCone2,
               typename Backend::bool_v &intsect1,
               typename Backend::bool_v &intsect2) const {

    {
      typedef typename Backend::precision_v Float_t;
      typedef typename Backend::bool_v Bool_t;

      Bool_t done(false);
      Bool_t fal(false);

      Float_t firstRoot(kInfinity), secondRoot(kInfinity);

      Float_t pDotV2d = point.x() * dir.x() + point.y() * dir.y();
      Float_t rho2 = point.x() * point.x() + point.y() * point.y();
      Float_t dirRho2 = dir.Perp2();

      Float_t b = pDotV2d - point.z() * dir.z() * tanSTheta2;
      //Float_t a = dir.x() * dir.x() + dir.y() * dir.y() - dir.z() * dir.z() * tanSTheta2;
      Float_t a = dirRho2 - dir.z() * dir.z() * tanSTheta2;
      Float_t c = rho2 - point.z() * point.z() * tanSTheta2;
      Float_t d2 = b * b - a * c;
      Float_t aInv = 1./a;

      MaskedAssign((d2 > 0.), (-b + Sqrt(d2)) * aInv, &firstRoot);
      done |= (Abs(firstRoot) < 3.0 * kTolerance);
      MaskedAssign(((Abs(firstRoot) < 3.0 * kTolerance)), 0., &firstRoot);
      MaskedAssign((!done && (firstRoot < 0.)), kInfinity, &firstRoot);

      Float_t b2 = pDotV2d - point.z() * dir.z() * tanETheta2;
      //Float_t a2 = dir.x() * dir.x() + dir.y() * dir.y() - dir.z() * dir.z() * tanETheta2;
      Float_t a2 = dirRho2 - dir.z() * dir.z() * tanETheta2;
      Float_t c2 = rho2 - point.z() * point.z() * tanETheta2;
      Float_t d22 = b2 * b2 - a2 * c2;
      Float_t a2Inv = 1./a2;

      MaskedAssign((d22 > 0.), (-b2 - Sqrt(d22)) * a2Inv, &secondRoot);
      MaskedAssign((!done && (Abs(secondRoot) < 3.0 * kTolerance)), 0., &secondRoot);
      done |= (Abs(secondRoot) < 3.0 * kTolerance);
      MaskedAssign(!done && (secondRoot < 0.), kInfinity, &secondRoot);

      if (fSTheta < kHalfPi + halfAngTolerance) {
        if (fETheta < kHalfPi + halfAngTolerance) {
          if (fSTheta < fETheta) {
            distThetaCone1 = firstRoot;
            distThetaCone2 = secondRoot;
            Float_t zOfIntSecPtCone1 = (point.z() + distThetaCone1 * dir.z());
            Float_t zOfIntSecPtCone2 = (point.z() + distThetaCone2 * dir.z());

            intsect1 = ((d2 > 0.)  && (zOfIntSecPtCone1 > 0.));
            intsect2 = ((d22 > 0.) && (zOfIntSecPtCone2 > 0.));
          }
        }

        if (fETheta >= kHalfPi - halfAngTolerance && fETheta <= kHalfPi + halfAngTolerance) {
          MaskedAssign((dir.z() > 0.), -point.z() / dir.z(), &distThetaCone2);
          Float_t zOfIntSecPtCone2 = (point.z() + distThetaCone2 * dir.z());
          intsect2 = ((distThetaCone2 != kInfinity) && (Abs(zOfIntSecPtCone2) < halfAngTolerance));
        }

        if (fETheta > kHalfPi + halfAngTolerance) {
          if (fSTheta < fETheta) {
            distThetaCone1 = firstRoot;
            MaskedAssign((d22 > 0.), (-b2 + Sqrt(d22)) * a2Inv, &secondRoot);

            done = fal;
            done |= (Abs(secondRoot) < 3.0 * kTolerance);
            MaskedAssign(((Abs(secondRoot) < 3.0 * kTolerance)), 0., &secondRoot);
            MaskedAssign(!done && (secondRoot < 0.), kInfinity, &secondRoot);
            distThetaCone2 = secondRoot;

            Float_t zOfIntSecPtCone1 = (point.z() + distThetaCone1 * dir.z());
            Float_t zOfIntSecPtCone2 = (point.z() + distThetaCone2 * dir.z());

            intsect1 = ((d2 > 0) && (distThetaCone1 != kInfinity) && (zOfIntSecPtCone1 > 0.));
            intsect2 = ((d22 > 0) && (distThetaCone2 != kInfinity) && (zOfIntSecPtCone2 < 0.));
          }
        }
      }

      if (fSTheta >= kHalfPi - halfAngTolerance) {
        if (fETheta > kHalfPi + halfAngTolerance) {
          if (fSTheta < fETheta) {
            MaskedAssign((d2 > 0.), (-b - Sqrt(d2)) * aInv, &firstRoot);
            done = fal;
            done |= (Abs(firstRoot) < 3.0 * kTolerance);
            MaskedAssign(((Abs(firstRoot) < 3.0 * kTolerance)), 0., &firstRoot);
            MaskedAssign(!done && (firstRoot < 0.), kInfinity, &firstRoot);
            distThetaCone1 = firstRoot;

            MaskedAssign((d22 > 0.), (-b2 + Sqrt(d22)) * a2Inv, &secondRoot);
            done = fal;
            done |= (Abs(secondRoot) < 3.0 * kTolerance);
            MaskedAssign(((Abs(secondRoot) < 3.0 * kTolerance)), 0., &secondRoot);
            MaskedAssign(!done && (secondRoot < 0.), kInfinity, &secondRoot);
            distThetaCone2 = secondRoot;

            Float_t zOfIntSecPtCone1 = (point.z() + distThetaCone1 * dir.z());
            Float_t zOfIntSecPtCone2 = (point.z() + distThetaCone2 * dir.z());

            intsect1 = ((d2 > 0) && (distThetaCone1 != kInfinity) && (zOfIntSecPtCone1 < 0.));
            intsect2 = ((d22 > 0) && (distThetaCone2 != kInfinity) && (zOfIntSecPtCone2 < 0.));
          }
        }
      }

      if (fSTheta >= kHalfPi - halfAngTolerance && fSTheta <= kHalfPi + halfAngTolerance) {
        MaskedAssign((dir.z() < 0.), -point.z() / dir.z(), &distThetaCone1);
        Float_t zOfIntSecPtCone1 = (point.z() + distThetaCone1 * dir.z());
        intsect1 = ((distThetaCone1 != kInfinity) && (Abs(zOfIntSecPtCone1) < halfAngTolerance));
      }
    }
  }

  template <typename Backend>
  VECGEOM_CUDA_HEADER_BOTH
  void DistanceToOut(Vector3D<typename Backend::precision_v> const &point,
                Vector3D<typename Backend::precision_v> const &dir, typename Backend::precision_v &distThetaCone1,
                typename Backend::precision_v &distThetaCone2, typename Backend::bool_v &intsect1,
                typename Backend::bool_v &intsect2) const {

    typedef typename Backend::precision_v Float_t;
    typedef typename Backend::bool_v Bool_t;
    
    Float_t inf(kInfinity);

    Float_t firstRoot(kInfinity), secondRoot(kInfinity);

    Float_t pDotV2d = point.x() * dir.x() + point.y() * dir.y();
    Float_t rho2 = point.x() * point.x() + point.y() * point.y();

    Float_t b = pDotV2d - point.z() * dir.z() * tanSTheta2;
    Float_t a = dir.x() * dir.x() + dir.y() * dir.y() - dir.z() * dir.z() * tanSTheta2;
    Float_t c = rho2 - point.z() * point.z() * tanSTheta2;
    Float_t d2 = b * b - a * c;
    MaskedAssign(d2 < 0. && Abs(d2) < kHalfTolerance, 0., &d2);

    MaskedAssign((d2 >= 0.) && b >= 0. && a != 0., ((-b - Sqrt(d2)) / (a)), &firstRoot);
    MaskedAssign((d2 >= 0.) && b < 0., ((c) / (-b + Sqrt(d2))), &firstRoot);

    MaskedAssign(firstRoot < 0., kInfinity, &firstRoot);

    Float_t b2 = point.x() * dir.x() + point.y() * dir.y() - point.z() * dir.z() * tanETheta2;
    Float_t a2 = dir.x() * dir.x() + dir.y() * dir.y() - dir.z() * dir.z() * tanETheta2;
    
    Float_t c2 = point.x() * point.x() + point.y() * point.y() - point.z() * point.z() * tanETheta2;
    Float_t d22 = (b2 * b2) - (a2 * c2);
    MaskedAssign(d22 < 0. && Abs(d22) < kHalfTolerance, 0., &d22);

    MaskedAssign((d22 >= 0.) && b2 >= 0., ((c2) / (-b2 - Sqrt(d22))), &secondRoot);
    MaskedAssign((d22 >= 0.) && b2 < 0. && a2 != 0., ((-b2 + Sqrt(d22)) / a2), &secondRoot);

    MaskedAssign(secondRoot < 0. && Abs(secondRoot) > kTolerance, kInfinity, &secondRoot);
    MaskedAssign(Abs(secondRoot) < kTolerance, 0., &secondRoot);

    if (fSTheta < kPi / 2 + halfAngTolerance) {
      if (fETheta < kPi / 2 + halfAngTolerance) {
        if (fSTheta < fETheta) {
          distThetaCone1 = firstRoot;
          distThetaCone2 = secondRoot;
          Float_t zOfIntSecPtCone1 = (point.z() + distThetaCone1 * dir.z());
          Float_t zOfIntSecPtCone2 = (point.z() + distThetaCone2 * dir.z());

          intsect1 = ((d2 > 0) && (distThetaCone1 != kInfinity) && ((zOfIntSecPtCone1) > -kHalfTolerance));
          intsect2 = ((d22 > 0) && (distThetaCone2 != kInfinity) && ((zOfIntSecPtCone2) > -kHalfTolerance));

          Float_t dirRho2 = dir.x() * dir.x() + dir.y() * dir.y();
          Float_t zs(kInfinity);
          if (fSTheta)
            zs = dirRho2 / tanSTheta;
          Float_t ze(kInfinity);
          if (fETheta)
            ze = dirRho2 / tanETheta;
          Bool_t cond = (point.x() == 0. && point.y() == 0. && point.z() == 0. && dir.z() < zs && dir.z() < ze);
          MaskedAssign(cond, 0., &distThetaCone1);
          MaskedAssign(cond, 0., &distThetaCone2);
          intsect1 |= cond ; 
          intsect2 |= cond ; 
        }
      }

      if (fETheta >= kPi / 2 - halfAngTolerance && fETheta <= kPi / 2 + halfAngTolerance) {
        distThetaCone1 = firstRoot;
        distThetaCone2 = inf;
        MaskedAssign((dir.z() < 0.), -1. * point.z() / dir.z(), &distThetaCone2);
        Float_t zOfIntSecPtCone2 = (point.z() + distThetaCone2 * dir.z());
        Float_t zOfIntSecPtCone1 = (point.z() + distThetaCone1 * dir.z());
        intsect2 = ((d22 >= 0) && (distThetaCone2 != kInfinity) && (Abs(zOfIntSecPtCone2) < kHalfTolerance) &&
                    !(dir.z() == 0.));
        intsect1 = ((d2 >= 0) && (distThetaCone1 != kInfinity) && (Abs(zOfIntSecPtCone1) < kHalfTolerance) &&
                    !(dir.z() == 0.));
      }

      if (fETheta > kPi / 2 + halfAngTolerance) {
        if (fSTheta < fETheta) {
          distThetaCone1 = firstRoot;
          MaskedAssign((d22 >= 0.) && b2 > 0. && a2 != 0., ((-b2 - Sqrt(d22)) / (a2)), &secondRoot);
          MaskedAssign((d22 >= 0.) && b2 <= 0., ((c2) / (-b2 + Sqrt(d22))), &secondRoot);
          MaskedAssign(secondRoot < 0., kInfinity, &secondRoot);
          distThetaCone2 = secondRoot;
          Float_t zOfIntSecPtCone1 = (point.z() + distThetaCone1 * dir.z());
          Float_t zOfIntSecPtCone2 = (point.z() + distThetaCone2 * dir.z());
          intsect1 = ((d2 >= 0) && (distThetaCone1 != kInfinity) && ((zOfIntSecPtCone1) > -kHalfTolerance));
          intsect2 = ((d22 >= 0) && (distThetaCone2 != kInfinity) && ((zOfIntSecPtCone2) < kHalfTolerance));
        }
      }
    }

    if (fETheta > kPi / 2 + halfAngTolerance) {
      if (fSTheta < fETheta) {
        MaskedAssign((d22 >= 0.) && b2 > 0. && a2 != 0., ((-b2 - Sqrt(d22)) / (a2)), &secondRoot);
        MaskedAssign((d22 >= 0.) && b2 <= 0., ((c2) / (-b2 + Sqrt(d22))), &secondRoot);
        MaskedAssign(secondRoot < 0., kInfinity, &secondRoot);
        distThetaCone2 = secondRoot;

        if (fSTheta > kPi / 2 + halfAngTolerance) {
          MaskedAssign((d2 >= 0.) && b > 0., ((c) / (-b - Sqrt(d2))), &firstRoot);
          MaskedAssign((d2 >= 0.) && b <= 0. && a != 0., ((-b + Sqrt(d2)) / (a)), &firstRoot);
          MaskedAssign(firstRoot < 0., kInfinity, &firstRoot);
          distThetaCone1 = firstRoot;
          Float_t zOfIntSecPtCone1 = (point.z() + distThetaCone1 * dir.z());
          intsect1 = ((d2 > 0) && (distThetaCone1 != kInfinity) && ((zOfIntSecPtCone1) < kHalfTolerance));
          Float_t zOfIntSecPtCone2 = (point.z() + distThetaCone2 * dir.z());
          intsect2 = ((d22 > 0) && (distThetaCone2 != kInfinity) && ((zOfIntSecPtCone2) < kHalfTolerance));

          Float_t dirRho2 = dir.x() * dir.x() + dir.y() * dir.y();
          Float_t zs(-kInfinity);
          if (tanSTheta)
            zs = -dirRho2 / tanSTheta;
          Float_t ze(-kInfinity);
          if (tanETheta)
            ze = -dirRho2 / tanETheta;
          Bool_t cond = (point.x() == 0. && point.y() == 0. && point.z() == 0. && dir.z() > zs && dir.z() > ze);
          MaskedAssign(cond, 0., &distThetaCone1);
          MaskedAssign(cond, 0., &distThetaCone2);
          // intsect1 |= (cond && tr);
          // intsect2 |= (cond && tr);
          intsect1 |= cond;
          intsect2 |= cond;
        }
      }
    }

    if (fSTheta >= kPi / 2 - halfAngTolerance && fSTheta <= kPi / 2 + halfAngTolerance) {
      distThetaCone2 = secondRoot;
      distThetaCone1 = inf;
      MaskedAssign((dir.z() > 0.), -1. * point.z() / dir.z(), &distThetaCone1);
      Float_t zOfIntSecPtCone1 = (point.z() + distThetaCone1 * dir.z());

      Float_t zOfIntSecPtCone2 = (point.z() + distThetaCone2 * dir.z());

      intsect1 =
          ((d2 >= 0) && (distThetaCone1 != kInfinity) && (Abs(zOfIntSecPtCone1) < kHalfTolerance) && (dir.z() != 0.));
      intsect2 =
          ((d22 >= 0) && (distThetaCone2 != kInfinity) && (Abs(zOfIntSecPtCone2) < kHalfTolerance) && (dir.z() != 0.));
    }
  }


  //This could be useful in case somebody just want to check whether point is completely inside ThetaRange
  template <typename Backend>
  VECGEOM_CUDA_HEADER_BOTH
  typename Backend::bool_v IsCompletelyInside(Vector3D<typename Backend::precision_v> const  &localPoint) const {

    typedef typename Backend::precision_v Float_t;
    typedef typename Backend::bool_v Bool_t;
    //Float_t pi(kPi), zero(0.);
    Float_t rad = Sqrt(localPoint.Mag2() - (localPoint.z() * localPoint.z()));
    Float_t cone1Radius = Abs(localPoint.z() * tanSTheta);
    Float_t cone2Radius = Abs(localPoint.z() * tanETheta);
    Bool_t isPointOnZAxis = localPoint.z() != 0. && localPoint.x() == 0. && localPoint.y() == 0.;

    Bool_t isPointOnXYPlane = localPoint.z() == 0. && (localPoint.x() != 0. || localPoint.y() != 0.);

    Float_t startTheta(fSTheta), endTheta(fETheta);

  
    Bool_t completelyinside =
        (isPointOnZAxis && ((startTheta == 0. && endTheta == kPi) || (localPoint.z() > 0. && startTheta == 0.) ||
                            (localPoint.z() < 0. && endTheta == kPi)));

  
    completelyinside |= (!completelyinside && (isPointOnXYPlane && (startTheta < kHalfPi && endTheta > kHalfPi &&
                                                                    (kHalfPi - startTheta) > kAngTolerance &&
                                                                    (endTheta - kHalfPi) > kTolerance)));

    if (fSTheta < kHalfPi + halfAngTolerance) {
      if (fETheta < kHalfPi + halfAngTolerance) {
        if (fSTheta < fETheta) {
          Float_t tolAngMin = cone1Radius + 2 * kAngTolerance * 10.;
          Float_t tolAngMax = cone2Radius - 2 * kAngTolerance * 10.;
          
            completelyinside |=
                (!completelyinside &&
                 (((rad <= tolAngMax) && (rad >= tolAngMin) && (localPoint.z() > 0.) && Bool_t(fSTheta != 0.)) ||
                  ((rad <= tolAngMax) && Bool_t(fSTheta == 0.) && (localPoint.z() > 0.))));
          }
      }

      if (fETheta > kHalfPi + halfAngTolerance) {
        if (fSTheta < fETheta) {
          Float_t tolAngMin = cone1Radius + 2 * kAngTolerance * 10.;
          Float_t tolAngMax = cone2Radius + 2 * kAngTolerance * 10.;
          
            completelyinside |= (!completelyinside && (((rad >= tolAngMin) && (localPoint.z() > 0.)) ||
                                                       ((rad >= tolAngMax) && (localPoint.z() < 0.))));
          }
      }

      if (fETheta >= kHalfPi - halfAngTolerance && fETheta <= kHalfPi + halfAngTolerance) {

        completelyinside &= !(Abs(localPoint.z()) < halfAngTolerance);
       
      }
    }

    if (fETheta > kHalfPi + halfAngTolerance) {
      if (fSTheta >= kHalfPi - halfAngTolerance && fSTheta <= kHalfPi + halfAngTolerance) {

        completelyinside &= !(Abs(localPoint.z()) < halfAngTolerance);
        
      }

      if (fSTheta > kHalfPi + halfAngTolerance) {
        if (fSTheta < fETheta) {
          Float_t tolAngMin = cone1Radius - 2 * kAngTolerance * 10.;
          Float_t tolAngMax = cone2Radius + 2 * kAngTolerance * 10.;
          
            completelyinside |=
                (!completelyinside &&
                 (((rad <= tolAngMin) && (rad >= tolAngMax) && (localPoint.z() < 0.) && Bool_t(fETheta != kPi)) ||
                  ((rad <= tolAngMin) && (localPoint.z() < 0.) && Bool_t(fETheta == kPi))));
          
        }
      }
    }
   return completelyinside;
  }

  //This could be useful in case somebody just want to check whether point is completely outside ThetaRange
  template <typename Backend>
  VECGEOM_CUDA_HEADER_BOTH
  typename Backend::bool_v IsCompletelyOutside(Vector3D<typename Backend::precision_v> const  &localPoint) const {

typedef typename Backend::precision_v Float_t;
    typedef typename Backend::bool_v Bool_t;
    //Float_t pi(kPi), zero(0.);
    Float_t rad = Sqrt(localPoint.Mag2() - (localPoint.z() * localPoint.z()));
    Float_t cone1Radius = Abs(localPoint.z() * tanSTheta);
    Float_t cone2Radius = Abs(localPoint.z() * tanETheta);
    Bool_t isPointOnZAxis = localPoint.z() != 0. && localPoint.x() == 0. && localPoint.y() == 0.;

    Bool_t isPointOnXYPlane = localPoint.z() == 0. && (localPoint.x() != 0. || localPoint.y() != 0.);

    //Float_t startTheta(fSTheta), endTheta(fETheta);

    Bool_t completelyoutside =
        (isPointOnZAxis && ((Bool_t(fSTheta != 0.) && Bool_t(fETheta != kPi)) || (localPoint.z() > 0. && Bool_t(fSTheta != 0.)) ||
                            (localPoint.z() < 0. && Bool_t(fETheta != kPi))));

    
    completelyoutside |=
        (!completelyoutside &&
         (isPointOnXYPlane && Bool_t(((fSTheta < kHalfPi) && (fETheta < kHalfPi) && ((kHalfPi - fSTheta) > kAngTolerance) &&
                                ((kHalfPi - fETheta) > kTolerance)) ||
                               ((fSTheta > kHalfPi && fETheta > kHalfPi) && ((fSTheta - kHalfPi) > kAngTolerance) &&
                                ((fETheta - kHalfPi) > kTolerance)))));

    if (fSTheta < kHalfPi + halfAngTolerance) {
      if (fETheta < kHalfPi + halfAngTolerance) {
        if (fSTheta < fETheta) {
     

          Float_t tolAngMin2 = cone1Radius - 2 * kAngTolerance * 10.;
          Float_t tolAngMax2 = cone2Radius + 2 * kAngTolerance * 10.;

          completelyoutside |=
              (!completelyoutside && ((rad < tolAngMin2) || (rad > tolAngMax2) || (localPoint.z() < 0.)));
        }
      }

      if (fETheta > kHalfPi + halfAngTolerance) {
        if (fSTheta < fETheta) {
                   Float_t tolAngMin2 = cone1Radius - 2 * kAngTolerance * 10.;
          Float_t tolAngMax2 = cone2Radius - 2 * kAngTolerance * 10.;
          completelyoutside |= (!completelyoutside && (((rad < tolAngMin2) && (localPoint.z() > 0.)) ||
                                                       ((rad < tolAngMax2) && (localPoint.z() < 0.))));
        }
      }

      if (fETheta >= kHalfPi - halfAngTolerance && fETheta <= kHalfPi + halfAngTolerance) {

        //completelyinside &= !(Abs(localPoint.z()) < halfAngTolerance);
        completelyoutside &= !(Abs(localPoint.z()) < halfAngTolerance);
>>>>>>> 5d135837
      }
    }

    if (fETheta > kHalfPi + halfAngTolerance) {
      if (fSTheta >= kHalfPi - halfAngTolerance && fSTheta <= kHalfPi + halfAngTolerance) {

<<<<<<< HEAD
        completelyinside &= !(Abs(localPoint.z()) < halfAngTolerance);
        
      }

      if (fSTheta > kHalfPi + halfAngTolerance) {
        if (fSTheta < fETheta) {
          Float_t tolAngMin = cone1Radius - 2 * kAngTolerance * 10.;
          Float_t tolAngMax = cone2Radius + 2 * kAngTolerance * 10.;
          
            completelyinside |=
                (!completelyinside &&
                 (((rad <= tolAngMin) && (rad >= tolAngMax) && (localPoint.z() < 0.) && Bool_t(fETheta != kPi)) ||
                  ((rad <= tolAngMin) && (localPoint.z() < 0.) && Bool_t(fETheta == kPi))));
          
        }
      }
    }
   return completelyinside;
  }

  //This could be useful in case somebody just want to check whether point is completely outside ThetaRange
  template <typename Backend>
  VECGEOM_CUDA_HEADER_BOTH
  typename Backend::bool_v IsCompletelyOutside(Vector3D<typename Backend::precision_v> const  &localPoint) const {

    typedef typename Backend::precision_v Float_t;
    typedef typename Backend::bool_v Bool_t;
    
    Float_t rad = Sqrt(localPoint.Mag2() - (localPoint.z() * localPoint.z()));
    Float_t cone1Radius = Abs(localPoint.z() * tanSTheta);
    Float_t cone2Radius = Abs(localPoint.z() * tanETheta);
    Bool_t isPointOnZAxis = localPoint.z() != 0. && localPoint.x() == 0. && localPoint.y() == 0.;

    Bool_t isPointOnXYPlane = localPoint.z() == 0. && (localPoint.x() != 0. || localPoint.y() != 0.);

    Bool_t completelyoutside =
        (isPointOnZAxis && ((Bool_t(fSTheta != 0.) && Bool_t(fETheta != kPi)) || (localPoint.z() > 0. && Bool_t(fSTheta != 0.)) ||
                            (localPoint.z() < 0. && Bool_t(fETheta != kPi))));

    
    completelyoutside |=
        (!completelyoutside &&
         (isPointOnXYPlane && Bool_t(((fSTheta < kHalfPi) && (fETheta < kHalfPi) && ((kHalfPi - fSTheta) > kAngTolerance) &&
                                ((kHalfPi - fETheta) > kTolerance)) ||
                               ((fSTheta > kHalfPi && fETheta > kHalfPi) && ((fSTheta - kHalfPi) > kAngTolerance) &&
                                ((fETheta - kHalfPi) > kTolerance)))));

    if (fSTheta < kHalfPi + halfAngTolerance) {
      if (fETheta < kHalfPi + halfAngTolerance) {
        if (fSTheta < fETheta) {
     

          Float_t tolAngMin2 = cone1Radius - 2 * kAngTolerance * 10.;
          Float_t tolAngMax2 = cone2Radius + 2 * kAngTolerance * 10.;

          completelyoutside |=
              (!completelyoutside && ((rad < tolAngMin2) || (rad > tolAngMax2) || (localPoint.z() < 0.)));
        }
      }

      if (fETheta > kHalfPi + halfAngTolerance) {
        if (fSTheta < fETheta) {
                   Float_t tolAngMin2 = cone1Radius - 2 * kAngTolerance * 10.;
          Float_t tolAngMax2 = cone2Radius - 2 * kAngTolerance * 10.;
          completelyoutside |= (!completelyoutside && (((rad < tolAngMin2) && (localPoint.z() > 0.)) ||
                                                       ((rad < tolAngMax2) && (localPoint.z() < 0.))));
        }
      }

      if (fETheta >= kHalfPi - halfAngTolerance && fETheta <= kHalfPi + halfAngTolerance) {

        //completelyinside &= !(Abs(localPoint.z()) < halfAngTolerance);
        completelyoutside &= !(Abs(localPoint.z()) < halfAngTolerance);
      }
    }

    if (fETheta > kHalfPi + halfAngTolerance) {
      if (fSTheta >= kHalfPi - halfAngTolerance && fSTheta <= kHalfPi + halfAngTolerance) {

        //completelyinside &= !(Abs(localPoint.z()) < halfAngTolerance);
        completelyoutside &= !(Abs(localPoint.z()) < halfAngTolerance);
      }

      if (fSTheta > kHalfPi + halfAngTolerance) {
        if (fSTheta < fETheta) {
  

          Float_t tolAngMin2 = cone1Radius + 2 * kAngTolerance * 10.;
          Float_t tolAngMax2 = cone2Radius - 2 * kAngTolerance * 10.;
          completelyoutside |=
              (!completelyoutside && ((rad < tolAngMax2) || (rad > tolAngMin2) || (localPoint.z() > 0.)));
        }
      }
    }

    return completelyoutside;
  }

  template <typename Backend, bool ForInside>
  VECGEOM_CUDA_HEADER_BOTH
  void GenericKernelForContainsAndInside(Vector3D<typename Backend::precision_v> const &localPoint,
                                    typename Backend::bool_v &completelyinside,
                                    typename Backend::bool_v &completelyoutside) const {
    if(ForInside)
      completelyinside = IsCompletelyInside<Backend>(localPoint);

    completelyoutside = IsCompletelyOutside<Backend>(localPoint);
  }

=======
        //completelyinside &= !(Abs(localPoint.z()) < halfAngTolerance);
        completelyoutside &= !(Abs(localPoint.z()) < halfAngTolerance);
      }

      if (fSTheta > kHalfPi + halfAngTolerance) {
        if (fSTheta < fETheta) {
  

          Float_t tolAngMin2 = cone1Radius + 2 * kAngTolerance * 10.;
          Float_t tolAngMax2 = cone2Radius - 2 * kAngTolerance * 10.;
          completelyoutside |=
              (!completelyoutside && ((rad < tolAngMax2) || (rad > tolAngMin2) || (localPoint.z() > 0.)));
        }
      }
    }

    return completelyoutside;
  }

  template <typename Backend, bool ForInside>
  VECGEOM_CUDA_HEADER_BOTH
  void GenericKernelForContainsAndInside(Vector3D<typename Backend::precision_v> const &localPoint,
                                    typename Backend::bool_v &completelyinside,
                                    typename Backend::bool_v &completelyoutside) const {
    if(ForInside)
      completelyinside = IsCompletelyInside<Backend>(localPoint);

    completelyoutside = IsCompletelyOutside<Backend>(localPoint);
  }


>>>>>>> 5d135837
}; // end of class ThetaCone
}
} // end of namespace

#endif /* VECGEOM_VOLUMES_THETACONE_H_ */<|MERGE_RESOLUTION|>--- conflicted
+++ resolved
@@ -56,15 +56,6 @@
   Precision tanSTheta2;
   Precision tanETheta2;
 
-<<<<<<< HEAD
-=======
-
-  // Precision cosTheta1, sinTheta1;
-  // Precision cosTheta2, sinTheta2;
-
-  // Precision cone1Radius,cone2Radius;
-
->>>>>>> 5d135837
 public:
   VECGEOM_CUDA_HEADER_BOTH
   ThetaCone(Precision sTheta, Precision dTheta) : fSTheta(sTheta), fDTheta(dTheta), kAngTolerance(kTolerance) {
@@ -89,7 +80,6 @@
       tanBisector = tan(tempfSTheta - (fDTheta / 2));
     slope1 = tan(kPi / 2 - fSTheta);
     slope2 = tan(kPi / 2 - fETheta);
-<<<<<<< HEAD
   }
 
   VECGEOM_CUDA_HEADER_BOTH
@@ -248,608 +238,6 @@
 
   template <typename Backend>
   VECGEOM_CUDA_HEADER_BOTH
-  typename Backend::bool_v ContainsWithBoundary(Vector3D<typename Backend::precision_v> const &point) const {}
-
-  template <typename Backend>
-  VECGEOM_CUDA_HEADER_BOTH
-  typename Backend::inside_v Inside(Vector3D<typename Backend::precision_v> const &point) const {
-
-    typedef typename Backend::bool_v Bool_t;
-    Bool_t completelyinside(false), completelyoutside(false);
-    GenericKernelForContainsAndInside<Backend, true>(point, completelyinside, completelyoutside);
-    typename Backend::inside_v inside = EInside::kSurface;
-    MaskedAssign(completelyoutside, EInside::kOutside, &inside);
-    MaskedAssign(completelyinside, EInside::kInside, &inside);
-    return inside;
-  }
-
-  /**
-   * estimate of the smallest distance to the ThetaCone boundary when
-   * the point is located outside the ThetaCone
-   */
-  template <typename Backend>
-  VECGEOM_CUDA_HEADER_BOTH
-  typename Backend::precision_v SafetyToIn(Vector3D<typename Backend::precision_v> const &point) const {
-
-    typedef typename Backend::precision_v Float_t;
-    typedef typename Backend::bool_v Bool_t;
-
-    Float_t safeTheta(0.);
-    Float_t pointRad = Sqrt(point.x() * point.x() + point.y() * point.y());
-    Float_t sfTh1 = DistanceToLine<Backend>(slope1, pointRad, point.z());
-    Float_t sfTh2 = DistanceToLine<Backend>(slope2, pointRad, point.z());
-
-    safeTheta = Min(sfTh1, sfTh2);
-    Bool_t done = Contains<Backend>(point);
-    MaskedAssign(done, 0., &safeTheta);
-    if (IsFull(done))
-      return safeTheta;
-
-    // Case 1 : Both cones are in Positive Z direction
-    if (fSTheta < kPi / 2 + halfAngTolerance) {
-      if (fETheta < kPi / 2 + halfAngTolerance) {
-        if (fSTheta < fETheta) {
-          MaskedAssign((!done && point.z() < 0.), sfTh2, &safeTheta);
-        }
-      }
-
-      // Case 2 : First Cone is in Positive Z direction and Second is in Negative Z direction
-      if (fETheta > kPi / 2 + halfAngTolerance) {
-        if (fSTheta < fETheta) {
-          MaskedAssign((!done && point.z() > 0.), sfTh1, &safeTheta);
-          MaskedAssign((!done && point.z() < 0.), sfTh2, &safeTheta);
-        }
-      }
-    }
-
-    // Case 3 : Both cones are in Negative Z direction
-    if (fETheta > kPi / 2 + halfAngTolerance) {
-      if (fSTheta > kPi / 2 + halfAngTolerance) {
-        if (fSTheta < fETheta) {
-          MaskedAssign((!done && point.z() > 0.), sfTh1, &safeTheta);
-        }
-      }
-    }
-
-    return safeTheta;
-  }
-
-  /**
-   * estimate of the smallest distance to the ThetaCone boundary when
-   * the point is located inside the ThetaCone ( within the defining phi angle )
-   */
-  template <typename Backend>
-  VECGEOM_CUDA_HEADER_BOTH
-  typename Backend::precision_v SafetyToOut(Vector3D<typename Backend::precision_v> const &point) const {
-
-    typedef typename Backend::precision_v Float_t;
-
-    Float_t safeTheta(0.);
-    Float_t pointRad = Sqrt(point.x() * point.x() + point.y() * point.y());
-    Float_t bisectorRad = Abs(point.z() * tanBisector);
-
-    // Case 1 : Both cones are in Positive Z direction
-    if (fSTheta < kPi / 2 + halfAngTolerance) {
-      if (fETheta < kPi / 2 + halfAngTolerance) {
-        if (fSTheta < fETheta) {
-          MaskedAssign(fSTheta == 0., DistanceToLine<Backend>(slope2, pointRad, point.z()), &safeTheta);
-          CondAssign((pointRad < bisectorRad) && (fSTheta != Float_t(0.)),
-                     DistanceToLine<Backend>(slope1, pointRad, point.z()),
-                     DistanceToLine<Backend>(slope2, pointRad, point.z()), &safeTheta);
-        }
-      }
-
-      // Case 2 : First Cone is in Positive Z direction and Second is in Negative Z direction
-      if (fETheta > kPi / 2 + halfAngTolerance) {
-        if (fSTheta < fETheta) {
-          Float_t sfTh1 = DistanceToLine<Backend>(slope1, pointRad, point.z());
-          Float_t sfTh2 = DistanceToLine<Backend>(slope2, pointRad, point.z());
-          safeTheta = sfTh1;
-          MaskedAssign((sfTh2 < sfTh1), sfTh2, &safeTheta);
-        }
-      }
-    }
-
-    // Case 3 : Both cones are in Negative Z direction
-    if (fETheta > kPi / 2 + halfAngTolerance) {
-      if (fSTheta > kPi / 2 + halfAngTolerance) {
-        if (fSTheta < fETheta) {
-          MaskedAssign(fETheta == kPi, DistanceToLine<Backend>(slope1, pointRad, point.z()), &safeTheta);
-          CondAssign((pointRad < bisectorRad) && /*(fSTheta!=0.) && */ (fETheta != Float_t(kPi)),
-                     DistanceToLine<Backend>(slope2, pointRad, point.z()),
-                     DistanceToLine<Backend>(slope1, pointRad, point.z()), &safeTheta);
-        }
-      }
-    }
-
-    return safeTheta;
-  }
-
-  template <typename Backend>
-  VECGEOM_CUDA_HEADER_BOTH
-  typename Backend::precision_v DistanceToLine(Precision const &slope, typename Backend::precision_v const &x,
-                     typename Backend::precision_v const &y) const {
-
-    typedef typename Backend::precision_v Float_t;
-    Float_t dist = (y - slope * x) / Sqrt(1. + slope * slope);
-    return Abs(dist);
-  }
-
-  /**
-   * estimate of the distance to the ThetaCone boundary with given direction
-   */
-  template <typename Backend>
-  VECGEOM_CUDA_HEADER_BOTH
-  void DistanceToIn(Vector3D<typename Backend::precision_v> const &point, Vector3D<typename Backend::precision_v>
-               const &dir, typename Backend::precision_v &distThetaCone1, typename Backend::precision_v &distThetaCone2,
-               typename Backend::bool_v &intsect1,
-               typename Backend::bool_v &intsect2) const {
-
-    {
-      typedef typename Backend::precision_v Float_t;
-      typedef typename Backend::bool_v Bool_t;
-
-      Bool_t done(false);
-      Bool_t fal(false);
-
-      Float_t firstRoot(kInfinity), secondRoot(kInfinity);
-
-      Float_t pDotV2d = point.x() * dir.x() + point.y() * dir.y();
-      Float_t rho2 = point.x() * point.x() + point.y() * point.y();
-      Float_t dirRho2 = dir.Perp2();
-
-      Float_t b = pDotV2d - point.z() * dir.z() * tanSTheta2;
-      Float_t a = dirRho2 - dir.z() * dir.z() * tanSTheta2;
-      Float_t c = rho2 - point.z() * point.z() * tanSTheta2;
-      Float_t d2 = b * b - a * c;
-      Float_t aInv = 1./a;
-
-      MaskedAssign((d2 > 0.), (-b + Sqrt(d2)) * aInv, &firstRoot);
-      done |= (Abs(firstRoot) < 3.0 * kTolerance);
-      MaskedAssign(((Abs(firstRoot) < 3.0 * kTolerance)), 0., &firstRoot);
-      MaskedAssign((!done && (firstRoot < 0.)), kInfinity, &firstRoot);
-
-      Float_t b2 = pDotV2d - point.z() * dir.z() * tanETheta2;
-      Float_t a2 = dirRho2 - dir.z() * dir.z() * tanETheta2;
-      Float_t c2 = rho2 - point.z() * point.z() * tanETheta2;
-      Float_t d22 = b2 * b2 - a2 * c2;
-      Float_t a2Inv = 1./a2;
-
-      MaskedAssign((d22 > 0.), (-b2 - Sqrt(d22)) * a2Inv, &secondRoot);
-      MaskedAssign((!done && (Abs(secondRoot) < 3.0 * kTolerance)), 0., &secondRoot);
-      done |= (Abs(secondRoot) < 3.0 * kTolerance);
-      MaskedAssign(!done && (secondRoot < 0.), kInfinity, &secondRoot);
-
-      if (fSTheta < kHalfPi + halfAngTolerance) {
-        if (fETheta < kHalfPi + halfAngTolerance) {
-          if (fSTheta < fETheta) {
-            distThetaCone1 = firstRoot;
-            distThetaCone2 = secondRoot;
-            Float_t zOfIntSecPtCone1 = (point.z() + distThetaCone1 * dir.z());
-            Float_t zOfIntSecPtCone2 = (point.z() + distThetaCone2 * dir.z());
-
-            intsect1 = ((d2 > 0.)  && (zOfIntSecPtCone1 > 0.));
-            intsect2 = ((d22 > 0.) && (zOfIntSecPtCone2 > 0.));
-          }
-        }
-
-        if (fETheta >= kHalfPi - halfAngTolerance && fETheta <= kHalfPi + halfAngTolerance) {
-          MaskedAssign((dir.z() > 0.), -point.z() / dir.z(), &distThetaCone2);
-          Float_t zOfIntSecPtCone2 = (point.z() + distThetaCone2 * dir.z());
-          intsect2 = ((distThetaCone2 != kInfinity) && (Abs(zOfIntSecPtCone2) < halfAngTolerance));
-        }
-
-        if (fETheta > kHalfPi + halfAngTolerance) {
-          if (fSTheta < fETheta) {
-            distThetaCone1 = firstRoot;
-            MaskedAssign((d22 > 0.), (-b2 + Sqrt(d22)) * a2Inv, &secondRoot);
-
-            done = fal;
-            done |= (Abs(secondRoot) < 3.0 * kTolerance);
-            MaskedAssign(((Abs(secondRoot) < 3.0 * kTolerance)), 0., &secondRoot);
-            MaskedAssign(!done && (secondRoot < 0.), kInfinity, &secondRoot);
-            distThetaCone2 = secondRoot;
-
-            Float_t zOfIntSecPtCone1 = (point.z() + distThetaCone1 * dir.z());
-            Float_t zOfIntSecPtCone2 = (point.z() + distThetaCone2 * dir.z());
-
-            intsect1 = ((d2 > 0) && (distThetaCone1 != kInfinity) && (zOfIntSecPtCone1 > 0.));
-            intsect2 = ((d22 > 0) && (distThetaCone2 != kInfinity) && (zOfIntSecPtCone2 < 0.));
-          }
-        }
-      }
-
-      if (fSTheta >= kHalfPi - halfAngTolerance) {
-        if (fETheta > kHalfPi + halfAngTolerance) {
-          if (fSTheta < fETheta) {
-            MaskedAssign((d2 > 0.), (-b - Sqrt(d2)) * aInv, &firstRoot);
-            done = fal;
-            done |= (Abs(firstRoot) < 3.0 * kTolerance);
-            MaskedAssign(((Abs(firstRoot) < 3.0 * kTolerance)), 0., &firstRoot);
-            MaskedAssign(!done && (firstRoot < 0.), kInfinity, &firstRoot);
-            distThetaCone1 = firstRoot;
-
-            MaskedAssign((d22 > 0.), (-b2 + Sqrt(d22)) * a2Inv, &secondRoot);
-            done = fal;
-            done |= (Abs(secondRoot) < 3.0 * kTolerance);
-            MaskedAssign(((Abs(secondRoot) < 3.0 * kTolerance)), 0., &secondRoot);
-            MaskedAssign(!done && (secondRoot < 0.), kInfinity, &secondRoot);
-            distThetaCone2 = secondRoot;
-
-            Float_t zOfIntSecPtCone1 = (point.z() + distThetaCone1 * dir.z());
-            Float_t zOfIntSecPtCone2 = (point.z() + distThetaCone2 * dir.z());
-
-            intsect1 = ((d2 > 0) && (distThetaCone1 != kInfinity) && (zOfIntSecPtCone1 < 0.));
-            intsect2 = ((d22 > 0) && (distThetaCone2 != kInfinity) && (zOfIntSecPtCone2 < 0.));
-          }
-        }
-      }
-
-      if (fSTheta >= kHalfPi - halfAngTolerance && fSTheta <= kHalfPi + halfAngTolerance) {
-        MaskedAssign((dir.z() < 0.), -point.z() / dir.z(), &distThetaCone1);
-        Float_t zOfIntSecPtCone1 = (point.z() + distThetaCone1 * dir.z());
-        intsect1 = ((distThetaCone1 != kInfinity) && (Abs(zOfIntSecPtCone1) < halfAngTolerance));
-      }
-    }
-  }
-
-  template <typename Backend>
-  VECGEOM_CUDA_HEADER_BOTH
-  void DistanceToOut(Vector3D<typename Backend::precision_v> const &point,
-                Vector3D<typename Backend::precision_v> const &dir, typename Backend::precision_v &distThetaCone1,
-                typename Backend::precision_v &distThetaCone2, typename Backend::bool_v &intsect1,
-                typename Backend::bool_v &intsect2) const {
-
-    typedef typename Backend::precision_v Float_t;
-    typedef typename Backend::bool_v Bool_t;
-    
-    Float_t inf(kInfinity);
-
-    Float_t firstRoot(kInfinity), secondRoot(kInfinity);
-
-    Float_t pDotV2d = point.x() * dir.x() + point.y() * dir.y();
-    Float_t rho2 = point.x() * point.x() + point.y() * point.y();
-
-    Float_t b = pDotV2d - point.z() * dir.z() * tanSTheta2;
-    Float_t a = dir.x() * dir.x() + dir.y() * dir.y() - dir.z() * dir.z() * tanSTheta2;
-    Float_t c = rho2 - point.z() * point.z() * tanSTheta2;
-    Float_t d2 = b * b - a * c;
-    MaskedAssign(d2 < 0. && Abs(d2) < kHalfTolerance, 0., &d2);
-
-    MaskedAssign((d2 >= 0.) && b >= 0. && a != 0., ((-b - Sqrt(d2)) / (a)), &firstRoot);
-    MaskedAssign((d2 >= 0.) && b < 0., ((c) / (-b + Sqrt(d2))), &firstRoot);
-
-    MaskedAssign(firstRoot < 0., kInfinity, &firstRoot);
-
-    Float_t b2 = point.x() * dir.x() + point.y() * dir.y() - point.z() * dir.z() * tanETheta2;
-    Float_t a2 = dir.x() * dir.x() + dir.y() * dir.y() - dir.z() * dir.z() * tanETheta2;
-    
-    Float_t c2 = point.x() * point.x() + point.y() * point.y() - point.z() * point.z() * tanETheta2;
-    Float_t d22 = (b2 * b2) - (a2 * c2);
-    MaskedAssign(d22 < 0. && Abs(d22) < kHalfTolerance, 0., &d22);
-
-    MaskedAssign((d22 >= 0.) && b2 >= 0., ((c2) / (-b2 - Sqrt(d22))), &secondRoot);
-    MaskedAssign((d22 >= 0.) && b2 < 0. && a2 != 0., ((-b2 + Sqrt(d22)) / a2), &secondRoot);
-
-    MaskedAssign(secondRoot < 0. && Abs(secondRoot) > kTolerance, kInfinity, &secondRoot);
-    MaskedAssign(Abs(secondRoot) < kTolerance, 0., &secondRoot);
-
-    if (fSTheta < kPi / 2 + halfAngTolerance) {
-      if (fETheta < kPi / 2 + halfAngTolerance) {
-        if (fSTheta < fETheta) {
-          distThetaCone1 = firstRoot;
-          distThetaCone2 = secondRoot;
-          Float_t zOfIntSecPtCone1 = (point.z() + distThetaCone1 * dir.z());
-          Float_t zOfIntSecPtCone2 = (point.z() + distThetaCone2 * dir.z());
-
-          intsect1 = ((d2 > 0) && (distThetaCone1 != kInfinity) && ((zOfIntSecPtCone1) > -kHalfTolerance));
-          intsect2 = ((d22 > 0) && (distThetaCone2 != kInfinity) && ((zOfIntSecPtCone2) > -kHalfTolerance));
-
-          Float_t dirRho2 = dir.x() * dir.x() + dir.y() * dir.y();
-          Float_t zs(kInfinity);
-          if (fSTheta)
-            zs = dirRho2 / tanSTheta;
-          Float_t ze(kInfinity);
-          if (fETheta)
-            ze = dirRho2 / tanETheta;
-          Bool_t cond = (point.x() == 0. && point.y() == 0. && point.z() == 0. && dir.z() < zs && dir.z() < ze);
-          MaskedAssign(cond, 0., &distThetaCone1);
-          MaskedAssign(cond, 0., &distThetaCone2);
-          intsect1 |= cond ; 
-          intsect2 |= cond ; 
-        }
-      }
-
-      if (fETheta >= kPi / 2 - halfAngTolerance && fETheta <= kPi / 2 + halfAngTolerance) {
-        distThetaCone1 = firstRoot;
-        distThetaCone2 = inf;
-        MaskedAssign((dir.z() < 0.), -1. * point.z() / dir.z(), &distThetaCone2);
-        Float_t zOfIntSecPtCone2 = (point.z() + distThetaCone2 * dir.z());
-        Float_t zOfIntSecPtCone1 = (point.z() + distThetaCone1 * dir.z());
-        intsect2 = ((d22 >= 0) && (distThetaCone2 != kInfinity) && (Abs(zOfIntSecPtCone2) < kHalfTolerance) &&
-                    !(dir.z() == 0.));
-        intsect1 = ((d2 >= 0) && (distThetaCone1 != kInfinity) && (Abs(zOfIntSecPtCone1) < kHalfTolerance) &&
-                    !(dir.z() == 0.));
-      }
-
-      if (fETheta > kPi / 2 + halfAngTolerance) {
-        if (fSTheta < fETheta) {
-          distThetaCone1 = firstRoot;
-          MaskedAssign((d22 >= 0.) && b2 > 0. && a2 != 0., ((-b2 - Sqrt(d22)) / (a2)), &secondRoot);
-          MaskedAssign((d22 >= 0.) && b2 <= 0., ((c2) / (-b2 + Sqrt(d22))), &secondRoot);
-          MaskedAssign(secondRoot < 0., kInfinity, &secondRoot);
-          distThetaCone2 = secondRoot;
-          Float_t zOfIntSecPtCone1 = (point.z() + distThetaCone1 * dir.z());
-          Float_t zOfIntSecPtCone2 = (point.z() + distThetaCone2 * dir.z());
-          intsect1 = ((d2 >= 0) && (distThetaCone1 != kInfinity) && ((zOfIntSecPtCone1) > -kHalfTolerance));
-          intsect2 = ((d22 >= 0) && (distThetaCone2 != kInfinity) && ((zOfIntSecPtCone2) < kHalfTolerance));
-        }
-      }
-    }
-
-    if (fETheta > kPi / 2 + halfAngTolerance) {
-      if (fSTheta < fETheta) {
-        MaskedAssign((d22 >= 0.) && b2 > 0. && a2 != 0., ((-b2 - Sqrt(d22)) / (a2)), &secondRoot);
-        MaskedAssign((d22 >= 0.) && b2 <= 0., ((c2) / (-b2 + Sqrt(d22))), &secondRoot);
-        MaskedAssign(secondRoot < 0., kInfinity, &secondRoot);
-        distThetaCone2 = secondRoot;
-
-        if (fSTheta > kPi / 2 + halfAngTolerance) {
-          MaskedAssign((d2 >= 0.) && b > 0., ((c) / (-b - Sqrt(d2))), &firstRoot);
-          MaskedAssign((d2 >= 0.) && b <= 0. && a != 0., ((-b + Sqrt(d2)) / (a)), &firstRoot);
-          MaskedAssign(firstRoot < 0., kInfinity, &firstRoot);
-          distThetaCone1 = firstRoot;
-          Float_t zOfIntSecPtCone1 = (point.z() + distThetaCone1 * dir.z());
-          intsect1 = ((d2 > 0) && (distThetaCone1 != kInfinity) && ((zOfIntSecPtCone1) < kHalfTolerance));
-          Float_t zOfIntSecPtCone2 = (point.z() + distThetaCone2 * dir.z());
-          intsect2 = ((d22 > 0) && (distThetaCone2 != kInfinity) && ((zOfIntSecPtCone2) < kHalfTolerance));
-
-          Float_t dirRho2 = dir.x() * dir.x() + dir.y() * dir.y();
-          Float_t zs(-kInfinity);
-          if (tanSTheta)
-            zs = -dirRho2 / tanSTheta;
-          Float_t ze(-kInfinity);
-          if (tanETheta)
-            ze = -dirRho2 / tanETheta;
-          Bool_t cond = (point.x() == 0. && point.y() == 0. && point.z() == 0. && dir.z() > zs && dir.z() > ze);
-          MaskedAssign(cond, 0., &distThetaCone1);
-          MaskedAssign(cond, 0., &distThetaCone2);
-          intsect1 |= cond;
-          intsect2 |= cond;
-        }
-      }
-    }
-
-    if (fSTheta >= kPi / 2 - halfAngTolerance && fSTheta <= kPi / 2 + halfAngTolerance) {
-      distThetaCone2 = secondRoot;
-      distThetaCone1 = inf;
-      MaskedAssign((dir.z() > 0.), -1. * point.z() / dir.z(), &distThetaCone1);
-      Float_t zOfIntSecPtCone1 = (point.z() + distThetaCone1 * dir.z());
-
-      Float_t zOfIntSecPtCone2 = (point.z() + distThetaCone2 * dir.z());
-
-      intsect1 =
-          ((d2 >= 0) && (distThetaCone1 != kInfinity) && (Abs(zOfIntSecPtCone1) < kHalfTolerance) && (dir.z() != 0.));
-      intsect2 =
-          ((d22 >= 0) && (distThetaCone2 != kInfinity) && (Abs(zOfIntSecPtCone2) < kHalfTolerance) && (dir.z() != 0.));
-    }
-  }
-
-
-  //This could be useful in case somebody just want to check whether point is completely inside ThetaRange
-  template <typename Backend>
-  VECGEOM_CUDA_HEADER_BOTH
-  typename Backend::bool_v IsCompletelyInside(Vector3D<typename Backend::precision_v> const  &localPoint) const {
-
-    typedef typename Backend::precision_v Float_t;
-    typedef typename Backend::bool_v Bool_t;
-    //Float_t pi(kPi), zero(0.);
-    Float_t rad = Sqrt(localPoint.Mag2() - (localPoint.z() * localPoint.z()));
-    Float_t cone1Radius = Abs(localPoint.z() * tanSTheta);
-    Float_t cone2Radius = Abs(localPoint.z() * tanETheta);
-    Bool_t isPointOnZAxis = localPoint.z() != 0. && localPoint.x() == 0. && localPoint.y() == 0.;
-
-    Bool_t isPointOnXYPlane = localPoint.z() == 0. && (localPoint.x() != 0. || localPoint.y() != 0.);
-
-    Float_t startTheta(fSTheta), endTheta(fETheta);
-
-  
-    Bool_t completelyinside =
-        (isPointOnZAxis && ((startTheta == 0. && endTheta == kPi) || (localPoint.z() > 0. && startTheta == 0.) ||
-                            (localPoint.z() < 0. && endTheta == kPi)));
-
-  
-    completelyinside |= (!completelyinside && (isPointOnXYPlane && (startTheta < kHalfPi && endTheta > kHalfPi &&
-                                                                    (kHalfPi - startTheta) > kAngTolerance &&
-                                                                    (endTheta - kHalfPi) > kTolerance)));
-
-    if (fSTheta < kHalfPi + halfAngTolerance) {
-      if (fETheta < kHalfPi + halfAngTolerance) {
-        if (fSTheta < fETheta) {
-          Float_t tolAngMin = cone1Radius + 2 * kAngTolerance * 10.;
-          Float_t tolAngMax = cone2Radius - 2 * kAngTolerance * 10.;
-          
-            completelyinside |=
-                (!completelyinside &&
-                 (((rad <= tolAngMax) && (rad >= tolAngMin) && (localPoint.z() > 0.) && Bool_t(fSTheta != 0.)) ||
-                  ((rad <= tolAngMax) && Bool_t(fSTheta == 0.) && (localPoint.z() > 0.))));
-          }
-      }
-
-      if (fETheta > kHalfPi + halfAngTolerance) {
-        if (fSTheta < fETheta) {
-          Float_t tolAngMin = cone1Radius + 2 * kAngTolerance * 10.;
-          Float_t tolAngMax = cone2Radius + 2 * kAngTolerance * 10.;
-          
-            completelyinside |= (!completelyinside && (((rad >= tolAngMin) && (localPoint.z() > 0.)) ||
-                                                       ((rad >= tolAngMax) && (localPoint.z() < 0.))));
-          }
-      }
-
-      if (fETheta >= kHalfPi - halfAngTolerance && fETheta <= kHalfPi + halfAngTolerance) {
-
-        completelyinside &= !(Abs(localPoint.z()) < halfAngTolerance);
-       
-=======
-
-  }
-
-  VECGEOM_CUDA_HEADER_BOTH
-  ~ThetaCone() {}
-
-  VECGEOM_CUDA_HEADER_BOTH
-  Precision GetSlope1() const { return slope1; }
-
-  VECGEOM_CUDA_HEADER_BOTH
-  Precision GetSlope2() const { return slope2; }
-
-  VECGEOM_CUDA_HEADER_BOTH
-  Precision GetTanSTheta2() const { return tanSTheta2; }
-
-  VECGEOM_CUDA_HEADER_BOTH
-  Precision GetTanETheta2() const { return tanETheta2; }
-
-  /* Function to calculate normal at a point to the Cone formed at
-   * by StartTheta.
-   *
-   * @inputs : Vector3D : Point at which normal needs to be calculated
-   *
-   * @output : Vector3D : calculated normal at the input point.
-   */
-  template <typename Backend>
-  VECGEOM_CUDA_HEADER_BOTH
-  Vector3D<typename Backend::precision_v> GetNormal1(Vector3D<typename Backend::precision_v> const &point) const {
-
-    Vector3D<typename Backend::precision_v> normal(2. * point.x(), 2. * point.y(), -2. * tanSTheta2 * point.z());
-
-    if (fSTheta <= kPi / 2.)
-      return -normal;
-    else
-      return normal;
-  }
-
-  /* Function to calculate normal at a point to the Cone formed at
-  *  by EndTheta.
-  *
-  * @inputs : Vector3D : Point at which normal needs to be calculated
-  *
-  * @output : Vector3D : calculated normal at the input point.
-  */
-
-  template <typename Backend>
-  VECGEOM_CUDA_HEADER_BOTH
-  Vector3D<typename Backend::precision_v> GetNormal2(Vector3D<typename Backend::precision_v> const &point) const {
-
-    Vector3D<typename Backend::precision_v> normal(2 * point.x(), 2 * point.y(), -2 * tanETheta2 * point.z());
-
-    if (fETheta <= kPi / 2.)
-      return normal;
-    else
-      return -normal;
-  }
-
-  /* Function Name : GetNormal<Backend, ForStartTheta>() 
-   *
-   * The function is the templatized version GetNormal1() and GetNormal2() function with one more template 
-   * parameter and will return the normal depending upon the boolean template parameter "ForStartTheta"
-   * which if passed as true, will return normal to the StartingTheta of ThetaCone, 
-   * if passed as false, will return normal to the EndingTheta of ThetaCone
-   *
-   * from user point of view the same work can be done by calling GetNormal1() and GetNormal2()
-   * functions, but this implementation will be used by "IsPointOnSurfaceAndMovingOut()" function
-   */
-  template <typename Backend, bool ForStartTheta>
-  VECGEOM_CUDA_HEADER_BOTH
-  Vector3D<typename Backend::precision_v> GetNormal(Vector3D<typename Backend::precision_v> const &point) const {
-
-    if(ForStartTheta){
-     
-      Vector3D<typename Backend::precision_v> normal(point.x(), point.y(), -tanSTheta2 * point.z());
-
-      if (fSTheta <= kHalfPi)
-        return -normal;
-      else
-        return normal;
-
-    }
-    else {
-   
-      Vector3D<typename Backend::precision_v> normal(point.x(), point.y(), -tanETheta2 * point.z());
-
-      if (fETheta <= kHalfPi)
-        return normal;
-      else
-        return -normal;
-   }
-  }
-
-  /* Function Name :  IsOnSurfaceGeneric<Backend, ForStartTheta>()
-   *
-   * This version of IsOnSurfaceGeneric is having one more template parameter of type boolean,
-   * which if passed as true, will check whether the point is on StartingTheta Surface of ThetaCone,
-   * and if passed as false, will check whether the point is on EndingTheta Surface of ThetaCone
-   *
-   * this implementation will be used by "IsPointOnSurfaceAndMovingOut()" function.
-   */ 
-  template<typename Backend, bool ForStartTheta>
-  VECGEOM_CUDA_HEADER_BOTH
-  typename Backend::bool_v IsOnSurfaceGeneric( Vector3D<typename Backend::precision_v> const& point ) const {
-
-    typedef typename Backend::precision_v Float_t;
-    Float_t rho2 = point.Perp2();
-    Float_t rhs2(0.);
-    if(ForStartTheta)
-      rhs2 = tanSTheta2 * point.z() * point.z();
-    else
-      rhs2 = tanETheta2 * point.z() * point.z();
-       
-    return Abs(rho2 - rhs2) < kTolerance;
-  }
-
-  /* Function Name : IsPointOnSurfaceAndMovingOut<Backend, ForStartTheta, MovingOut>
-   *
-   * This function is written to check if the point is on surface and is moving inside or outside.
-   * This will basically be used by "DistanceToInKernel()" and "DistanceToOutKernel()" of the shapes,
-   * which uses ThetaCone.
-   *
-   * It contains two extra template boolean parameters "ForStartTheta" and "MovingOut",
-   * So call like "IsPointOnSurfaceAndMovingOut<Backend,true,true>" will check whether the points is on
-   * the StartingTheta Surface of Theta and moving outside.
-   * 
-   * So overall can be called in following four combinations 
-   * 1) "IsPointOnSurfaceAndMovingOut<Backend,true,true>" : Point on StartingTheta surface of ThetaCone and moving OUT
-   * 2) "IsPointOnSurfaceAndMovingOut<Backend,true,false>" : Point on StartingTheta surface of ThetaCone and moving IN
-   * 3) "IsPointOnSurfaceAndMovingOut<Backend,false,true>" : Point on EndingTheta surface of ThetaCone and moving OUT
-   * 4) "IsPointOnSurfaceAndMovingOut<Backend,false,false>" : Point on EndingTheta surface of ThetaCone and moving IN
-   *
-   * Very useful for DistanceToIn and DistanceToOut.
-   */
-  template<typename Backend, bool ForStartTheta, bool MovingOut>
-  VECGEOM_CUDA_HEADER_BOTH
-  typename Backend::bool_v IsPointOnSurfaceAndMovingOut( Vector3D<typename Backend::precision_v> const& point ,
-                                                    Vector3D<typename Backend::precision_v> const& dir) const {
-
-    if(MovingOut){
-      return IsOnSurfaceGeneric<Backend,ForStartTheta>(point) && (dir.Dot(GetNormal<Backend,ForStartTheta>(point)) > 0.);
-    }
-    else {
-      return IsOnSurfaceGeneric<Backend,ForStartTheta>(point) && (dir.Dot(GetNormal<Backend,ForStartTheta>(point)) < 0.);
-    }
-  }
-
-  template <typename Backend>
-  VECGEOM_CUDA_HEADER_BOTH
-  typename Backend::bool_v Contains(Vector3D<typename Backend::precision_v> const &point) const {
-
-    typedef typename Backend::bool_v Bool_t;
-    Bool_t unused(false);
-    Bool_t outside(false);
-    GenericKernelForContainsAndInside<Backend, false>(point, unused, outside);
-    return !outside;
-  }
-
-  template <typename Backend>
-  VECGEOM_CUDA_HEADER_BOTH
     typename Backend::bool_v ContainsWithBoundary(Vector3D<typename Backend::precision_v> const &/*point*/) const {}
 
   template <typename Backend>
@@ -1377,87 +765,6 @@
 
         //completelyinside &= !(Abs(localPoint.z()) < halfAngTolerance);
         completelyoutside &= !(Abs(localPoint.z()) < halfAngTolerance);
->>>>>>> 5d135837
-      }
-    }
-
-    if (fETheta > kHalfPi + halfAngTolerance) {
-      if (fSTheta >= kHalfPi - halfAngTolerance && fSTheta <= kHalfPi + halfAngTolerance) {
-
-<<<<<<< HEAD
-        completelyinside &= !(Abs(localPoint.z()) < halfAngTolerance);
-        
-      }
-
-      if (fSTheta > kHalfPi + halfAngTolerance) {
-        if (fSTheta < fETheta) {
-          Float_t tolAngMin = cone1Radius - 2 * kAngTolerance * 10.;
-          Float_t tolAngMax = cone2Radius + 2 * kAngTolerance * 10.;
-          
-            completelyinside |=
-                (!completelyinside &&
-                 (((rad <= tolAngMin) && (rad >= tolAngMax) && (localPoint.z() < 0.) && Bool_t(fETheta != kPi)) ||
-                  ((rad <= tolAngMin) && (localPoint.z() < 0.) && Bool_t(fETheta == kPi))));
-          
-        }
-      }
-    }
-   return completelyinside;
-  }
-
-  //This could be useful in case somebody just want to check whether point is completely outside ThetaRange
-  template <typename Backend>
-  VECGEOM_CUDA_HEADER_BOTH
-  typename Backend::bool_v IsCompletelyOutside(Vector3D<typename Backend::precision_v> const  &localPoint) const {
-
-    typedef typename Backend::precision_v Float_t;
-    typedef typename Backend::bool_v Bool_t;
-    
-    Float_t rad = Sqrt(localPoint.Mag2() - (localPoint.z() * localPoint.z()));
-    Float_t cone1Radius = Abs(localPoint.z() * tanSTheta);
-    Float_t cone2Radius = Abs(localPoint.z() * tanETheta);
-    Bool_t isPointOnZAxis = localPoint.z() != 0. && localPoint.x() == 0. && localPoint.y() == 0.;
-
-    Bool_t isPointOnXYPlane = localPoint.z() == 0. && (localPoint.x() != 0. || localPoint.y() != 0.);
-
-    Bool_t completelyoutside =
-        (isPointOnZAxis && ((Bool_t(fSTheta != 0.) && Bool_t(fETheta != kPi)) || (localPoint.z() > 0. && Bool_t(fSTheta != 0.)) ||
-                            (localPoint.z() < 0. && Bool_t(fETheta != kPi))));
-
-    
-    completelyoutside |=
-        (!completelyoutside &&
-         (isPointOnXYPlane && Bool_t(((fSTheta < kHalfPi) && (fETheta < kHalfPi) && ((kHalfPi - fSTheta) > kAngTolerance) &&
-                                ((kHalfPi - fETheta) > kTolerance)) ||
-                               ((fSTheta > kHalfPi && fETheta > kHalfPi) && ((fSTheta - kHalfPi) > kAngTolerance) &&
-                                ((fETheta - kHalfPi) > kTolerance)))));
-
-    if (fSTheta < kHalfPi + halfAngTolerance) {
-      if (fETheta < kHalfPi + halfAngTolerance) {
-        if (fSTheta < fETheta) {
-     
-
-          Float_t tolAngMin2 = cone1Radius - 2 * kAngTolerance * 10.;
-          Float_t tolAngMax2 = cone2Radius + 2 * kAngTolerance * 10.;
-
-          completelyoutside |=
-              (!completelyoutside && ((rad < tolAngMin2) || (rad > tolAngMax2) || (localPoint.z() < 0.)));
-        }
-      }
-
-      if (fETheta > kHalfPi + halfAngTolerance) {
-        if (fSTheta < fETheta) {
-                   Float_t tolAngMin2 = cone1Radius - 2 * kAngTolerance * 10.;
-          Float_t tolAngMax2 = cone2Radius - 2 * kAngTolerance * 10.;
-          completelyoutside |= (!completelyoutside && (((rad < tolAngMin2) && (localPoint.z() > 0.)) ||
-                                                       ((rad < tolAngMax2) && (localPoint.z() < 0.))));
-        }
-      }
-
-      if (fETheta >= kHalfPi - halfAngTolerance && fETheta <= kHalfPi + halfAngTolerance) {
-
-        //completelyinside &= !(Abs(localPoint.z()) < halfAngTolerance);
-        completelyoutside &= !(Abs(localPoint.z()) < halfAngTolerance);
       }
     }
 
@@ -1494,39 +801,7 @@
     completelyoutside = IsCompletelyOutside<Backend>(localPoint);
   }
 
-=======
-        //completelyinside &= !(Abs(localPoint.z()) < halfAngTolerance);
-        completelyoutside &= !(Abs(localPoint.z()) < halfAngTolerance);
-      }
-
-      if (fSTheta > kHalfPi + halfAngTolerance) {
-        if (fSTheta < fETheta) {
-  
-
-          Float_t tolAngMin2 = cone1Radius + 2 * kAngTolerance * 10.;
-          Float_t tolAngMax2 = cone2Radius - 2 * kAngTolerance * 10.;
-          completelyoutside |=
-              (!completelyoutside && ((rad < tolAngMax2) || (rad > tolAngMin2) || (localPoint.z() > 0.)));
-        }
-      }
-    }
-
-    return completelyoutside;
-  }
-
-  template <typename Backend, bool ForInside>
-  VECGEOM_CUDA_HEADER_BOTH
-  void GenericKernelForContainsAndInside(Vector3D<typename Backend::precision_v> const &localPoint,
-                                    typename Backend::bool_v &completelyinside,
-                                    typename Backend::bool_v &completelyoutside) const {
-    if(ForInside)
-      completelyinside = IsCompletelyInside<Backend>(localPoint);
-
-    completelyoutside = IsCompletelyOutside<Backend>(localPoint);
-  }
-
-
->>>>>>> 5d135837
+
 }; // end of class ThetaCone
 }
 } // end of namespace
