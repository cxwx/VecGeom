/*
 * UnplacedPolycone.h
 *
 *  Created on: Dec 8, 2014
 *      Author: swenzel
 */


#ifndef VECGEOM_VOLUMES_UNPLACEDPOLYCONE_H_
#define VECGEOM_VOLUMES_UNPLACEDPOLYCONE_H_

#include "base/Global.h"
#include "base/AlignedBase.h"
#include "base/Vector3D.h"
#include "volumes/UnplacedVolume.h"
#include "volumes/UnplacedCone.h"
#include "base/Vector.h"
#include <vector>
namespace vecgeom {

VECGEOM_DEVICE_FORWARD_DECLARE(class UnplacedPolycone;)
VECGEOM_DEVICE_DECLARE_CONV(UnplacedPolycone)

VECGEOM_DEVICE_FORWARD_DECLARE(struct PolyconeSection;)
#if !defined(VECGEOM_NVCC)
VECGEOM_DEVICE_DECLARESTRUCT_CONV(PolyconeSection)
#else
VECGEOM_DEVICE_DECLARE_CONV(PolyconeSection)
#endif

inline namespace VECGEOM_IMPL_NAMESPACE {

// helper structure to encapsulate a section
struct PolyconeSection
{
   VECGEOM_CUDA_HEADER_BOTH
   PolyconeSection()
      : fSolid(0), fShift(0.0), fTubular(0), fConvex(0)
   {}

   VECGEOM_CUDA_HEADER_BOTH
   ~PolyconeSection() = default;

   UnplacedCone *fSolid;
   double fShift;
   bool fTubular;
   bool fConvex; // TRUE if all points in section are concave in regards to whole polycone, will be determined
};


//typedef std::vector<PolyconeSection> vec;
//typedef Vector<PolyconeSection> vec;

class UnplacedPolycone : public VUnplacedVolume, public AlignedBase {

public:
    // the members
    // for the phi section --> will be replaced by a wedge
    Precision fStartPhi;
    Precision fDeltaPhi;

    unsigned int fNz;  // number of planes the polycone was constructed with; It should not be modified
    //Precision * fRmin;
    //Precision * fRmax;
    //Precision * fZ;

    // actual internal storage
    Vector<PolyconeSection> fSections;
    Vector<double> fZs;


//These private data member and member functions are added for convexity detection
private:
        bool fEqualRmax;
        bool fContinuityOverAll;
        bool fConvexityPossible;
        VECGEOM_CUDA_HEADER_BOTH
        bool CheckContinuityInZPlane(const double rOuter[],const double zPlane[]);
        VECGEOM_CUDA_HEADER_BOTH
        bool CheckContinuityInRmax(const Vector<Precision> &rOuter);
        VECGEOM_CUDA_HEADER_BOTH
        bool CheckContinuityInSlope(const Vector<Precision> &rOuter, const Vector<Precision> &zPlane);

public:
    VECGEOM_CUDA_HEADER_BOTH
    void Init(
         double phiStart,        // initial phi starting angle
         double phiTotal,        // total phi angle
         unsigned int numZPlanes,// number of z planes
         const double zPlane[],  // position of z planes
         const double rInner[],  // tangent distance to inner surface
         const double rOuter[]);


    // the constructor
    VECGEOM_CUDA_HEADER_BOTH
    UnplacedPolycone( Precision phistart, Precision deltaphi,
            int Nz,
            Precision const* z,
            Precision const* rmin,
            Precision const* rmax
            ) :
                fStartPhi(phistart),
                fDeltaPhi(deltaphi),
                fNz(Nz),
                fSections(),
                fZs(Nz),
                fEqualRmax(true),
                fContinuityOverAll(true),
                fConvexityPossible(true)
    {
        // init internal members
        Init(phistart, deltaphi, Nz, z, rmin, rmax);
    }

    // alternative constructor, required for integration with Geant4
    VECGEOM_CUDA_HEADER_BOTH
    UnplacedPolycone(Precision phiStart,   // initial phi starting angle
                     Precision phiTotal,   // total phi angle
                     int     numRZ,        // number corners in r,z space
                     Precision const* r,   // r coordinate of these corners
                     Precision const* z);  // z coordinate of these corners

    //Function to check the convexity
    VECGEOM_CUDA_HEADER_BOTH
    virtual bool IsConvex() const override;

    VECGEOM_CUDA_HEADER_BOTH
    unsigned int GetNz() const { return fNz; }
    VECGEOM_CUDA_HEADER_BOTH
    int GetNSections() const {return fSections.size();}
    VECGEOM_CUDA_HEADER_BOTH
    Precision GetStartPhi() const {return fStartPhi;}
    VECGEOM_CUDA_HEADER_BOTH
    Precision GetDeltaPhi() const {return fDeltaPhi;}
    VECGEOM_CUDA_HEADER_BOTH
    Precision GetEndPhi() const {return fStartPhi+fDeltaPhi;}

    VECGEOM_CUDA_HEADER_BOTH
    int GetSectionIndex( Precision zposition ) const {
      //TODO: consider binary search
      if( zposition < fZs[0] ) return -1;
      for( int i=0; i<GetNSections(); ++i ) {
        if( zposition >= fZs[i] && zposition <= fZs[i+1] ) return i;
      }
      return -2;
    }

    VECGEOM_CUDA_HEADER_BOTH
    PolyconeSection const & GetSection( Precision zposition ) const {
        // TODO: consider binary search
        int i = GetSectionIndex(zposition);
        return fSections[i];
    }

    VECGEOM_CUDA_HEADER_BOTH
    // GetSection if index is known
    PolyconeSection const & GetSection( int index ) const {
      return fSections[index];
    }

<<<<<<< HEAD
=======
    VECGEOM_CUDA_HEADER_BOTH
>>>>>>> 071ab956
    Precision GetRminAtPlane( int index ) const {
      int nsect = GetNSections();
      assert(index>=0 && index<=nsect);
      if(index==nsect) return fSections[index-1].fSolid->GetRmin2();
      else             return fSections[index].fSolid->GetRmin1();
    }

<<<<<<< HEAD
=======
    VECGEOM_CUDA_HEADER_BOTH
>>>>>>> 071ab956
    Precision GetRmaxAtPlane( int index ) const {
      int nsect = GetNSections();
      assert(index>=0 || index<=nsect);
      if(index==nsect) return fSections[index-1].fSolid->GetRmax2();
      else             return fSections[index].fSolid->GetRmax1();
    }

<<<<<<< HEAD
=======
    VECGEOM_CUDA_HEADER_BOTH
>>>>>>> 071ab956
    Precision GetZAtPlane( int index ) const {
      assert(index>=0 || index<=GetNSections());
      return fZs[index];
    }

#if !defined(VECGEOM_NVCC)
    Precision Capacity() const {
        Precision cubicVolume = 0.;
        for (int i = 0; i < GetNSections(); i++) {
            PolyconeSection const& section = fSections[i];
            cubicVolume += section.fSolid->Capacity();
        }
        return cubicVolume;
    }

    Precision SurfaceArea() const;

    bool Normal(Vector3D<Precision> const& point, Vector3D<Precision>& norm) const;

    void Extent(Vector3D<Precision> & aMin, Vector3D<Precision> & aMax) const;

    Vector3D<Precision> GetPointOnSurface() const;

  // Methods for random point generation
    Vector3D<Precision> GetPointOnCone(Precision fRmin1, Precision fRmax1,
                            Precision fRmin2, Precision fRmax2,
                            Precision zOne,   Precision zTwo,
                            Precision& totArea) const;

    Vector3D<Precision> GetPointOnTubs(Precision fRMin, Precision fRMax,
                            Precision zOne,  Precision zTwo,
                            Precision& totArea) const;

    Vector3D<Precision> GetPointOnCut(Precision fRMin1, Precision fRMax1,
                           Precision fRMin2, Precision fRMax2,
                           Precision zOne,   Precision zTwo,
                           Precision& totArea) const;

    Vector3D<Precision> GetPointOnRing(Precision fRMin, Precision fRMax,
                            Precision fRMin2, Precision fRMax2,
                            Precision zOne) const;

    std::string GetEntityType() const { return "Polycone";}
#endif // !VECGEOM_NVCC

    // a method to reconstruct "plane" section arrays for z, rmin and rmax
    template<typename PushableContainer>
    void ReconstructSectionArrays(PushableContainer & z,
            PushableContainer & rmin,
            PushableContainer & rmax) const;


    // these methods are required by VUnplacedVolume
    //
public:
    virtual int memory_size() const final { return sizeof(*this); }

    VECGEOM_CUDA_HEADER_BOTH
    virtual void Print() const final;

    template <TranslationCode transCodeT, RotationCode rotCodeT>
    VECGEOM_CUDA_HEADER_DEVICE
    static VPlacedVolume* Create(LogicalVolume const *const logical_volume,
                                 Transformation3D const *const transformation,
    #ifdef VECGEOM_NVCC
                                 const int id,
    #endif
                                 VPlacedVolume *const placement = NULL);


    #ifdef VECGEOM_CUDA_INTERFACE
      virtual size_t DeviceSizeOf() const { return DevicePtr<cuda::UnplacedPolycone>::SizeOf(); }
      virtual DevicePtr<cuda::VUnplacedVolume> CopyToGpu() const;
      virtual DevicePtr<cuda::VUnplacedVolume> CopyToGpu(DevicePtr<cuda::VUnplacedVolume> const gpu_ptr) const;
    #endif

#if defined(VECGEOM_USOLIDS)
  std::ostream& StreamInfo(std::ostream &os) const;
#endif

    private:

      virtual void Print(std::ostream &os) const final;

      VECGEOM_CUDA_HEADER_DEVICE
      virtual VPlacedVolume* SpecializedVolume(
          LogicalVolume const *const volume,
          Transformation3D const *const transformation,
          const TranslationCode trans_code, const RotationCode rot_code,
    #ifdef VECGEOM_NVCC
          const int id,
    #endif
          VPlacedVolume *const placement = NULL) const final;


}; // end class UnplacedPolycone

template<typename PushableContainer>
void UnplacedPolycone::ReconstructSectionArrays(PushableContainer & z,
        PushableContainer & rmin,
        PushableContainer & rmax) const {

      double prevrmin, prevrmax;
      bool putlowersection=true;
      for(int i=0;i< GetNSections();++i){
          UnplacedCone const * cone = GetSection(i).fSolid;
          if( putlowersection ){
            rmin.push_back(cone->GetRmin1());
            rmax.push_back(cone->GetRmax1());
            z.push_back(-cone->GetDz() + GetSection(i).fShift);
          }
          rmin.push_back(cone->GetRmin2());
          rmax.push_back(cone->GetRmax2());
          z.push_back(cone->GetDz() + GetSection(i).fShift);

          prevrmin = cone->GetRmin2();
          prevrmax = cone->GetRmax2();

          // take care of a possible discontinuity
          if( i < GetNSections()-1 && ( prevrmin != GetSection(i+1).fSolid->GetRmin1()
             || prevrmax != GetSection(i+1).fSolid->GetRmax1() ) ) {
             putlowersection = true;
          }
          else{
             putlowersection = false;
          }
      }
}

} // end inline namespace

} // end vecgeom namespace

#endif /* VECGEOM_VOLUMES_UNPLACEDPOLYCONE_H_ */<|MERGE_RESOLUTION|>--- conflicted
+++ resolved
@@ -159,10 +159,7 @@
       return fSections[index];
     }
 
-<<<<<<< HEAD
-=======
-    VECGEOM_CUDA_HEADER_BOTH
->>>>>>> 071ab956
+    VECGEOM_CUDA_HEADER_BOTH
     Precision GetRminAtPlane( int index ) const {
       int nsect = GetNSections();
       assert(index>=0 && index<=nsect);
@@ -170,10 +167,7 @@
       else             return fSections[index].fSolid->GetRmin1();
     }
 
-<<<<<<< HEAD
-=======
-    VECGEOM_CUDA_HEADER_BOTH
->>>>>>> 071ab956
+    VECGEOM_CUDA_HEADER_BOTH
     Precision GetRmaxAtPlane( int index ) const {
       int nsect = GetNSections();
       assert(index>=0 || index<=nsect);
@@ -181,10 +175,7 @@
       else             return fSections[index].fSolid->GetRmax1();
     }
 
-<<<<<<< HEAD
-=======
-    VECGEOM_CUDA_HEADER_BOTH
->>>>>>> 071ab956
+    VECGEOM_CUDA_HEADER_BOTH
     Precision GetZAtPlane( int index ) const {
       assert(index>=0 || index<=GetNSections());
       return fZs[index];
