/// \file PlacedSphere.h
/// \author Raman Sehgal (raman.sehgal@cern.ch)

#ifndef VECGEOM_VOLUMES_PLACEDSPHERE_H_
#define VECGEOM_VOLUMES_PLACEDSPHERE_H_

#include "base/Global.h"
#include "backend/Backend.h"
#include "volumes/PlacedVolume.h"
#include "volumes/UnplacedVolume.h"
#include "volumes/UnplacedSphere.h"
#include "volumes/kernel/SphereImplementation.h"

namespace vecgeom {

VECGEOM_DEVICE_FORWARD_DECLARE( class PlacedSphere; )
VECGEOM_DEVICE_DECLARE_CONV( PlacedSphere );

inline namespace VECGEOM_IMPL_NAMESPACE {

class PlacedSphere : public VPlacedVolume {

public:

  typedef UnplacedSphere UnplacedShape_t;

#ifndef VECGEOM_NVCC

  PlacedSphere(char const *const label,
                       LogicalVolume const *const logical_volume,
                       Transformation3D const *const transformation,
                       PlacedBox const *const boundingBox)
      : VPlacedVolume(label, logical_volume, transformation, boundingBox) {}

  PlacedSphere(LogicalVolume const *const logical_volume,
                       Transformation3D const *const transformation,
                       PlacedBox const *const boundingBox)
      : PlacedSphere("", logical_volume, transformation, boundingBox) {}

#else

  __device__
  PlacedSphere(LogicalVolume const *const logical_volume,
                       Transformation3D const *const transformation,
                       PlacedBox const *const boundingBox, const int id)
      : VPlacedVolume(logical_volume, transformation, boundingBox, id) {}

#endif
  VECGEOM_CUDA_HEADER_BOTH
  virtual ~PlacedSphere() {}

  VECGEOM_CUDA_HEADER_BOTH
  VECGEOM_INLINE
  UnplacedSphere const* GetUnplacedVolume() const {
    return static_cast<UnplacedSphere const *>(
        GetLogicalVolume()->unplaced_volume());
  }
  

  VECGEOM_CUDA_HEADER_BOTH
  VECGEOM_INLINE
  Precision GetInsideRadius() const { return GetUnplacedVolume()->GetInsideRadius(); }
  
  VECGEOM_CUDA_HEADER_BOTH
  VECGEOM_INLINE
  Precision GetInnerRadius() const { return GetUnplacedVolume()->GetInnerRadius(); }
  
  VECGEOM_CUDA_HEADER_BOTH
  VECGEOM_INLINE
  Precision GetOuterRadius() const { return GetUnplacedVolume()->GetOuterRadius(); }
  
  VECGEOM_CUDA_HEADER_BOTH
  VECGEOM_INLINE
  Precision GetStartPhiAngle() const { return GetUnplacedVolume()->GetStartPhiAngle(); }
  
  VECGEOM_CUDA_HEADER_BOTH
  VECGEOM_INLINE
  Precision GetDeltaPhiAngle() const { return GetUnplacedVolume()->GetDeltaPhiAngle(); }
  
  VECGEOM_CUDA_HEADER_BOTH
  VECGEOM_INLINE
  Precision GetStartThetaAngle() const { return GetUnplacedVolume()->GetStartThetaAngle(); }
  
  VECGEOM_CUDA_HEADER_BOTH
  VECGEOM_INLINE
  Precision GetDeltaThetaAngle() const { return GetUnplacedVolume()->GetDeltaThetaAngle(); }
  
  //Functions to get Tolerance
  VECGEOM_CUDA_HEADER_BOTH
  VECGEOM_INLINE
  Precision GetFRminTolerance() const { return GetUnplacedVolume()->GetFRminTolerance(); }
  
  VECGEOM_CUDA_HEADER_BOTH
  VECGEOM_INLINE
  Precision GetAngTolerance() const { return GetUnplacedVolume()->GetAngTolerance(); }
  
  VECGEOM_CUDA_HEADER_BOTH
  VECGEOM_INLINE
  bool IsFullSphere() const { return GetUnplacedVolume()->IsFullSphere(); }
  
  VECGEOM_CUDA_HEADER_BOTH
  VECGEOM_INLINE
  bool IsFullPhiSphere() const { return GetUnplacedVolume()->IsFullPhiSphere(); }
  
  VECGEOM_CUDA_HEADER_BOTH
  VECGEOM_INLINE
  bool IsFullThetaSphere() const { return GetUnplacedVolume()->IsFullThetaSphere(); }
  
  //Function to return all Trignometric values 
  VECGEOM_CUDA_HEADER_BOTH
  VECGEOM_INLINE
  Precision GetHDPhi() const { return GetUnplacedVolume()->GetHDPhi();}
  
  VECGEOM_CUDA_HEADER_BOTH
  VECGEOM_INLINE
  Precision GetCPhi() const { return GetUnplacedVolume()->GetCPhi() ;}
  
  VECGEOM_CUDA_HEADER_BOTH
  VECGEOM_INLINE
  Precision GetEPhi() const { return GetUnplacedVolume()->GetEPhi();}
  
  VECGEOM_CUDA_HEADER_BOTH
  VECGEOM_INLINE
  Precision GetSinCPhi() const { return GetUnplacedVolume()->GetSinCPhi();}
  
  VECGEOM_CUDA_HEADER_BOTH
    VECGEOM_INLINE
  Precision GetCosCPhi() const { return GetUnplacedVolume()->GetCosCPhi();}
  
  VECGEOM_CUDA_HEADER_BOTH
  VECGEOM_INLINE
  Precision GetSinSPhi() const { return GetUnplacedVolume()->GetSinSPhi();}
  
  VECGEOM_CUDA_HEADER_BOTH
  VECGEOM_INLINE
  Precision GetCosSPhi() const { return GetUnplacedVolume()->GetCosSPhi();}
  
  VECGEOM_CUDA_HEADER_BOTH
  VECGEOM_INLINE
  Precision GetSinEPhi() const { return GetUnplacedVolume()->GetSinEPhi();}
  
  VECGEOM_CUDA_HEADER_BOTH
  VECGEOM_INLINE
  Precision GetCosEPhi() const { return GetUnplacedVolume()->GetCosEPhi();}
  
  VECGEOM_CUDA_HEADER_BOTH
  VECGEOM_INLINE
  Precision GetETheta() const { return GetUnplacedVolume()->GetETheta();}
  
  VECGEOM_CUDA_HEADER_BOTH
  VECGEOM_INLINE
  Precision GetSinSTheta() const { return GetUnplacedVolume()->GetSinSTheta();}
  
  VECGEOM_CUDA_HEADER_BOTH
  VECGEOM_INLINE
  Precision GetCosSTheta() const { return GetUnplacedVolume()->GetCosSTheta();}
  
  VECGEOM_CUDA_HEADER_BOTH
  VECGEOM_INLINE
  Precision GetSinETheta() const { return GetUnplacedVolume()->GetSinETheta();}
  
  VECGEOM_CUDA_HEADER_BOTH
  VECGEOM_INLINE
  Precision GetCosETheta() const { return GetUnplacedVolume()->GetCosETheta();}
  
  // Old access functions
VECGEOM_CUDA_HEADER_BOTH 
  VECGEOM_INLINE
Precision GetRmin() const { return GetUnplacedVolume()->GetRmin(); }

VECGEOM_CUDA_HEADER_BOTH  
VECGEOM_INLINE
Precision GetRmax() const { return GetUnplacedVolume()->GetRmax(); }

VECGEOM_CUDA_HEADER_BOTH 
VECGEOM_INLINE
Precision GetSPhi() const { return GetUnplacedVolume()->GetSPhi(); }

VECGEOM_CUDA_HEADER_BOTH 
VECGEOM_INLINE
Precision GetDPhi() const { return GetUnplacedVolume()->GetDPhi(); }

VECGEOM_CUDA_HEADER_BOTH 
VECGEOM_INLINE
Precision GetSTheta() const { return GetUnplacedVolume()->GetSTheta(); }

VECGEOM_CUDA_HEADER_BOTH 
VECGEOM_INLINE
Precision GetDTheta() const { return GetUnplacedVolume()->GetDTheta(); }

/*
  VECGEOM_CUDA_HEADER_BOTH
  Precision GetfRTolO() const { return GetUnplacedVolume()->GetfRTolO(); }

  VECGEOM_CUDA_HEADER_BOTH
  Precision GetfRTolI() const { return GetUnplacedVolume()->GetfRTolI(); }

  VECGEOM_CUDA_HEADER_BOTH
  Precision GetfRTolerance() const { return GetUnplacedVolume()->GetfRTolerance(); }
*/

  VECGEOM_CUDA_HEADER_BOTH
  VECGEOM_INLINE
  void GetParametersList(int aNumber, double *aArray) const { return GetUnplacedVolume()->GetParametersList(aNumber, aArray);}
<<<<<<< HEAD
  
#if !defined(VECGEOM_NVCC)
  Vector3D<Precision> GetPointOnSurface() const {
    return GetUnplacedVolume()->GetPointOnSurface();
  }
#endif
 
  
=======

>>>>>>> 663758a6
  VECGEOM_CUDA_HEADER_BOTH
  VECGEOM_INLINE
  void ComputeBBox() const { return GetUnplacedVolume()->ComputeBBox();}

#ifndef VECGEOM_NVCC
  VECGEOM_INLINE
  virtual Precision Capacity() override { return GetUnplacedVolume()->Capacity(); }

  VECGEOM_INLINE
  Precision SurfaceArea() override { return GetUnplacedVolume()->SurfaceArea(); }
  
  VECGEOM_INLINE
  std::string GetEntityType() const { return GetUnplacedVolume()->GetEntityType() ;}

  VECGEOM_INLINE
  void Extent( Vector3D<Precision> &aMin, Vector3D<Precision> &aMax) const override { return GetUnplacedVolume()->Extent(aMin,aMax);}
  
  bool Normal(Vector3D<Precision> const & point, Vector3D<Precision> & normal ) const
  {
      bool valid;
      SphereImplementation<translation::kIdentity, rotation::kIdentity>::NormalKernel<kScalar>(
              *GetUnplacedVolume(),
              point,
              normal, valid);
      return valid;
  }

  Vector3D<Precision> GetPointOnSurface() const {
    return GetUnplacedVolume()->GetPointOnSurface();
  }

  virtual VPlacedVolume const* ConvertToUnspecialized() const;

#ifdef VECGEOM_ROOT
  virtual TGeoShape const* ConvertToRoot() const;
#endif
#ifdef VECGEOM_USOLIDS
  virtual ::VUSolid const* ConvertToUSolids() const;
#endif
#ifdef VECGEOM_GEANT4
  virtual G4VSolid const* ConvertToGeant4() const;
#endif
#endif // VECGEOM_NVCC

};

} } // End global namespace

#endif // VECGEOM_VOLUMES_PLACEDSPHERE_H_<|MERGE_RESOLUTION|>--- conflicted
+++ resolved
@@ -202,18 +202,7 @@
   VECGEOM_CUDA_HEADER_BOTH
   VECGEOM_INLINE
   void GetParametersList(int aNumber, double *aArray) const { return GetUnplacedVolume()->GetParametersList(aNumber, aArray);}
-<<<<<<< HEAD
-  
-#if !defined(VECGEOM_NVCC)
-  Vector3D<Precision> GetPointOnSurface() const {
-    return GetUnplacedVolume()->GetPointOnSurface();
-  }
-#endif
- 
-  
-=======
-
->>>>>>> 663758a6
+
   VECGEOM_CUDA_HEADER_BOTH
   VECGEOM_INLINE
   void ComputeBBox() const { return GetUnplacedVolume()->ComputeBBox();}
