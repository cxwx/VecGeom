/// \file PlacedPolyhedron.h
/// \author Johannes de Fine Licht (johannes.definelicht@cern.ch)

#ifndef VECGEOM_VOLUMES_PLACEDPOLYHEDRON_H_
#define VECGEOM_VOLUMES_PLACEDPOLYHEDRON_H_

#include "base/Global.h"
#include "backend/Backend.h"

#include "volumes/PlacedVolume.h"
#include "volumes/UnplacedPolyhedron.h"

namespace vecgeom {

VECGEOM_DEVICE_FORWARD_DECLARE( class PlacedPolyhedron; )
VECGEOM_DEVICE_DECLARE_CONV( PlacedPolyhedron );

inline namespace VECGEOM_IMPL_NAMESPACE {

class PlacedPolyhedron : public VPlacedVolume {

public:

    typedef UnplacedPolyhedron UnplacedShape_t;

#ifndef VECGEOM_NVCC

  PlacedPolyhedron(char const *const label,
            LogicalVolume const *const logicalVolume,
            Transformation3D const *const transformation,
            PlacedBox const *const boundingBox)
      : VPlacedVolume(label, logicalVolume, transformation, boundingBox) {}

  PlacedPolyhedron(LogicalVolume const *const logicalVolume,
            Transformation3D const *const transformation,
            PlacedBox const *const boundingBox)
      : PlacedPolyhedron("", logicalVolume, transformation, boundingBox) {}

#else

  __device__
  PlacedPolyhedron(LogicalVolume const *const logicalVolume,
            Transformation3D const *const transformation,
            PlacedBox const *const boundingBox,
            const int id)
      : VPlacedVolume(logicalVolume, transformation, boundingBox, id) {}

#endif

  VECGEOM_CUDA_HEADER_BOTH
  virtual ~PlacedPolyhedron() {}

  // Accessors

  VECGEOM_CUDA_HEADER_BOTH
  UnplacedPolyhedron const* GetUnplacedVolume() const {
    return static_cast<UnplacedPolyhedron const *>(
        GetLogicalVolume()->unplaced_volume());
  }

  VECGEOM_CUDA_HEADER_BOTH
  VECGEOM_INLINE
  int GetSideCount() const { return GetUnplacedVolume()->GetSideCount(); }

  VECGEOM_CUDA_HEADER_BOTH
  VECGEOM_INLINE
  int GetZSegmentCount() const {
    return GetUnplacedVolume()->GetZSegmentCount();
  }

  VECGEOM_CUDA_HEADER_BOTH
  VECGEOM_INLINE
  bool HasInnerRadii() const { return GetUnplacedVolume()->HasInnerRadii(); }

  VECGEOM_CUDA_HEADER_BOTH
  VECGEOM_INLINE
  bool HasPhiCutout() const { return GetUnplacedVolume()->HasPhiCutout(); }

  VECGEOM_CUDA_HEADER_BOTH
  VECGEOM_INLINE
  ZSegment const& GetZSegment(int index) const {
    return GetUnplacedVolume()->GetZSegment(index);
  }

  VECGEOM_CUDA_HEADER_BOTH
  VECGEOM_INLINE
  Array<ZSegment> const& GetZSegments() const {
    return GetUnplacedVolume()->GetZSegments();
  }

  VECGEOM_CUDA_HEADER_BOTH
  VECGEOM_INLINE
  Array<Precision> const& GetZPlanes() const {
    return GetUnplacedVolume()->GetZPlanes();
  }

  VECGEOM_CUDA_HEADER_BOTH
  VECGEOM_INLINE
  Array<Precision> const& GetRMin() const {
    return GetUnplacedVolume()->GetRMin();
  }

  VECGEOM_CUDA_HEADER_BOTH
  VECGEOM_INLINE
  Array<Precision> const& GetRMax() const {
    return GetUnplacedVolume()->GetRMax();
  }

  VECGEOM_CUDA_HEADER_BOTH
  VECGEOM_INLINE
  Vector3D<Precision> GetPhiSection(int i) const {
    return GetUnplacedVolume()->GetPhiSection(i);
  }

  VECGEOM_CUDA_HEADER_BOTH
  VECGEOM_INLINE
  SOA3D<Precision> const& GetPhiSections() const {
    return GetUnplacedVolume()->GetPhiSections();
  }

  VECGEOM_CUDA_HEADER_BOTH
  VECGEOM_INLINE
  Precision GetPhiStart() const {
    return GetUnplacedVolume()->GetPhiStart();
  }

  VECGEOM_CUDA_HEADER_BOTH
  VECGEOM_INLINE
  Precision GetPhiEnd() const {
    return GetUnplacedVolume()->GetPhiEnd();
  }

  VECGEOM_CUDA_HEADER_BOTH
  VECGEOM_INLINE
  Precision GetPhiDelta() const {
    return GetUnplacedVolume()->GetPhiDelta();
  }

#ifndef VECGEOM_NVCC
  virtual Precision Capacity() override {
      return GetUnplacedVolume()->Capacity();
  }

<<<<<<< HEAD
  void Extent(Vector3D<Precision>& aMin, Vector3D<Precision>& aMax) const {
    GetUnplacedVolume()->Extent(aMin, aMax);
  }

  VECGEOM_CUDA_HEADER_BOTH
  std::string GetEntityType() const { return GetUnplacedVolume()->GetEntityType() ;}

=======
  void Extent(Vector3D<Precision>& aMin, Vector3D<Precision>& aMax) const override {
    GetUnplacedVolume()->Extent(aMin, aMax);
  }

  std::string GetEntityType() const { return GetUnplacedVolume()->GetEntityType() ;}
#endif
>>>>>>> 663758a6

  VECGEOM_CUDA_HEADER_BOTH
  int PhiSegmentIndex(Vector3D<Precision> const &point) const;

  // CUDA specific

  virtual int memory_size() const { return sizeof(*this); }

  // Comparison specific
#ifndef VECGEOM_NVCC
  virtual VPlacedVolume const* ConvertToUnspecialized() const;
#ifdef VECGEOM_ROOT
  virtual TGeoShape const* ConvertToRoot() const;
#endif
#ifdef VECGEOM_USOLIDS
  virtual ::VUSolid const* ConvertToUSolids() const;
#endif
#ifdef VECGEOM_GEANT4
  virtual G4VSolid const* ConvertToGeant4() const;
#endif
#endif // VECGEOM_NVCC

};

} // End inline namespace

} // End global namespace

#endif // VECGEOM_VOLUMES_PLACEDPOLYHEDRON_H_<|MERGE_RESOLUTION|>--- conflicted
+++ resolved
@@ -141,22 +141,12 @@
       return GetUnplacedVolume()->Capacity();
   }
 
-<<<<<<< HEAD
-  void Extent(Vector3D<Precision>& aMin, Vector3D<Precision>& aMax) const {
-    GetUnplacedVolume()->Extent(aMin, aMax);
-  }
-
-  VECGEOM_CUDA_HEADER_BOTH
-  std::string GetEntityType() const { return GetUnplacedVolume()->GetEntityType() ;}
-
-=======
   void Extent(Vector3D<Precision>& aMin, Vector3D<Precision>& aMax) const override {
     GetUnplacedVolume()->Extent(aMin, aMax);
   }
 
   std::string GetEntityType() const { return GetUnplacedVolume()->GetEntityType() ;}
 #endif
->>>>>>> 663758a6
 
   VECGEOM_CUDA_HEADER_BOTH
   int PhiSegmentIndex(Vector3D<Precision> const &point) const;
