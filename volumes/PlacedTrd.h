--- conflicted
+++ resolved
@@ -74,12 +74,9 @@
   VECGEOM_INLINE
   Precision dz() const { return GetUnplacedVolume()->dz(); }
 
-<<<<<<< HEAD
-=======
   VECGEOM_CUDA_HEADER_BOTH
   virtual
   Precision Capacity() { return GetUnplacedVolume()->Capacity(); }
->>>>>>> d850ebc1
 
 #ifndef VECGEOM_NVCC
   virtual VPlacedVolume const* ConvertToUnspecialized() const;
