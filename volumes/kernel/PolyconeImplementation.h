/*
 * PolyconeImplementation.h
 *
 *  Created on: Dec 8, 2014
 *      Author: swenzel
 */


#ifndef VECGEOM_VOLUMES_KERNEL_POLYCONEIMPLEMENTATION_H_
#define VECGEOM_VOLUMES_KERNEL_POLYCONEIMPLEMENTATION_H_

#include "base/Global.h"
#include "base/Transformation3D.h"
#include "volumes/UnplacedPolycone.h"
#include "volumes/kernel/ConeImplementation.h"
#include <cassert>
#include <cstdio>

//#define POLYCONEDEBUG 1
#ifdef POLYCONEDEBUG
  #include <iostream>
#endif

namespace vecgeom {

  //VECGEOM_DEVICE_DECLARE_CONV_TEMPLATE_2v(PolyconeImplementation,
  //     TranslationCode,transCodeT, RotationCode,rotCodeT)

  VECGEOM_DEVICE_DECLARE_CONV_TEMPLATE_2v(PolyconeImplementation, TranslationCode, translation::kGeneric, RotationCode, rotation::kGeneric)

inline namespace VECGEOM_IMPL_NAMESPACE {

class PlacedPolycone;

template <TranslationCode transCodeT, RotationCode rotCodeT>
struct PolyconeImplementation {

  static const int transC = transCodeT;
  static const int rotC   = rotCodeT;

  using PlacedShape_t = PlacedPolycone;
  using UnplacedShape_t = UnplacedPolycone;

  // here put all the implementations
  VECGEOM_CUDA_HEADER_BOTH
  static void PrintType() {
      printf("SpecializedPolycone<%i, %i>", transCodeT, rotCodeT);
  }

  /////GenericKernel Contains/Inside implementation for a section of the polycone
  template <typename Backend, bool ForInside>
  VECGEOM_INLINE
  VECGEOM_CUDA_HEADER_BOTH
  static void GenericKernelForASection(UnplacedPolycone const &unplaced, int isect,
                                       Vector3D<typename Backend::precision_v> const &polyconePoint,
                                       typename Backend::bool_v &secFullyInside,
                                       typename Backend::bool_v &secFullyOutside) {

    if(isect<0) {
      secFullyInside = false;
      secFullyOutside = true;
      return;
    }

    PolyconeSection const & sec = unplaced.GetSection(isect);
    Vector3D<Precision> secLocalp = polyconePoint - Vector3D<Precision>(0,0,sec.fShift);
<<<<<<< HEAD
=======
#ifdef POLYCONEDEBUG
    std::cout<<" isect="<< isect <<"/"<< unplaced.GetNSections()
             <<" secLocalP="<< secLocalp <<", secShift="<< sec.fShift
             <<" sec.fSolid="<< sec.fSolid
             << std::endl;
    if( sec.fSolid ) sec.fSolid->Print();
#endif
>>>>>>> 7c6e43b2
    ConeImplementation< translation::kIdentity, rotation::kIdentity,
                        ConeTypes::UniversalCone>::GenericKernelForContainsAndInside<Backend,ForInside>(
                          *sec.fSolid, secLocalp, secFullyInside, secFullyOutside );
  }

  /////GenericKernel Contains/Inside implementation
  template <typename Backend, bool ForInside>
  VECGEOM_INLINE
  VECGEOM_CUDA_HEADER_BOTH
  static void GenericKernelForContainsAndInside(UnplacedPolycone const &unplaced,
                                                Vector3D<typename Backend::precision_v> const &localPoint,
                                                typename Backend::bool_v &completelyInside,
                                                typename Backend::bool_v &completelyOutside)
    {
      // ??? Can I assume that this code will never be used in vector mode?  If yes, some of this code is not needed (done, IsFull(), etc)
      // static_assert(!std::is_same<Backend::bool_v,bool>::value, "Must use scalar interface!\n");

<<<<<<< HEAD
=======
#ifdef POLYCONEDEBUG
      std::cout<<"=== Polycone::GenKern4ContainsAndInside(): localPoint = "<< localPoint
               <<" and kTolerance = "<< kTolerance <<"\n";
#endif

>>>>>>> 7c6e43b2
      typedef typename Backend::precision_v Float_t;
      typedef typename Backend::bool_v Bool_t;
      Bool_t done = Bool_t(false);

      // z-region
      int Nz = unplaced.fZs.size();
      completelyInside = Bool_t(false);
<<<<<<< HEAD
      completelyOutside = localPoint[2] < MakeMinusTolerant<ForInside>( unplaced.GetZAtPlane(0) );
      completelyOutside |= localPoint[2] > MakePlusTolerant<ForInside>( unplaced.GetZAtPlane(Nz-1) );
      done |= completelyOutside;


      if(ForInside) {
        // z-check only so far
        completelyInside = ( localPoint[2] > MakePlusTolerant<ForInside>( unplaced.GetZAtPlane(0) ) &&
                             localPoint[2] < MakeMinusTolerant<ForInside>( unplaced.GetZAtPlane(Nz-1) ) );
      }
=======
      completelyOutside = localPoint[2] < MakeMinusTolerant<ForInside>( unplaced.fZs[0] );
      completelyOutside |= localPoint[2] > MakePlusTolerant<ForInside>( unplaced.fZs[Nz-1] );
      done |= completelyOutside;

#ifdef POLYCONEDEBUG
      std::cout<<" spot 2: checked z-region -"
               <<" zAtPlane[0]="<< unplaced.GetZAtPlane(0)
               <<", zAtPlane[Nz-1]="<< unplaced.GetZAtPlane(Nz-1)
               <<", compOut="<< completelyOutside;
#endif

      if(ForInside) {
        // z-check only so far
        completelyInside = ( localPoint[2] > MakePlusTolerant<ForInside>( unplaced.fZs[0] ) &&
                             localPoint[2] < MakeMinusTolerant<ForInside>( unplaced.fZs[Nz-1] ) );
#ifdef POLYCONEDEBUG
        std::cout<<", compIn="<< completelyInside;
      }
      std::cout<<", done="<< done <<"\n";
#else
      }
#endif
>>>>>>> 7c6e43b2

      if ( Backend::early_returns && IsFull(completelyOutside) ) return;

      // test if point is inside this section (note that surface may be very tricky!)
      // find section
      int isec = unplaced.GetSectionIndex( localPoint.z() );

      // is it inside of isec?
<<<<<<< HEAD
=======
#ifdef POLYCONEDEBUG
      std::cout<<"Polycone::GenKern4ContAndInside(): spot 3: ";
#endif
>>>>>>> 7c6e43b2
      Bool_t secIn=false, secOut=false;
      GenericKernelForASection<Backend,ForInside>(unplaced, isec, localPoint, secIn, secOut );
      // if fully inside that section, we may be done
      Bool_t update = (!done && secIn);
      MaskedAssign(update, secIn, &completelyInside);
      done |= update;

<<<<<<< HEAD
      if( Backend::early_returns && IsFull(done) ) return;

      //-- once here, need to check if point is near a z-plane
      Float_t zplus = unplaced.GetZAtPlane(isec+1);
=======
#ifdef POLYCONEDEBUG
      if ( Backend::early_returns && IsFull(done) ) {
        std::cout<<"Polycone::GenK4C&I() - spot 3a: inside isec?"
                 <<", secIn="<< secIn
                 <<", secOut="<< secOut
                 <<", compIn="<< completelyInside
                 <<", compOut="<< completelyOutside
                 <<", done="<< done <<"\n";
      }
#endif

      if( Backend::early_returns && IsFull(done) ) return;

      //-- once here, need to check if point is near a z-plane
      Float_t zplus = unplaced.fZs[isec+1];
>>>>>>> 7c6e43b2
      Bool_t nearPlusZ = localPoint.z() > zplus-kTolerance;
      Bool_t nextSectionPossible = nearPlusZ && isec+1<unplaced.GetNSections();

      // away from z-plane and outside isec
      update = (!done && !nextSectionPossible && secOut);
      completelyOutside |= update;
      done |= update;

      // away from z-plane and on isec surface
      update = (!done && !nextSectionPossible && !secOut && !secIn);
      MaskedAssign( update, false, &completelyInside );
      done |= update;

<<<<<<< HEAD
=======
#ifdef POLYCONEDEBUG
      // if ( Backend::early_returns && IsFull(done) ) {
        std::cout<<"Polycone::GenK4C&I() - spot 3b: is next sec possible?"
                 <<", zplus="<< zplus
                 <<", nearPlusZ="<< nearPlusZ
                 <<", nextSectionPossible="<< nextSectionPossible
                 <<", compIn="<< completelyInside
                 <<", compOut="<< completelyOutside
                 <<", done="<< done <<"\n";
      // }
#endif
>>>>>>> 7c6e43b2
      if( Backend::early_returns && IsFull(done) ) return;

      assert( IsFull(nextSectionPossible) );

      // ok, we are indeed near z-plane - need to check next surface
      Bool_t secIn2=false, secOut2=false;
      // very uncommon case -- OK to pay the penalty of a branch.  Any other options?!
      GenericKernelForASection<Backend,ForInside>(unplaced, isec+1, localPoint, secIn2, secOut2 );

      // near z-plane: outside in both
      update = (!done && nextSectionPossible && secOut && secOut2);
      completelyOutside |= update;
      done |= update;

<<<<<<< HEAD
=======
#ifdef POLYCONEDEBUG
      // if ( Backend::early_returns && IsFull(done) ) {
        std::cout<<"Polycone::GenK4C&I() - spot 3b: is next sec possible?"
                 <<", secIn2="<< secIn2
                 <<", secOut2="<< secOut2
                 <<", compIn="<< completelyInside
                 <<", compOut="<< completelyOutside
                 <<", done="<< done <<"\n";
      // }
#endif

>>>>>>> 7c6e43b2
      if(ForInside) {
        // near z-plane: check if inside radii on *both* sections
        Float_t localx = localPoint.x();
        Float_t localy = localPoint.y();
        Float_t rho2 = localx*localx + localy*localy;

        // for isec...
<<<<<<< HEAD
        Float_t rmaxtol = unplaced.GetRmaxAtPlane(isec) - kTolerance;
        Bool_t insideRmaxA = (rho2 < rmaxtol*rmaxtol);
        Float_t rmin = unplaced.GetRminAtPlane(isec);
=======
        UnplacedCone const& sec = *(unplaced.GetSection(isec).fSolid);
        Float_t rmaxtol = sec.GetRmax2() - kTolerance;
        Bool_t insideRmaxA = (rho2 < rmaxtol*rmaxtol);
        Float_t rmin = sec.GetRmin2();
>>>>>>> 7c6e43b2
        Bool_t insideRminA = (rmin == 0);
        // take tolerance into account
        rmin += kTolerance;
        insideRminA |= (rho2 > rmin*rmin);

        // for isec+1...
<<<<<<< HEAD
        rmaxtol = unplaced.GetRmaxAtPlane(isec+1) - kTolerance;
        Bool_t insideRmaxB = (rho2 < rmaxtol*rmaxtol);
        rmin = unplaced.GetRminAtPlane(isec+1);
=======
        UnplacedCone const& sec1 = *(unplaced.GetSection(isec+1).fSolid);
        rmaxtol = sec1.GetRmax1() - kTolerance;
        Bool_t insideRmaxB = (rho2 < rmaxtol*rmaxtol);
        rmin = sec1.GetRmin1();
>>>>>>> 7c6e43b2
        Bool_t insideRminB = (rmin == 0);
        // take tolerance into account
        rmin += kTolerance;
        insideRminB |= (rho2 > rmin*rmin);

        // near z-plane AND inside radii on *both* sections
        update = (!done && insideRminA && insideRmaxA && insideRminB && insideRmaxB );
        completelyInside |= update;
        done |= update;

        // .... hopefully last case left...  surface -- 
        MaskedAssign(!done, false, &completelyInside);
        MaskedAssign(!done, false, &completelyOutside);
<<<<<<< HEAD
=======

#ifdef POLYCONEDEBUG
        // if ( Backend::early_returns && IsFull(done) ) {
        std::cout<<"Polycone::GenK4C&I() - spot 3D: is nearZ and inside both OR surface? "
                 <<" insecA(min,max)="<< insideRminA <<" "<< insideRmaxA
                 <<" insecB(min,max)="<< insideRminB <<" "<< insideRmaxB
                 <<", compIn="<< completelyInside
                 <<", compOut="<< completelyOutside
                 <<", done="<< done <<"\n";
        // }
#endif
>>>>>>> 7c6e43b2
      } // end if(ForInside)

    } // end of GenericKernelForContainsAndInside()

    template <class Backend>
    VECGEOM_CUDA_HEADER_BOTH
    VECGEOM_INLINE
    static void ContainsKernel(
        UnplacedPolycone const &polycone,
        Vector3D<typename Backend::precision_v> const &point,
        typename Backend::bool_v &contains)
    {
        // add z check
        if( point.z() < polycone.fZs[0] || point.z() > polycone.fZs[polycone.GetNSections()] )
        {
            contains = Backend::kFalse;
            return;
        }

        // now we have to find a section
        PolyconeSection const & sec = polycone.GetSection(point.z());

        Vector3D<Precision> localp;
        ConeImplementation< translation::kIdentity, rotation::kIdentity, ConeTypes::UniversalCone>::Contains<Backend>(
                *sec.fSolid,
                Transformation3D(),
                point - Vector3D<Precision>(0,0,sec.fShift),
                localp,
                contains
        );
        return;
    }

    template <class Backend>
    VECGEOM_CUDA_HEADER_BOTH
    VECGEOM_INLINE
    static void UnplacedContains( UnplacedPolycone const &polycone,
        Vector3D<typename Backend::precision_v> const &point,
        typename Backend::bool_v &contains) {
<<<<<<< HEAD
      // TODO: do this generically WITH a generic contains/inside kernel
      // // forget about sector for the moment
      ContainsKernel<Backend>(polycone, point, contains);

      // typedef typename Backend::bool_v Bool_t;
      // Bool_t unused, outside;
      // GenericKernelForContainsAndInside<Backend, false>(polycone, point, unused, outside);

      // contains = !outside;

      // Bool_t contains2 = !outside;
      // assert( contains == contains2 );
=======

      typedef typename Backend::bool_v Bool_t;
      Bool_t unused, outside;
      GenericKernelForContainsAndInside<Backend, false>(polycone, point, unused, outside);
      contains = !outside;
>>>>>>> 7c6e43b2
    }

    template <typename Backend>
    VECGEOM_INLINE
    VECGEOM_CUDA_HEADER_BOTH
    static void Contains(
        UnplacedPolycone const &unplaced,
        Transformation3D const &transformation,
        Vector3D<typename Backend::precision_v> const &point,
        Vector3D<typename Backend::precision_v> &localPoint,
        typename Backend::bool_v &contains){

        localPoint = transformation.Transform<transCodeT, rotCodeT>(point);
        UnplacedContains<Backend>(unplaced, localPoint, contains);
    }

    template <class Backend>
    VECGEOM_CUDA_HEADER_BOTH
    VECGEOM_INLINE
    static void Inside(UnplacedPolycone const &unplaced,
                       Transformation3D const &transformation,
                       Vector3D<typename Backend::precision_v> const &masterPoint,
                       typename Backend::inside_v &inside) {

      typedef typename Backend::bool_v Bool_t;

      // convert from master to local coordinates
      Vector3D<typename Backend::precision_v> localPoint =
        transformation.Transform<transCodeT, rotCodeT>(masterPoint);
<<<<<<< HEAD

      Bool_t fullyInside, fullyOutside;
      GenericKernelForContainsAndInside<Backend,true>( unplaced, localPoint, fullyInside, fullyOutside);

=======

#ifdef POLYCONEDEBUG
      std::cout<<" Polycone::Inside(): localz="<< localPoint.z() <<"\n";
#endif

      Bool_t fullyInside, fullyOutside;
      GenericKernelForContainsAndInside<Backend,true>( unplaced, localPoint, fullyInside, fullyOutside);

>>>>>>> 7c6e43b2
      inside = EInside::kSurface;
      MaskedAssign(fullyInside,  EInside::kInside,  &inside);
      MaskedAssign(fullyOutside, EInside::kOutside, &inside);
  }


      template <class Backend>
      VECGEOM_CUDA_HEADER_BOTH
      VECGEOM_INLINE
      static void DistanceToIn(
          UnplacedPolycone const &polycone,
          Transformation3D const &transformation,
          Vector3D<typename Backend::precision_v> const &point,
          Vector3D<typename Backend::precision_v> const &direction,
          typename Backend::precision_v const &stepMax,
          typename Backend::precision_v &distance) {

        Vector3D<typename Backend::precision_v> p = transformation.Transform<transCodeT,rotCodeT>(point);
        Vector3D<typename Backend::precision_v> v = transformation.TransformDirection<rotCodeT>(direction);
<<<<<<< HEAD
=======
#ifdef POLYCONEDEBUG
        std::cout<<"Polycone::DistToIn() (spot 1): point="<< point
                 <<", dir="<< direction
                 <<", localPoint="<< p
                 <<", localDir="<< v
                 <<"\n";
#endif
>>>>>>> 7c6e43b2

        // TODO: add bounding box check maybe??

        distance=kInfinity;
        int increment = (v.z() > 0) ? 1 : -1;
        if (std::fabs(v.z()) < kTolerance) increment = 0;
        int index = polycone.GetSectionIndex(p.z());
        if(index == -1) index = 0;
        if(index == -2) index = polycone.GetNSections()-1;

        do {
          // now we have to find a section
          PolyconeSection const & sec = polycone.GetSection(index);

<<<<<<< HEAD

         ConeImplementation< translation::kIdentity, rotation::kIdentity,
                             ConeTypes::UniversalCone>::DistanceToIn<Backend>(
=======
#ifdef POLYCONEDEBUG
         std::cout<<"Polycone::DistToIn() (spot 2):"
                  <<" index="<<index
                  <<" NSec="<<polycone.GetNSections()
                  <<" &sec="<< &sec
                  <<" - secPars:"
                  <<" secOffset="<< sec.fShift
                  <<" Dz="<< sec.fSolid->GetDz()
                  <<" Rmin1="<< sec.fSolid->GetRmin1()
                  <<" Rmin2="<< sec.fSolid->GetRmin2()
                  <<" Rmax1="<< sec.fSolid->GetRmax1()
                  <<" Rmax2="<< sec.fSolid->GetRmax2()
                  <<" -- calling Cone::DistToIn()...\n";
#endif

          ConeImplementation< translation::kIdentity, rotation::kIdentity,
                              ConeTypes::UniversalCone>::DistanceToIn<Backend>(
>>>>>>> 7c6e43b2
                *sec.fSolid,
                Transformation3D(),
                p - Vector3D<Precision>(0,0,sec.fShift),
                v,
                stepMax,
                distance);

<<<<<<< HEAD
=======
#ifdef POLYCONEDEBUG
         std::cout<<"Polycone::DistToIn() (spot 3):"
                  <<" distToIn() = "<< distance <<"\n";
#endif

>>>>>>> 7c6e43b2
         if (distance < kInfinity || !increment) break;
         index += increment;
       }
       while (index >= 0 && index < polycone.GetNSections());
       return;
    }

    template <class Backend>
    VECGEOM_CUDA_HEADER_BOTH
    VECGEOM_INLINE
    static void DistanceToOut(
        UnplacedPolycone const &polycone,
        Vector3D<typename Backend::precision_v> const &point,
        Vector3D<typename Backend::precision_v> const &dir,
        typename Backend::precision_v const &stepMax,
        typename Backend::precision_v &distance) {

    Vector3D<typename Backend::precision_v>  pn(point);

    // specialization for N==1??? It should be a cone in the first place
    if (polycone.GetNSections()==1) {
      const PolyconeSection& section = polycone.GetSection(0);
       
      ConeImplementation< translation::kIdentity, rotation::kIdentity,
        ConeTypes::UniversalCone>::DistanceToOut<Backend>(
                *section.fSolid,
                point - Vector3D<Precision>(0,0,section.fShift),dir,stepMax,distance);
      return;
    }

    int indexLow = polycone.GetSectionIndex(point.z()-kTolerance);
    int indexHigh = polycone.GetSectionIndex(point.z()+kTolerance);
    int index = 0;
 
    if ( indexLow != indexHigh && (indexLow >= 0 )) {
      //we are close to Surface, section has to be identified
      const PolyconeSection& section = polycone.GetSection(indexLow);
      
      bool inside;
      Vector3D<Precision> localp;
      ConeImplementation< translation::kIdentity, rotation::kIdentity, ConeTypes::UniversalCone>::Contains<Backend>(
                *section.fSolid,
                Transformation3D(),
                point - Vector3D<Precision>(0,0,section.fShift),
                localp,
                inside);
      if(!inside){index=indexHigh;}
      else{index=indexLow;}
    
    }
    else{
        index=indexLow;
        if(index<0)index=polycone.GetSectionIndex(point.z());
    }
    if(index < 0 ){distance = 0.; return; }

    Precision totalDistance = 0.;
    Precision dist;
    int increment = (dir.z() > 0) ? 1 : -1;
    if (std::fabs(dir.z()) < kTolerance) increment = 0;


    // What is the relevance of istep?
    int istep = 0;

    do
    {
        const PolyconeSection& section = polycone.GetSection(index);
    
        if ( (totalDistance!=0) || (istep < 2)) {
            pn = point + totalDistance*dir; // point must be shifted, so it could eventually get into another solid
            pn.z() -= section.fShift;
            typename Backend::int_v inside;
            ConeImplementation< translation::kIdentity, rotation::kIdentity,
                ConeTypes::UniversalCone>::Inside<Backend>(
                    *section.fSolid,
                    Transformation3D(),
                    pn,
                    inside);
            if (inside == EInside::kOutside) {
                break;
            }
        }
        else pn.z() -= section.fShift;

        istep++;
    
        ConeImplementation< translation::kIdentity, rotation::kIdentity,
            ConeTypes::UniversalCone>::DistanceToOut<Backend>( *section.fSolid,
                pn, dir, stepMax, dist );

        //Section Surface case
        if(std::fabs(dist) < 0.5*kTolerance) {
            int index1 = index;
            if(( index > 0) && ( index < polycone.GetNSections()-1 )){
                index1 += increment;}
            else{
                if((index == 0) && ( increment > 0 ))
                    index1 += increment;
                if((index == polycone.GetNSections()-1) && (increment<0))
                    index1 += increment;
            }

            Vector3D<Precision> pte = point+(totalDistance+dist)*dir;
            const PolyconeSection& section1 = polycone.GetSection(index1);
            bool inside1;
            pte.z() -= section1.fShift;
            Vector3D<Precision> localp;
            ConeImplementation< translation::kIdentity, rotation::kIdentity,
                    ConeTypes::UniversalCone>::Contains<Backend>( *section1.fSolid,
                Transformation3D(), pte, localp, inside1 );
            if (!inside1) {
                break;
            }
        } // end if surface case

    /* this was on the master:
        Vector3D<Precision> pte = point+(totalDistance+dist)*dir;
        const PolyconeSection& section1 = polycone.GetSection(index1);
        bool inside1;
        pte.z() -= section1.fShift;
        Vector3D<Precision> localp;
        ConeImplementation< translation::kIdentity, rotation::kIdentity, ConeTypes::UniversalCone>::Contains<Backend>(
                *section1.fSolid,
                Transformation3D(),
                pte,
                localp,
                inside1);
        if ( (!inside1) || (increment == 0) )
        {
         break;
        }
    }
   
    totalDistance += dist;
    index += increment;
    */
   
        totalDistance += dist;
        index += increment;
  }
  while ( increment!=0 && index >= 0 && index < polycone.GetNSections());
 
  distance=totalDistance;
 
  return;
}

    

    template <class Backend>
    VECGEOM_CUDA_HEADER_BOTH
    VECGEOM_INLINE
    static void SafetyToIn(UnplacedPolycone const &polycone,
                           Transformation3D const &transformation,
                           Vector3D<typename Backend::precision_v> const &point,
                           typename Backend::precision_v &safety) {

    Vector3D<typename Backend::precision_v> p = transformation.Transform<transCodeT,rotCodeT>(point);
   
    int index = polycone.GetSectionIndex(p.z());
    bool needZ = false;
    if(index < 0)
      {needZ = true;
       if(index == -1) index = 0;
       if(index == -2) index = polycone.GetNSections()-1;
      }
    Precision minSafety=0 ;//= SafetyFromOutsideSection(index, p);
    PolyconeSection const & sec = polycone.GetSection(index);
    // safety to current segment
    if(needZ)
      {
      safety = ConeImplementation< translation::kIdentity, rotation::kIdentity, ConeTypes::UniversalCone>::SafetyToInUSOLIDS<Backend,false>(
                *sec.fSolid,
                Transformation3D(),
                p - Vector3D<Precision>(0,0,sec.fShift));
      return;
      }
    else
       safety = ConeImplementation< translation::kIdentity, rotation::kIdentity, ConeTypes::UniversalCone>::SafetyToInUSOLIDS<Backend,true>(
                *sec.fSolid,
                Transformation3D(),
                p - Vector3D<Precision>(0,0,sec.fShift));
      
    if (safety < kTolerance) return ;
    minSafety=safety;
    Precision zbase = polycone.fZs[index + 1];
    // going right
    for (int i = index + 1; i < polycone.GetNSections(); ++i)
    {
     Precision dz = polycone.fZs[i] - zbase;
     if (dz >= minSafety) break;
     
     PolyconeSection const & sect = polycone.GetSection(i);
     safety = ConeImplementation< translation::kIdentity, rotation::kIdentity, ConeTypes::UniversalCone>::SafetyToInUSOLIDS<Backend,false>(
                *sect.fSolid,
                Transformation3D(),
                p - Vector3D<Precision>(0,0,sect.fShift));
     if (safety < minSafety) minSafety = safety;
    }

    // going left if this is possible
    if (index > 0) {
      zbase = polycone.fZs[index - 1];
      for (int i = index - 1; i >= 0; --i) {
        Precision dz = zbase - polycone.fZs[i];
        if (dz >= minSafety) break;
        PolyconeSection const & sect = polycone.GetSection(i);

        safety = ConeImplementation< translation::kIdentity, rotation::kIdentity,
                                     ConeTypes::UniversalCone>::SafetyToInUSOLIDS<Backend,false>(
                *sect.fSolid,
                Transformation3D(),
                p - Vector3D<Precision>(0,0,sect.fShift));

        if (safety < minSafety) minSafety = safety;
      }
    }
    safety = minSafety;
    return ;

/*
     if (!aAccurate)
    return enclosingCylinder->SafetyFromOutside(p);

  int index = GetSection(p.z);
  double minSafety = SafetyFromOutsideSection(index, p);
  if (minSafety < 1e-6) return minSafety;

  double zbase = fZs[index + 1];
  for (int i = index + 1; i <= fMaxSection; ++i)
  {
    double dz = fZs[i] - zbase;
    if (dz >= minSafety) break;
    double safety = SafetyFromOutsideSection(i, p);
    if (safety < minSafety) minSafety = safety;
  }

  zbase = fZs[index - 1];
  for (int i = index - 1; i >= 0; --i)
  {
    double dz = zbase - fZs[i];
    if (dz >= minSafety) break;
    double safety = SafetyFromOutsideSection(i, p);
    if (safety < minSafety) minSafety = safety;
  }
  return minSafety;
*/

    }

    template <class Backend>
    VECGEOM_CUDA_HEADER_BOTH
    VECGEOM_INLINE
    static void SafetyToOut(UnplacedPolycone const &polycone,
                            Vector3D<typename Backend::precision_v> const &point,
                            typename Backend::precision_v &safety) {

    
 int index = polycone.GetSectionIndex(point.z());
   
    if (index < 0 ){ safety=0;return ;}
  
  
  
  PolyconeSection const & sec = polycone.GetSection(index);
  Vector3D<typename Backend::precision_v> p = point - Vector3D<Precision>(0,0,sec.fShift);
  safety = ConeImplementation< translation::kIdentity, rotation::kIdentity, ConeTypes::UniversalCone>::SafetyToOutUSOLIDS<Backend,false>(
       *sec.fSolid,p);
  Precision minSafety =safety;
  if (minSafety == kInfinity) {safety = 0.;return ;}
  if (minSafety < kTolerance) {safety = 0.; return ;}

  Precision zbase = polycone.fZs[index + 1];
  for (int i = index + 1; i < polycone.GetNSections(); ++i)
  {
    Precision dz = polycone.fZs[i] - zbase;
    if (dz >= minSafety) break;
    PolyconeSection const & sect = polycone.GetSection(i);
    p = point - Vector3D<Precision>(0,0,sect.fShift);
    safety = ConeImplementation< translation::kIdentity, rotation::kIdentity, ConeTypes::UniversalCone>::SafetyToInUSOLIDS<Backend,false>(
        *sect.fSolid,  Transformation3D(),p);
    if(safety < minSafety)minSafety =safety;
  }

  if (index > 0)
  {
    zbase = polycone.fZs[index - 1];
    for (int i = index - 1; i >= 0; --i)
    {
    Precision dz = zbase - polycone.fZs[i];
    if (dz >= minSafety) break;
    PolyconeSection const & sect = polycone.GetSection(i);
    p = point - Vector3D<Precision>(0,0,sect.fShift);
    safety = ConeImplementation< translation::kIdentity, rotation::kIdentity, ConeTypes::UniversalCone>::SafetyToInUSOLIDS<Backend,false>(
         *sect.fSolid,  Transformation3D(),p);
    if(safety < minSafety)minSafety =safety;
    }
  }

  safety=minSafety;
  return;
}

}; // end PolyconeImplementation

}} // end namespace

#endif /* POLYCONEIMPLEMENTATION_H_ */<|MERGE_RESOLUTION|>--- conflicted
+++ resolved
@@ -64,8 +64,6 @@
 
     PolyconeSection const & sec = unplaced.GetSection(isect);
     Vector3D<Precision> secLocalp = polyconePoint - Vector3D<Precision>(0,0,sec.fShift);
-<<<<<<< HEAD
-=======
 #ifdef POLYCONEDEBUG
     std::cout<<" isect="<< isect <<"/"<< unplaced.GetNSections()
              <<" secLocalP="<< secLocalp <<", secShift="<< sec.fShift
@@ -73,7 +71,6 @@
              << std::endl;
     if( sec.fSolid ) sec.fSolid->Print();
 #endif
->>>>>>> 7c6e43b2
     ConeImplementation< translation::kIdentity, rotation::kIdentity,
                         ConeTypes::UniversalCone>::GenericKernelForContainsAndInside<Backend,ForInside>(
                           *sec.fSolid, secLocalp, secFullyInside, secFullyOutside );
@@ -91,14 +88,11 @@
       // ??? Can I assume that this code will never be used in vector mode?  If yes, some of this code is not needed (done, IsFull(), etc)
       // static_assert(!std::is_same<Backend::bool_v,bool>::value, "Must use scalar interface!\n");
 
-<<<<<<< HEAD
-=======
 #ifdef POLYCONEDEBUG
       std::cout<<"=== Polycone::GenKern4ContainsAndInside(): localPoint = "<< localPoint
                <<" and kTolerance = "<< kTolerance <<"\n";
 #endif
 
->>>>>>> 7c6e43b2
       typedef typename Backend::precision_v Float_t;
       typedef typename Backend::bool_v Bool_t;
       Bool_t done = Bool_t(false);
@@ -106,33 +100,21 @@
       // z-region
       int Nz = unplaced.fZs.size();
       completelyInside = Bool_t(false);
-<<<<<<< HEAD
       completelyOutside = localPoint[2] < MakeMinusTolerant<ForInside>( unplaced.GetZAtPlane(0) );
       completelyOutside |= localPoint[2] > MakePlusTolerant<ForInside>( unplaced.GetZAtPlane(Nz-1) );
       done |= completelyOutside;
 
+#ifdef POLYCONEDEBUG
+      std::cout<<" spot 2: checked z-region -"
+               <<" zAtPlane[0]="<< unplaced.GetZAtPlane(0)
+               <<", zAtPlane[Nz-1]="<< unplaced.GetZAtPlane(Nz-1)
+               <<", compOut="<< completelyOutside;
+#endif
 
       if(ForInside) {
         // z-check only so far
         completelyInside = ( localPoint[2] > MakePlusTolerant<ForInside>( unplaced.GetZAtPlane(0) ) &&
                              localPoint[2] < MakeMinusTolerant<ForInside>( unplaced.GetZAtPlane(Nz-1) ) );
-      }
-=======
-      completelyOutside = localPoint[2] < MakeMinusTolerant<ForInside>( unplaced.fZs[0] );
-      completelyOutside |= localPoint[2] > MakePlusTolerant<ForInside>( unplaced.fZs[Nz-1] );
-      done |= completelyOutside;
-
-#ifdef POLYCONEDEBUG
-      std::cout<<" spot 2: checked z-region -"
-               <<" zAtPlane[0]="<< unplaced.GetZAtPlane(0)
-               <<", zAtPlane[Nz-1]="<< unplaced.GetZAtPlane(Nz-1)
-               <<", compOut="<< completelyOutside;
-#endif
-
-      if(ForInside) {
-        // z-check only so far
-        completelyInside = ( localPoint[2] > MakePlusTolerant<ForInside>( unplaced.fZs[0] ) &&
-                             localPoint[2] < MakeMinusTolerant<ForInside>( unplaced.fZs[Nz-1] ) );
 #ifdef POLYCONEDEBUG
         std::cout<<", compIn="<< completelyInside;
       }
@@ -140,7 +122,6 @@
 #else
       }
 #endif
->>>>>>> 7c6e43b2
 
       if ( Backend::early_returns && IsFull(completelyOutside) ) return;
 
@@ -149,12 +130,9 @@
       int isec = unplaced.GetSectionIndex( localPoint.z() );
 
       // is it inside of isec?
-<<<<<<< HEAD
-=======
 #ifdef POLYCONEDEBUG
       std::cout<<"Polycone::GenKern4ContAndInside(): spot 3: ";
 #endif
->>>>>>> 7c6e43b2
       Bool_t secIn=false, secOut=false;
       GenericKernelForASection<Backend,ForInside>(unplaced, isec, localPoint, secIn, secOut );
       // if fully inside that section, we may be done
@@ -162,12 +140,6 @@
       MaskedAssign(update, secIn, &completelyInside);
       done |= update;
 
-<<<<<<< HEAD
-      if( Backend::early_returns && IsFull(done) ) return;
-
-      //-- once here, need to check if point is near a z-plane
-      Float_t zplus = unplaced.GetZAtPlane(isec+1);
-=======
 #ifdef POLYCONEDEBUG
       if ( Backend::early_returns && IsFull(done) ) {
         std::cout<<"Polycone::GenK4C&I() - spot 3a: inside isec?"
@@ -182,8 +154,7 @@
       if( Backend::early_returns && IsFull(done) ) return;
 
       //-- once here, need to check if point is near a z-plane
-      Float_t zplus = unplaced.fZs[isec+1];
->>>>>>> 7c6e43b2
+      Float_t zplus = unplaced.GetZAtPlane(isec+1);
       Bool_t nearPlusZ = localPoint.z() > zplus-kTolerance;
       Bool_t nextSectionPossible = nearPlusZ && isec+1<unplaced.GetNSections();
 
@@ -197,8 +168,6 @@
       MaskedAssign( update, false, &completelyInside );
       done |= update;
 
-<<<<<<< HEAD
-=======
 #ifdef POLYCONEDEBUG
       // if ( Backend::early_returns && IsFull(done) ) {
         std::cout<<"Polycone::GenK4C&I() - spot 3b: is next sec possible?"
@@ -210,7 +179,7 @@
                  <<", done="<< done <<"\n";
       // }
 #endif
->>>>>>> 7c6e43b2
+
       if( Backend::early_returns && IsFull(done) ) return;
 
       assert( IsFull(nextSectionPossible) );
@@ -225,8 +194,6 @@
       completelyOutside |= update;
       done |= update;
 
-<<<<<<< HEAD
-=======
 #ifdef POLYCONEDEBUG
       // if ( Backend::early_returns && IsFull(done) ) {
         std::cout<<"Polycone::GenK4C&I() - spot 3b: is next sec possible?"
@@ -238,7 +205,6 @@
       // }
 #endif
 
->>>>>>> 7c6e43b2
       if(ForInside) {
         // near z-plane: check if inside radii on *both* sections
         Float_t localx = localPoint.x();
@@ -246,32 +212,18 @@
         Float_t rho2 = localx*localx + localy*localy;
 
         // for isec...
-<<<<<<< HEAD
         Float_t rmaxtol = unplaced.GetRmaxAtPlane(isec) - kTolerance;
         Bool_t insideRmaxA = (rho2 < rmaxtol*rmaxtol);
         Float_t rmin = unplaced.GetRminAtPlane(isec);
-=======
-        UnplacedCone const& sec = *(unplaced.GetSection(isec).fSolid);
-        Float_t rmaxtol = sec.GetRmax2() - kTolerance;
-        Bool_t insideRmaxA = (rho2 < rmaxtol*rmaxtol);
-        Float_t rmin = sec.GetRmin2();
->>>>>>> 7c6e43b2
         Bool_t insideRminA = (rmin == 0);
         // take tolerance into account
         rmin += kTolerance;
         insideRminA |= (rho2 > rmin*rmin);
 
         // for isec+1...
-<<<<<<< HEAD
         rmaxtol = unplaced.GetRmaxAtPlane(isec+1) - kTolerance;
         Bool_t insideRmaxB = (rho2 < rmaxtol*rmaxtol);
         rmin = unplaced.GetRminAtPlane(isec+1);
-=======
-        UnplacedCone const& sec1 = *(unplaced.GetSection(isec+1).fSolid);
-        rmaxtol = sec1.GetRmax1() - kTolerance;
-        Bool_t insideRmaxB = (rho2 < rmaxtol*rmaxtol);
-        rmin = sec1.GetRmin1();
->>>>>>> 7c6e43b2
         Bool_t insideRminB = (rmin == 0);
         // take tolerance into account
         rmin += kTolerance;
@@ -285,8 +237,6 @@
         // .... hopefully last case left...  surface -- 
         MaskedAssign(!done, false, &completelyInside);
         MaskedAssign(!done, false, &completelyOutside);
-<<<<<<< HEAD
-=======
 
 #ifdef POLYCONEDEBUG
         // if ( Backend::early_returns && IsFull(done) ) {
@@ -298,7 +248,7 @@
                  <<", done="<< done <<"\n";
         // }
 #endif
->>>>>>> 7c6e43b2
+
       } // end if(ForInside)
 
     } // end of GenericKernelForContainsAndInside()
@@ -337,27 +287,12 @@
     VECGEOM_INLINE
     static void UnplacedContains( UnplacedPolycone const &polycone,
         Vector3D<typename Backend::precision_v> const &point,
-        typename Backend::bool_v &contains) {
-<<<<<<< HEAD
-      // TODO: do this generically WITH a generic contains/inside kernel
-      // // forget about sector for the moment
-      ContainsKernel<Backend>(polycone, point, contains);
-
-      // typedef typename Backend::bool_v Bool_t;
-      // Bool_t unused, outside;
-      // GenericKernelForContainsAndInside<Backend, false>(polycone, point, unused, outside);
-
-      // contains = !outside;
-
-      // Bool_t contains2 = !outside;
-      // assert( contains == contains2 );
-=======
-
+        typename Backend::bool_v &contains)
+    {
       typedef typename Backend::bool_v Bool_t;
       Bool_t unused, outside;
       GenericKernelForContainsAndInside<Backend, false>(polycone, point, unused, outside);
       contains = !outside;
->>>>>>> 7c6e43b2
     }
 
     template <typename Backend>
@@ -368,8 +303,8 @@
         Transformation3D const &transformation,
         Vector3D<typename Backend::precision_v> const &point,
         Vector3D<typename Backend::precision_v> &localPoint,
-        typename Backend::bool_v &contains){
-
+        typename Backend::bool_v &contains)
+    {
         localPoint = transformation.Transform<transCodeT, rotCodeT>(point);
         UnplacedContains<Backend>(unplaced, localPoint, contains);
     }
@@ -387,21 +322,13 @@
       // convert from master to local coordinates
       Vector3D<typename Backend::precision_v> localPoint =
         transformation.Transform<transCodeT, rotCodeT>(masterPoint);
-<<<<<<< HEAD
 
       Bool_t fullyInside, fullyOutside;
       GenericKernelForContainsAndInside<Backend,true>( unplaced, localPoint, fullyInside, fullyOutside);
-
-=======
-
 #ifdef POLYCONEDEBUG
       std::cout<<" Polycone::Inside(): localz="<< localPoint.z() <<"\n";
 #endif
 
-      Bool_t fullyInside, fullyOutside;
-      GenericKernelForContainsAndInside<Backend,true>( unplaced, localPoint, fullyInside, fullyOutside);
-
->>>>>>> 7c6e43b2
       inside = EInside::kSurface;
       MaskedAssign(fullyInside,  EInside::kInside,  &inside);
       MaskedAssign(fullyOutside, EInside::kOutside, &inside);
@@ -421,8 +348,6 @@
 
         Vector3D<typename Backend::precision_v> p = transformation.Transform<transCodeT,rotCodeT>(point);
         Vector3D<typename Backend::precision_v> v = transformation.TransformDirection<rotCodeT>(direction);
-<<<<<<< HEAD
-=======
 #ifdef POLYCONEDEBUG
         std::cout<<"Polycone::DistToIn() (spot 1): point="<< point
                  <<", dir="<< direction
@@ -430,7 +355,6 @@
                  <<", localDir="<< v
                  <<"\n";
 #endif
->>>>>>> 7c6e43b2
 
         // TODO: add bounding box check maybe??
 
@@ -445,11 +369,6 @@
           // now we have to find a section
           PolyconeSection const & sec = polycone.GetSection(index);
 
-<<<<<<< HEAD
-
-         ConeImplementation< translation::kIdentity, rotation::kIdentity,
-                             ConeTypes::UniversalCone>::DistanceToIn<Backend>(
-=======
 #ifdef POLYCONEDEBUG
          std::cout<<"Polycone::DistToIn() (spot 2):"
                   <<" index="<<index
@@ -467,7 +386,6 @@
 
           ConeImplementation< translation::kIdentity, rotation::kIdentity,
                               ConeTypes::UniversalCone>::DistanceToIn<Backend>(
->>>>>>> 7c6e43b2
                 *sec.fSolid,
                 Transformation3D(),
                 p - Vector3D<Precision>(0,0,sec.fShift),
@@ -475,14 +393,11 @@
                 stepMax,
                 distance);
 
-<<<<<<< HEAD
-=======
 #ifdef POLYCONEDEBUG
          std::cout<<"Polycone::DistToIn() (spot 3):"
                   <<" distToIn() = "<< distance <<"\n";
 #endif
 
->>>>>>> 7c6e43b2
          if (distance < kInfinity || !increment) break;
          index += increment;
        }
