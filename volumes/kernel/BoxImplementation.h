--- conflicted
+++ resolved
@@ -682,15 +682,6 @@
   Vector3D<Floating_t> safety;
   Boolean_t done = Backend::kFalse;
 
-<<<<<<< HEAD
-#ifdef VECGEOM_NVCC
-  #define surfacetolerant true
-#else
-  static const bool surfacetolerant=true;
-#endif
-
-=======
->>>>>>> 29d5368d
   distance = kInfinity;
   safety[0] = Abs(point[0]) - dimensions[0];
   safety[1] = Abs(point[1]) - dimensions[1];
