/*
 * ConeImplementation.h
 *
 *  Created on: May 14, 2014
 *      Author: swenzel
 */

#ifndef VECGEOM_VOLUMES_KERNEL_CONEIMPLEMENTATION_H_
#define VECGEOM_VOLUMES_KERNEL_CONEIMPLEMENTATION_H_

#include "base/Global.h"
#include "base/Transformation3D.h"
#include "volumes/UnplacedCone.h"
#include "volumes/kernel/shapetypes/ConeTypes.h"
#include "volumes/kernel/TubeImplementation.h"
#include <cassert>
#include <stdio.h>

namespace vecgeom {

VECGEOM_DEVICE_DECLARE_CONV_TEMPLATE_2v_1t(ConeImplementation, TranslationCode, translation::kGeneric, RotationCode, rotation::kGeneric, typename)

inline namespace VECGEOM_IMPL_NAMESPACE {

template <typename ConeType>
struct ConeHelper
{
/*
    template <typename VecType, typename OtherType typename BoolType>
    static
    inline
    typename BoolType IsInRightZInterval( VecType const & z, OtherType const & dz )
    {
       return Abs(z) <= dz;
    }

   template<typename ConeType>
   template<typename VectorType, typename MaskType>
   inline
   __attribute__((always_inline))
   typename MaskType determineRHit( UnplacedCone const & unplaced, VectorType const & x, VectorType const & y, VectorType const & z,
                                    VectorType const & dirx, VectorType const & diry, VectorType const & dirz,
                                    VectorType const & distanceR ) const
   {
      if( ! checkPhiTreatment<ConeType>( unplaced ) )
      {
         return distanceR > 0 && IsInRightZInterval( z+distanceR*dirz, unplaced->GetDz() );
      }
      else
      {
         // need to have additional look if hitting point on zylinder is not in empty phi range
         VectorType xhit = x + distanceR*dirx;
         VectorType yhit = y + distanceR*diry;
         return distanceR > 0 && IsInRightZInterval( z + distanceR*dirz, unplaced->GetDz() )
                      && ! GeneralPhiUtils::PointIsInPhiSector(
                         unplaced->normalPhi1.x,
                         unplaced->normalPhi1.y,
                         unplaced->normalPhi2.x,
                         unplaced->normalPhi2.y, xhit, yhit );
      }
   }
*/
};

class PlacedCone;

template <TranslationCode transCodeT, RotationCode rotCodeT,
          typename ConeType>
struct ConeImplementation {

  static const int transC = transCodeT;
  static const int rotC   = rotCodeT;

  using PlacedShape_t = PlacedCone;
  using UnplacedShape_t = UnplacedCone;

  VECGEOM_CUDA_HEADER_BOTH
  static void PrintType() {
     printf("SpecializedCone<%i, %i>", transCodeT, rotCodeT);
  }


  /////GenericKernel Contains/Inside implementation
  template <typename Backend, bool ForInside>
  VECGEOM_INLINE
  VECGEOM_CUDA_HEADER_BOTH
  static void GenericKernelForContainsAndInside(UnplacedCone const &cone,
            Vector3D<typename Backend::precision_v> const &point,
            typename Backend::bool_v &completelyinside,
            typename Backend::bool_v &completelyoutside)
     {

      typedef typename Backend::precision_v Float_t;
      typedef typename Backend::bool_v Bool_t;

      // very fast check on z-height
      Float_t absz = Abs(point[2]);
      completelyoutside = absz > MakePlusTolerant<ForInside>( cone.GetDz() );
      if (ForInside)
      {
          completelyinside = absz < MakeMinusTolerant<ForInside>( cone.GetDz() );
      }
      if (Backend::early_returns) {
          if ( IsFull(completelyoutside) ) {
            return;
          }
      }


      // check on RMAX
      Float_t r2 = point.x()*point.x()+point.y()*point.y();
      // calculate cone radius at the z-height of position
      Float_t rmax = cone.GetOuterSlope()*point.z() + cone.GetOuterOffset();
      Float_t rmax2 = rmax*rmax;

      completelyoutside |= r2 > MakePlusTolerantSquare<ForInside>( rmax, rmax2 );
      if (ForInside)
      {
        completelyinside &= r2 < MakeMinusTolerantSquare<ForInside>( rmax, rmax2 );
      }
      if (Backend::early_returns) {
              if ( IsFull(completelyoutside) ) {
                return;
              }
            }


      // check on RMIN
      if (ConeTypes::checkRminTreatment<ConeType>(cone)) {
        Float_t rmin = cone.GetInnerSlope()*point.z() + cone.GetInnerOffset();
        Float_t rmin2 = rmin*rmin;

        completelyoutside |= r2 < MakeMinusTolerantSquare<ForInside>( rmin, rmin2 );
        if (ForInside)
        {
         completelyinside &= r2 > MakePlusTolerantSquare<ForInside>( rmin, rmin2 );
        }
      if (Backend::early_returns) {
         if ( IsFull(completelyoutside) ) {
            return;
         }
      }
      }


      if( ConeTypes::checkPhiTreatment<ConeType>(cone)) {
        /* phi */
//        if(( cone.dphi() < kTwoPi ) ){
            Bool_t completelyoutsidephi;
            Bool_t completelyinsidephi;
            cone.GetWedge().GenericKernelForContainsAndInside<Backend,ForInside>( point,
              completelyinsidephi, completelyoutsidephi );

            completelyoutside |= completelyoutsidephi;
            if( ForInside )
              completelyinside &= completelyinsidephi;
         }
     // }
  }
<<<<<<< HEAD

  template <class Backend>
  VECGEOM_CUDA_HEADER_BOTH
  VECGEOM_INLINE
  static void UnplacedContains(
  UnplacedCone const &unplaced,
  Vector3D<typename Backend::precision_v> const &point,
  typename Backend::bool_v &contains) {

=======

  template <class Backend>
  VECGEOM_CUDA_HEADER_BOTH
  VECGEOM_INLINE
  static void UnplacedContains(
  UnplacedCone const &unplaced,
  Vector3D<typename Backend::precision_v> const &point,
  typename Backend::bool_v &contains) {

>>>>>>> d850ebc1
    typedef typename Backend::bool_v Bool_t;
    Bool_t unused;
    Bool_t outside;
    GenericKernelForContainsAndInside<Backend, false>(unplaced, point, unused, outside);
    contains = !outside;
}



  template <class Backend>
  VECGEOM_CUDA_HEADER_BOTH
  VECGEOM_INLINE
  static void Contains(
       UnplacedCone const &unplaced,
       Transformation3D const &transformation,
       Vector3D<typename Backend::precision_v> const &point,
       Vector3D<typename Backend::precision_v> &localPoint,
       typename Backend::bool_v &contains) {

      localPoint=transformation.Transform<transCodeT,rotCodeT>(point);
      return UnplacedContains<Backend>(unplaced,localPoint,contains);
  }



  // TODO: do we need both interfaces
  template <class Backend>
  VECGEOM_CUDA_HEADER_BOTH
  VECGEOM_INLINE
  static void Inside(UnplacedCone const &unplaced,
                     Transformation3D const &transformation,
                     Vector3D<typename Backend::precision_v> const &point,
                     Vector3D<typename Backend::precision_v> &localPoint,
                     typename Backend::int_v &inside) {
 //   localPoint = transformation.Transform<transCodeT, rotCodeT>(point);
 //   UnplacedInside<Backend>(unplaced, localPoint, inside);
  }


  template <class Backend>
  VECGEOM_CUDA_HEADER_BOTH
  VECGEOM_INLINE
  static void Inside(UnplacedCone const &unplaced,
                     Transformation3D const &transformation,
                     Vector3D<typename Backend::precision_v> const &point,
                     typename Backend::int_v &inside) {
    // typename Backend::bool_v contains;
    Vector3D<typename Backend::precision_v> localPoint
        = transformation.Transform<transCodeT, rotCodeT>(point);

    typedef typename Backend::bool_v Bool_t;
    Bool_t completelyinside, completelyoutside;
    GenericKernelForContainsAndInside<Backend,true>(unplaced,
      localPoint, completelyinside, completelyoutside);
    inside = EInside::kSurface;
    MaskedAssign(completelyoutside, EInside::kOutside, &inside);
    MaskedAssign(completelyinside,  EInside::kInside, &inside);

  }

   VECGEOM_CLASS_GLOBAL double kHalfCarTolerance = VECGEOM_NAMESPACE::kTolerance * 0.5;
   // static constexpr double kHalfCarTolerance = VECGEOM_NAMESPACE::kHalfTolerance;
   VECGEOM_CLASS_GLOBAL double kHalfRadTolerance = kRadTolerance * 0.5;
   VECGEOM_CLASS_GLOBAL double kHalfAngTolerance = kAngTolerance * 0.5;

   // the fall-back version from USolids
   // to take a short cut towards full functionality
   // this really only makes sense for Scalar and CUDA backend and is copied here until
   //  a generic and fully optimized VecGeom version is available
   template <class Backend>
   VECGEOM_CUDA_HEADER_BOTH
   VECGEOM_INLINE
   static typename Backend::precision_v DistanceToInUSolids
   ( UnplacedCone const &unplaced,
     Transformation3D const &transformation,
     Vector3D<typename Backend::precision_v> const &point,
     Vector3D<typename Backend::precision_v> const &direction,
     typename Backend::precision_v const &stepMax ) {

     // first of all: transform points and directions
      Vector3D<typename Backend::precision_v> p = transformation.Transform<transCodeT,rotCodeT>(point);
      Vector3D<typename Backend::precision_v> v = transformation.TransformDirection<rotCodeT>(direction);

<<<<<<< HEAD
      double snxt = VECGEOM_NAMESPACE::kInfinity;
      const double dRmax = 100 * Max(unplaced.GetRmax1(), unplaced.GetRmax2());
=======
     double snxt = VECGEOM_NAMESPACE::kInfinity;
     const double dRmax = 100 * Max(unplaced.GetRmax1(), unplaced.GetRmax2());
     // const double halfCarTolerance = VECGEOM_NAMESPACE::kTolerance * 0.5;
     // const double halfRadTolerance = kRadTolerance * 0.5;
>>>>>>> d850ebc1

      double rMaxAv, rMaxOAv; // Data for cones
      double rMinAv, rMinOAv;
      double rout, rin;

      double tolORMin, tolORMin2, tolIRMin, tolIRMin2; // `generous' radii squared
      double tolORMax2, tolIRMax, tolIRMax2;
      double tolODz, tolIDz;

      double Dist, sd, xi, yi, zi, ri = 0., risec, rhoi2, cosPsi; // Intersection point vars

      double t1, t2, t3, b, c, d; // Quadratic solver variables
      double nt1, nt2, nt3;
      double Comp;

      Vector3D<Precision> norm;

      // Cone Precalcs
      rMinAv  = (unplaced.GetRmin1() + unplaced.GetRmin2()) * 0.5;

      if (rMinAv > kHalfRadTolerance)
      {
        rMinOAv = rMinAv - kHalfRadTolerance;
      }
      else
      {
        rMinOAv = 0.0;
      }
      rMaxAv  = (unplaced.GetRmax1() + unplaced.GetRmax2()) * 0.5;
      rMaxOAv = rMaxAv + kHalfRadTolerance;

      // Intersection with z-surfaces

      tolIDz = unplaced.GetDz() - kHalfCarTolerance;
      tolODz = unplaced.GetDz() + kHalfCarTolerance;

      if (std::fabs(p.z()) >= tolIDz)
      {
        if (p.z() * v.z() < 0)   // at +Z going in -Z or visa versa
        {
          sd = (std::fabs(p.z()) - unplaced.GetDz()) / std::fabs(v.z()); // Z intersect distance

          if (sd < 0.0)
          {
            sd = 0.0;  // negative dist -> zero
          }

          xi   = p.x() + sd * v.x(); // Intersection coords
          yi   = p.y() + sd * v.y();
          rhoi2 = xi * xi + yi * yi ;

          // Check validity of intersection
          // Calculate (outer) tolerant radi^2 at intersecion

          if (v.z() > 0)
          {
            tolORMin  = unplaced.GetRmin1() - kHalfRadTolerance * unplaced.fSecRMin;
            tolIRMin  = unplaced.GetRmin1() + kHalfRadTolerance * unplaced.fSecRMin;
            tolIRMax  = unplaced.GetRmax1() - kHalfRadTolerance * unplaced.fSecRMin;
            tolORMax2 = (unplaced.GetRmax1() + kHalfRadTolerance * unplaced.fSecRMax) *
                        (unplaced.GetRmax1() + kHalfRadTolerance * unplaced.fSecRMax);
          }
          else
          {
            tolORMin  = unplaced.GetRmin2() - kHalfRadTolerance * unplaced.fSecRMin;
            tolIRMin  = unplaced.GetRmin2() + kHalfRadTolerance * unplaced.fSecRMin;
            tolIRMax  = unplaced.GetRmax2() - kHalfRadTolerance * unplaced.fSecRMin;
            tolORMax2 = (unplaced.GetRmax2() + kHalfRadTolerance * unplaced.fSecRMax) *
                        (unplaced.GetRmax2() + kHalfRadTolerance * unplaced.fSecRMax);
          }
          if (tolORMin > 0)
          {
            tolORMin2 = tolORMin * tolORMin;
            tolIRMin2 = tolIRMin * tolIRMin;
          }
          else
          {
            tolORMin2 = 0.0;
            tolIRMin2 = 0.0;
          }
          if (tolIRMax > 0)
          {
            tolIRMax2 = tolIRMax * tolIRMax;
          }
          else
          {
            tolIRMax2 = 0.0;
          }

          if ((tolIRMin2 <= rhoi2) && (rhoi2 <= tolIRMax2))
          {
            if (!unplaced.IsFullPhi() && rhoi2)
            {
              // Psi = angle made with central (average) phi of shape

              cosPsi = (xi * unplaced.fCosCPhi + yi * unplaced.fSinCPhi) / std::sqrt(rhoi2);

              if (cosPsi >= unplaced.fCosHDPhiIT)
              {
                return sd;
              }
            }
            else
            {
              return sd;
            }
          }
        }
        else  // On/outside extent, and heading away  -> cannot intersect
        {
          return snxt;
        }
      }

    // ----> Can not intersect z surfaces


    // Intersection with outer cone (possible return) and
    //                   inner cone (must also check phi)
    //
    // Intersection point (xi,yi,zi) on line x=p.x()+t*v.x() etc.
    //
    // Intersects with x^2+y^2=(a*z+b)^2
    //
    // where a=unplaced.fTanRMax or unplaced.fTanRMin
    //       b=rMaxAv or rMinAv
    //
    // (vx^2+vy^2-(a*vz)^2)t^2+2t(pxvx+pyvy-a*vz(a*pz+b))+px^2+py^2-(a*pz+b)^2=0;
    //     t1                       t2                      t3
    //
    //  \--------u-------/       \-----------v----------/ \---------w--------/
    //

      t1   = 1.0 - v.z() * v.z();
      t2   = p.x() * v.x() + p.y() * v.y();
      t3   = p.x() * p.x() + p.y() * p.y();
      rin = unplaced.fTanRMin * p.z() + rMinAv;
      rout = unplaced.fTanRMax * p.z() + rMaxAv;

      // Outer Cone Intersection
      // Must be outside/on outer cone for valid intersection

      nt1 = t1 - (unplaced.fTanRMax * v.z()) * (unplaced.fTanRMax * v.z());
      nt2 = t2 - unplaced.fTanRMax * v.z() * rout;
      nt3 = t3 - rout * rout;

      if (std::fabs(nt1) > kRadTolerance) // Equation quadratic => 2 roots
      {
        b = nt2 / nt1;
        c = nt3 / nt1;
        d = b * b - c ;
        if ((nt3 > rout * rout * kRadTolerance * kRadTolerance * unplaced.fSecRMax * unplaced.fSecRMax)
            || (rout < 0))
        {
          // If outside real cone (should be rho-rout>kRadTolerance*0.5
          // NOT rho^2 etc) saves a std::sqrt() at expense of accuracy

          if (d >= 0)
          {

            if ((rout < 0) && (nt3 <= 0))
            {
              // Inside `shadow cone' with -ve radius
              // -> 2nd root could be on real cone

              if (b > 0)
              {
                sd = c / (-b - std::sqrt(d));
              }
              else
              {
                sd = -b + std::sqrt(d);
              }
            }
            else
            {
              if ((b <= 0) && (c >= 0)) // both >=0, try smaller root
              {
                sd = c / (-b + std::sqrt(d));
              }
              else
              {
                if (c <= 0)   // second >=0
                {
                  sd = -b + std::sqrt(d);
                }
                else  // both negative, travel away
                {
                  return VECGEOM_NAMESPACE::kInfinity;
                }
              }
            }
            if (sd > 0)    // If 'forwards'. Check z intersection
            {
              if (sd > dRmax) // Avoid rounding errors due to precision issues on
              {
                // 64 bits systems. Split long distances and recompute
             //   double fTerm = sd - std::fmod(sd, dRmax);
             //   sd = fTerm + DistanceToIn(p + fTerm * v, v);
              }
              zi = p.z() + sd * v.z();

              if (std::fabs(zi) <= tolODz)
              {
                // Z ok. Check phi intersection if reqd

                if (unplaced.IsFullPhi())
                {
                  return sd;
                }
                else
                {
                  xi     = p.x() + sd * v.x();
                  yi     = p.y() + sd * v.y();
                  ri     = rMaxAv + zi * unplaced.fTanRMax;
                  cosPsi = (xi * unplaced.fCosCPhi + yi * unplaced.fSinCPhi) / ri;

                  if (cosPsi >= unplaced.fCosHDPhiIT)
                  {
                    return sd;
                  }
                }
              }
            }               // end if (sd>0)
          }
        }
        else
        {
          // Inside outer cone
          // check not inside, and heading through UCons (-> 0 to in)

          if ((t3 > (rin + kHalfRadTolerance * unplaced.fSecRMin)*
               (rin + kHalfRadTolerance * unplaced.fSecRMin))
              && (nt2 < 0) && (d >= 0) && (std::fabs(p.z()) <= tolIDz))
          {
            // Inside cones, delta r -ve, inside z extent
            // Point is on the Surface => check Direction using Normal.Dot(v)

            xi     = p.x();
            yi     = p.y()  ;
            risec = std::sqrt(xi * xi + yi * yi) * unplaced.fSecRMax;
            norm = Vector3D<Precision>(xi / risec, yi / risec, -unplaced.fTanRMax / unplaced.fSecRMax);
            if (!unplaced.IsFullPhi())
            {
              cosPsi = (p.x() * unplaced.fCosCPhi + p.y() * unplaced.fSinCPhi) / std::sqrt(t3);
              if (cosPsi >= unplaced.fCosHDPhiIT)
              {
                if (norm.Dot(v) <= 0)
                {
                  return 0.0;
                }
              }
            }
            else
            {
              if (norm.Dot(v) <= 0)
              {
                return 0.0;
              }
            }
          }
        }
      }
      else  //  Single root case
      {
        if (std::fabs(nt2) > kRadTolerance)
        {
          sd = -0.5 * nt3 / nt2;

          if (sd < 0)
          {
            return VECGEOM_NAMESPACE::kInfinity;  // travel away
          }
          else  // sd >= 0, If 'forwards'. Check z intersection
          {
            zi = p.z() + sd * v.z();

            if ((std::fabs(zi) <= tolODz) && (nt2 < 0))
            {
              // Z ok. Check phi intersection if reqd

              if (unplaced.IsFullPhi())
              {
                return sd;
              }
              else
              {
                xi     = p.x() + sd * v.x();
                yi     = p.y() + sd * v.y();
                ri     = rMaxAv + zi * unplaced.fTanRMax;
                cosPsi = (xi * unplaced.fCosCPhi + yi * unplaced.fSinCPhi) / ri;

                if (cosPsi >= unplaced.fCosHDPhiIT)
                {
                  return sd;
                }
              }
            }
          }
        }
        else  //    travel || cone surface from its origin
        {
          sd = VECGEOM_NAMESPACE::kInfinity;
        }
      }

      // Inner Cone Intersection
      // o Space is divided into 3 areas:
      //   1) Radius greater than real inner cone & imaginary cone & outside
      //      tolerance
      //   2) Radius less than inner or imaginary cone & outside tolarance
      //   3) Within tolerance of real or imaginary cones
      //      - Extra checks needed for 3's intersections
      //        => lots of duplicated code

      if (rMinAv)
      {
        nt1 = t1 - (unplaced.fTanRMin * v.z()) * (unplaced.fTanRMin * v.z());
        nt2 = t2 - unplaced.fTanRMin * v.z() * rin;
        nt3 = t3 - rin * rin;

        if (nt1)
        {
          if (nt3 > rin * kRadTolerance * unplaced.fSecRMin)
          {
            // At radius greater than real & imaginary cones
            // -> 2nd root, with zi check

            b = nt2 / nt1;
            c = nt3 / nt1;
            d = b * b - c;
            if (d >= 0)  // > 0
            {
              if (b > 0)
              {
                sd = c / (-b - std::sqrt(d));
              }
              else
              {
                sd = -b + std::sqrt(d);
              }

              if (sd >= 0)    // > 0
              {
                if (sd > dRmax) // Avoid rounding errors due to precision issues on
                {
                  // 64 bits systems. Split long distance and recompute
               //   double fTerm = sd - std::fmod(sd, dRmax);
               //   sd = fTerm + DistanceToIn(p + fTerm * v, v);
                }
                zi = p.z() + sd * v.z();

                if (std::fabs(zi) <= tolODz)
                {
                  if (!unplaced.IsFullPhi())
                  {
                    xi     = p.x() + sd * v.x();
                    yi     = p.y() + sd * v.y();
                    ri     = rMinAv + zi * unplaced.fTanRMin;
                    cosPsi = (xi * unplaced.fCosCPhi + yi * unplaced.fSinCPhi) / ri;

                    if (cosPsi >= unplaced.fCosHDPhiIT)
                    {
                      if (sd > kHalfRadTolerance)
                      {
                        snxt = sd;
                      }
                      else
                      {
                        // Calculate a normal vector in order to check Direction

                        risec = std::sqrt(xi * xi + yi * yi) * unplaced.fSecRMin;
                        norm = Vector3D<Precision>(-xi / risec, -yi / risec, unplaced.fTanRMin / unplaced.fSecRMin);
                        if (norm.Dot(v) <= 0)
                        {
                          snxt = sd;
                        }
                      }
                    }
                  }
                  else
                  {
                    if (sd > kHalfRadTolerance)
                    {
                      return sd;
                    }
                    else
                    {
                      // Calculate a normal vector in order to check Direction

                      xi     = p.x() + sd * v.x();
                      yi     = p.y() + sd * v.y();
                      risec = std::sqrt(xi * xi + yi * yi) * unplaced.fSecRMin;
                      norm = Vector3D<Precision>(-xi / risec, -yi / risec, unplaced.fTanRMin / unplaced.fSecRMin);
                      if (norm.Dot(v) <= 0)
                      {
                        return sd;
                      }
                    }
                  }
                }
              }
            }
          }
          else  if (nt3 < -rin * kRadTolerance * unplaced.fSecRMin)
          {
            // Within radius of inner cone (real or imaginary)
            // -> Try 2nd root, with checking intersection is with real cone
            // -> If check fails, try 1st root, also checking intersection is
            //    on real cone

            b = nt2 / nt1;
            c = nt3 / nt1;
            d = b * b - c;

            if (d >= 0)    // > 0
            {
              if (b > 0)
              {
                sd = c / (-b - std::sqrt(d));
              }
              else
              {
                sd = -b + std::sqrt(d);
              }
              zi = p.z() + sd * v.z();
              ri = rMinAv + zi * unplaced.fTanRMin;

              if (ri > 0)
              {
                if ((sd >= 0) && (std::fabs(zi) <= tolODz))    // sd > 0
                {
                  if (sd > dRmax) // Avoid rounding errors due to precision issues
                  {
                    // seen on 64 bits systems. Split and recompute
                 //   double fTerm = sd - std::fmod(sd, dRmax);
                 //   sd = fTerm + DistanceToIn(p + fTerm * v, v);
                  }
                  if (!unplaced.IsFullPhi())
                  {
                    xi     = p.x() + sd * v.x();
                    yi     = p.y() + sd * v.y();
                    cosPsi = (xi * unplaced.fCosCPhi + yi * unplaced.fSinCPhi) / ri;

                    if (cosPsi >= unplaced.fCosHDPhiOT)
                    {
                      if (sd > kHalfRadTolerance)
                      {
                        snxt = sd;
                      }
                      else
                      {
                        // Calculate a normal vector in order to check Direction

                        risec = std::sqrt(xi * xi + yi * yi) * unplaced.fSecRMin;
                        norm = Vector3D<Precision>(-xi / risec, -yi / risec, unplaced.fTanRMin / unplaced.fSecRMin);
                        if (norm.Dot(v) <= 0)
                        {
                          snxt = sd;
                        }
                      }
                    }
                  }
                  else
                  {
                    if (sd > kHalfRadTolerance)
                    {
                      return sd;
                    }
                    else
                    {
                      // Calculate a normal vector in order to check Direction

                      xi     = p.x() + sd * v.x();
                      yi     = p.y() + sd * v.y();
                      risec = std::sqrt(xi * xi + yi * yi) * unplaced.fSecRMin;
                      norm = Vector3D<Precision>(-xi / risec, -yi / risec, unplaced.fTanRMin / unplaced.fSecRMin);
                      if (norm.Dot(v) <= 0)
                      {
                        return sd;
                      }
                    }
                  }
                }
              }
              else
              {
                if (b > 0)
                {
                  sd = -b - std::sqrt(d);
                }
                else
                {
                  sd = c / (-b + std::sqrt(d));
                }
                zi = p.z() + sd * v.z();
                ri = rMinAv + zi * unplaced.fTanRMin;

                if ((sd >= 0) && (ri > 0) && (std::fabs(zi) <= tolODz))   // sd>0
                {
                  if (sd > dRmax) // Avoid rounding errors due to precision issues
                  {
                    // seen on 64 bits systems. Split and recompute
                  //  double fTerm = sd - std::fmod(sd, dRmax);
                  //  sd = fTerm + DistanceToIn(p + fTerm * v, v);
                  }
                  if (!unplaced.IsFullPhi())
                  {
                    xi     = p.x() + sd * v.x();
                    yi     = p.y() + sd * v.y();
                    cosPsi = (xi * unplaced.fCosCPhi + yi * unplaced.fSinCPhi) / ri;

                    if (cosPsi >= unplaced.fCosHDPhiIT)
                    {
                      if (sd > kHalfRadTolerance)
                      {
                        snxt = sd;
                      }
                      else
                      {
                        // Calculate a normal vector in order to check Direction

                        risec = std::sqrt(xi * xi + yi * yi) * unplaced.fSecRMin;
                        norm = Vector3D<Precision>(-xi / risec, -yi / risec, unplaced.fTanRMin / unplaced.fSecRMin);
                        if (norm.Dot(v) <= 0)
                        {
                          snxt = sd;
                        }
                      }
                    }
                  }
                  else
                  {
                    if (sd > kHalfRadTolerance)
                    {
                      return sd;
                    }
                    else
                    {
                      // Calculate a normal vector in order to check Direction

                      xi     = p.x() + sd * v.x();
                      yi     = p.y() + sd * v.y();
                      risec = std::sqrt(xi * xi + yi * yi) * unplaced.fSecRMin;
                      norm = Vector3D<Precision>(-xi / risec, -yi / risec, unplaced.fTanRMin / unplaced.fSecRMin);
                      if (norm.Dot(v) <= 0)
                      {
                        return sd;
                      }
                    }
                  }
                }
              }
            }
          }
          else
          {
            // Within kRadTol*0.5 of inner cone (real OR imaginary)
            // ----> Check not travelling through (=>0 to in)
            // ----> if not:
            //    -2nd root with validity check

            if (std::fabs(p.z()) <= tolODz)
            {
              if (nt2 > 0)
              {
                // Inside inner real cone, heading outwards, inside z range

                if (!unplaced.IsFullPhi())
                {
                  cosPsi = (p.x() * unplaced.fCosCPhi + p.y() * unplaced.fSinCPhi) / std::sqrt(t3);

                  if (cosPsi >= unplaced.fCosHDPhiIT)
                  {
                    return 0.0;
                  }
                }
                else
                {
                  return 0.0;
                }
              }
              else
              {
                // Within z extent, but not travelling through
                // -> 2nd root or VECGEOM_NAMESPACE::kInfinity if 1st root on imaginary cone

                b = nt2 / nt1;
                c = nt3 / nt1;
                d = b * b - c;

                if (d >= 0)     // > 0
                {
                  if (b > 0)
                  {
                    sd = -b - std::sqrt(d);
                  }
                  else
                  {
                    sd = c / (-b + std::sqrt(d));
                  }
                  zi = p.z() + sd * v.z();
                  ri = rMinAv + zi * unplaced.fTanRMin;

                  if (ri > 0)     // 2nd root
                  {
                    if (b > 0)
                    {
                      sd = c / (-b - std::sqrt(d));
                    }
                    else
                    {
                      sd = -b + std::sqrt(d);
                    }

                    zi = p.z() + sd * v.z();

                    if ((sd >= 0) && (std::fabs(zi) <= tolODz))    // sd>0
                    {
                      if (sd > dRmax) // Avoid rounding errors due to precision issue
                      {
                        // seen on 64 bits systems. Split and recompute
                        //double fTerm = sd - std::fmod(sd, dRmax);
                        //sd = fTerm + DistanceToIn(p + fTerm * v, v);
                      }
                      if (!unplaced.IsFullPhi())
                      {
                        xi     = p.x() + sd * v.x();
                        yi     = p.y() + sd * v.y();
                        ri     = rMinAv + zi * unplaced.fTanRMin;
                        cosPsi = (xi * unplaced.fCosCPhi + yi * unplaced.fSinCPhi) / ri;

                        if (cosPsi >= unplaced.fCosHDPhiIT)
                        {
                          snxt = sd;
                        }
                      }
                      else
                      {
                        return sd;
                      }
                    }
<<<<<<< HEAD
                  }
                  else
                  {
                    return VECGEOM_NAMESPACE::kInfinity;
=======
>>>>>>> d850ebc1
                  }
                  else
                  {
                    return VECGEOM_NAMESPACE::kInfinity;
                  }
                }
              }
            }
            else   // 2nd root
            {
              b = nt2 / nt1;
              c = nt3 / nt1;
              d = b * b - c;

              if (d > 0)
              {
                if (b > 0)
                {
                  sd = c / (-b - std::sqrt(d));
                }
                else
                {
                  sd = -b + std::sqrt(d);
                }
                zi = p.z() + sd * v.z();

                if ((sd >= 0) && (std::fabs(zi) <= tolODz))    // sd>0
                {
                  if (sd > dRmax) // Avoid rounding errors due to precision issues
                  {
                    // seen on 64 bits systems. Split and recompute
                  //  double fTerm = sd - std::fmod(sd, dRmax);
                  //  sd = fTerm + DistanceToIn(p + fTerm * v, v);
                  }
                  if (!unplaced.IsFullPhi())
                  {
                    xi     = p.x() + sd * v.x();
                    yi     = p.y() + sd * v.y();
                    ri     = rMinAv + zi * unplaced.fTanRMin;
                    cosPsi = (xi * unplaced.fCosCPhi + yi * unplaced.fSinCPhi) / ri;

                    if (cosPsi >= unplaced.fCosHDPhiIT)
                    {
                      snxt = sd;
                    }
                  }
                  else
                  {
                    return sd;
                  }
                }
              }
            }
          }
        }
      }

      // Phi segment intersection
      //
      // o Tolerant of points inside phi planes by up to VUSolid::Tolerance()*0.5
      //
      // o NOTE: Large duplication of code between sphi & ephi checks
      //         -> only diffs: sphi -> ephi, Comp -> -Comp and half-plane
      //            intersection check <=0 -> >=0
      //         -> Should use some form of loop Construct

      if (!unplaced.IsFullPhi())
      {
        // First phi surface (starting phi)

        Comp    = v.x() * unplaced.fSinSPhi - v.y() * unplaced.fCosSPhi;

        if (Comp < 0)      // Component in outwards normal dirn
        {
          Dist = (p.y() * unplaced.fCosSPhi - p.x() * unplaced.fSinSPhi);

          if (Dist < kHalfCarTolerance)
          {
            sd = Dist / Comp;

            if (sd < snxt)
            {
              if (sd < 0)
              {
                sd = 0.0;
              }

              zi = p.z() + sd * v.z();

              if (std::fabs(zi) <= tolODz)
              {
                xi        = p.x() + sd * v.x();
                yi        = p.y() + sd * v.y();
                rhoi2    = xi * xi + yi * yi;
                tolORMin2 = (rMinOAv + zi * unplaced.fTanRMin) * (rMinOAv + zi * unplaced.fTanRMin);
                tolORMax2 = (rMaxOAv + zi * unplaced.fTanRMax) * (rMaxOAv + zi * unplaced.fTanRMax);

                if ((rhoi2 >= tolORMin2) && (rhoi2 <= tolORMax2))
                {
                  // z and r intersections good - check intersecting with
                  // correct half-plane

                  if ((yi * unplaced.fCosCPhi - xi * unplaced.fSinCPhi) <= 0)
                  {
                    snxt = sd;
                  }
                }
              }
            }
          }
        }

        // Second phi surface (Ending phi)

        Comp    = -(v.x() * unplaced.fSinEPhi - v.y() * unplaced.fCosEPhi);

        if (Comp < 0)     // Component in outwards normal dirn
        {
          Dist = -(p.y() * unplaced.fCosEPhi - p.x() * unplaced.fSinEPhi);
          if (Dist < kHalfCarTolerance)
          {
            sd = Dist / Comp;

            if (sd < snxt)
            {
              if (sd < 0)
              {
                sd = 0.0;
              }

              zi = p.z() + sd * v.z();
<<<<<<< HEAD

              if (std::fabs(zi) <= tolODz)
              {
                xi        = p.x() + sd * v.x();
                yi        = p.y() + sd * v.y();
                rhoi2    = xi * xi + yi * yi;
                tolORMin2 = (rMinOAv + zi * unplaced.fTanRMin) * (rMinOAv + zi * unplaced.fTanRMin);
                tolORMax2 = (rMaxOAv + zi * unplaced.fTanRMax) * (rMaxOAv + zi * unplaced.fTanRMax);

=======

              if (std::fabs(zi) <= tolODz)
              {
                xi        = p.x() + sd * v.x();
                yi        = p.y() + sd * v.y();
                rhoi2    = xi * xi + yi * yi;
                tolORMin2 = (rMinOAv + zi * unplaced.fTanRMin) * (rMinOAv + zi * unplaced.fTanRMin);
                tolORMax2 = (rMaxOAv + zi * unplaced.fTanRMax) * (rMaxOAv + zi * unplaced.fTanRMax);

>>>>>>> d850ebc1
                if ((rhoi2 >= tolORMin2) && (rhoi2 <= tolORMax2))
                {
                  // z and r intersections good - check intersecting with
                  // correct half-plane

                  if ((yi * unplaced.fCosCPhi - xi * unplaced.fSinCPhi) >= 0.0)
                  {
                    snxt = sd;
                  }
                }
              }
            }
          }
        }
      }
    if (snxt < kHalfCarTolerance)
    {
       snxt = 0.;
    }

  return snxt;
}



  template <class Backend>
  VECGEOM_CUDA_HEADER_BOTH
  VECGEOM_INLINE
  static void DistanceToIn(
      UnplacedCone const &unplaced,
      Transformation3D const &transformation,
      Vector3D<typename Backend::precision_v> const &point,
      Vector3D<typename Backend::precision_v> const &direction,
      typename Backend::precision_v const &stepMax,
      typename Backend::precision_v &distance) {

   // TOBEIMPLEMENTED
    distance = DistanceToInUSolids<Backend>(unplaced, transformation, point, direction, stepMax);

//    typedef typename Backend::bool_v MaskType;
//    typedef typename Backend::precision_v VectorType;
//    typedef typename Vector3D<typename Backend::precision_v> Vector3D;
//
//    MaskType done_m(false); // which particles in the vector are ready to be returned == aka have been treated
//    distance = kInfinity; // initialize distance to infinity
//
//    // TODO: check that compiler is doing same thing
//    // as if we used a combined point + direction transformation
//    Vector3D localpoint;
//    localpoint=transformation.Transform<transCodeT,rotCodeT>(point);
//    Vector3D localdir; // VectorType dirx, diry, dirz;
//    localdir=transformation.TransformDirection<transCodeT,rotCodeT>(localdir);
//
//    // do some inside checks
//    // if safez is > 0 it means that particle is within z range
//    // if safez is < 0 it means that particle is outside z range
//
//    VectorType z = localpoint.z();
//    VectorType safez = unplaced.GetDz() - Abs(z);
//    MaskType inz_m = safez > Utils::fgToleranceVc;
//    VectorType dirz = localdir.z();
//    done_m = !inz_m && ( z*dirz >= 0 ); // particle outside the z-range and moving away
//
//    VectorType x=localpoint.x();
//    VectorType y=localpoint.y();
//    VectorType r2 = x*x + y*y; // use of Perp2
//    VectorType n2 = VectorType(1)-(unplaced.GetOuterSlopeSquare() + 1) *dirz*dirz; // dirx_v*dirx_v + diry_v*diry_v; ( dir is normalized !! )
//    VectorType dirx = localdir.x();
//    VectorType diry = localdir.y();
//    VectorType rdotnplanar = x*dirx + y*diry; // use of PerpDot
//
//    // T a = 1 - dir.z*dir.z*(1+m*m);
//    // T b = 2 * ( pos.x*dir.x + pos.y*dir.y - m*m*pos.z*dir.z - m*n*dir.z);
//    // T c = ( pos.x*pos.x + pos.y*pos.y - m*m*pos.z*pos.z - 2*m*n*pos.z - n*n );
//
//    // QUICK CHECK IF OUTER RADIUS CAN BE HIT AT ALL
//    // BELOW WE WILL SOLVE A QUADRATIC EQUATION OF THE TYPE
//    // a * t^2 + b * t + c = 0
//    // if this equation has a solution at all ( == hit )
//    // the following condition needs to be satisfied
//    // DISCRIMINANT = b^2 -  4 a*c > 0
//    //
//    // THIS CONDITION DOES NOT NEED ANY EXPENSIVE OPERATION !!
//    //
//    // then the solutions will be given by
//    //
//    // t = (-b +- SQRT(DISCRIMINANT)) / (2a)
//    //
//    // b = 2*(dirx*x + diry*y)  -- independent of shape
//    // a = dirx*dirx + diry*diry -- independent of shape
//    // c = x*x + y*y - R^2 = r2 - R^2 -- dependent on shape
//    VectorType c = r2 - unplaced.GetOuterSlopeSquare()*z*z - 2*unplaced.GetOuterSlope()*unplaced.GetOuterOffset() * z - unplaced.GetOuterOffsetSquare();
//
//    VectorType a = n2;
//
//    VectorType b = 2*(rdotnplanar - z*dirz*unplaced.GetOuterSlopeSquare() - unplaced.GetOuterSlope()*unplaced.GetOuterOffset()*dirz);
//    VectorType discriminant = b*b-4*a*c;
//    MaskType   canhitrmax = ( discriminant >= 0 );
//
//    done_m |= ! canhitrmax;
//
//    // this might be optional
//    if( done_m.isFull() )
//    {
//           // joint z-away or no chance to hit Rmax condition
//     #ifdef LOG_EARLYRETURNS
//           std::cerr << " RETURN1 IN DISTANCETOIN " << std::endl;
//     #endif
//           return;
//    }
//
//    // Check outer cylinder (only r>rmax has to be considered)
//    // this IS ALWAYS the MINUS (-) solution
//    VectorType distanceRmax( Utils::kInfinityVc );
//    distanceRmax( canhitrmax ) = (-b - Sqrt( discriminant ))/(2.*a);
//
//    // this determines which vectors are done here already
//    MaskType Rdone = determineRHit( x, y, z, dirx, diry, dirz, distanceRmax );
//    distanceRmax( ! Rdone ) = Utils::kInfinityVc;
//    MaskType rmindone;
//    // **** inner tube ***** only compiled in for tubes having inner hollow cone -- or in case of a universal runtime shape ******/
//    if ( checkRminTreatment<ConeType>(unplaced) )
//    {
//       // in case of the Cone, generally all coefficients a, b, and c change
//       a = 1.-(unplaced.GetInnerSlopeSquare() + 1) *dirz*dirz;
//       c = r2 - unplaced.GetInnerSlopeSquare()*z*z - 2*unplaced.GetInnerSlope()*unplaced.GetInnerOffset() * z
//               - unplaced.GetInnerOffsetSquare();
//       b = 2*(rdotnplanar - dirz*(z*unplaced.GetInnerSlopeSquare + unplaced.GetInnerOffset* unplaced.GetInnerSlope()));
//       discriminant =  b*b-4*a*c;
//       MaskType canhitrmin = ( discriminant >= Vc::Zero );
//       VectorType distanceRmin ( Utils::kInfinityVc );
//       // this is always + solution
//       distanceRmin ( canhitrmin ) = (-b + Vc::sqrt( discriminant ))/(2*a);
//       rmindone = determineRHit( x, y, z, dirx, diry, dirz, distanceRmin );
//       distanceRmin ( ! rmindone ) = Utils::kInfinity;
//
//       // reduction of distances
//       distanceRmax = Vc::min( distanceRmax, distanceRmin );
//       Rdone |= rmindone;
//     }
//        //distance( ! done_m && Rdone ) = distanceRmax;
//        //done_m |= Rdone;
//
//        /* might check early here */
//
//        // now do Z-Face
//        VectorType distancez = -safez/Vc::abs(dirz);
//        MaskType zdone = determineZHit(x,y,z,dirx,diry,dirz,distancez);
//        distance ( ! done_m && zdone ) = distancez;
//        distance ( ! done_m && ! zdone && Rdone ) = distanceRmax;
//        done_m |= ( zdone ) || (!zdone && (Rdone));
//
//        // now PHI
//
//        // **** PHI TREATMENT FOR CASE OF HAVING RMAX ONLY ***** only compiled in for cones having phi sektion ***** //
//        if ( ConeTraits::NeedsPhiTreatment<ConeType>::value )
//        {
//           // all particles not done until here have the potential to hit a phi surface
//           // phi surfaces require divisions so it might be useful to check before continuing
//
//           if( ConeTraits::NeedsRminTreatment<ConeType>::value || ! done_m.isFull() )
//           {
//              VectorType distphi;
//              ConeUtils::DistanceToPhiPlanes<ValueType,ConeTraits::IsPhiEqualsPiCase<ConeType>::value,ConeTraits::NeedsRminTreatment<ConeType>::value>(coneparams->dZ,
//                    coneparams->outerslope, coneparams->outeroffset,
//                    coneparams->innerslope, coneparams->inneroffset,
//                    coneparams->normalPhi1.x, coneparams->normalPhi1.y, coneparams->normalPhi2.x, coneparams->normalPhi2.y,
//                    coneparams->alongPhi1, coneparams->alongPhi2,
//                    x, y, z, dirx, diry, dirz, distphi);
//              if(ConeTraits::NeedsRminTreatment<ConeType>::value)
//              {
//                 // distance(! done_m || (rmindone && ! inrmin_m ) || (rmaxdone && ) ) = distphi;
//                 // distance ( ! done_m ) = distphi;
//                 distance = Vc::min(distance, distphi);
//              }
//              else
//              {
//                 distance ( ! done_m ) = distphi;
//              }
//           }
//        }

 }

   template <class Backend>
   VECGEOM_CUDA_HEADER_BOTH
   VECGEOM_INLINE
   static Precision DistanceToOutUSOLIDS(
       UnplacedCone const &unplaced,
       Vector3D<typename Backend::precision_v> p,
       Vector3D<typename Backend::precision_v> v,
       typename Backend::precision_v const &stepMax
       ) {


        double snxt, srd, sphi, pdist;

        double rMaxAv;  // Data for outer cone
        double rMinAv;  // Data for inner cone

        double t1, t2, t3, rout, rin, nt1, nt2, nt3;
        double b, c, d, sr2, sr3;

        // Vars for intersection within tolerance

      //  ESide   sidetol = kNull;
      //  double slentol = VECGEOM_NAMESPACE::kInfinity;

        // Vars for phi intersection:

        double pDistS, compS, pDistE, compE, sphi2, xi, yi, /*risec,*/ vphi;
        double zi, ri, deltaRoi2;

        // Z plane intersection

        if (v.z() > 0.0)
        {
          pdist = unplaced.GetDz() - p.z();

          if (pdist > kHalfCarTolerance)
          {
            snxt = pdist / v.z();
         //   side = kPZ;
          }
          else
          {
          //  aNormalVector        = Vector3D<Precision>(0, 0, 1);
          //  aConvex = true;
            return  snxt = 0.0;
          }
        }
        else if (v.z() < 0.0)
        {
          pdist = unplaced.GetDz() + p.z();

          if (pdist > kHalfCarTolerance)
          {
            snxt = -pdist / v.z();
           // side = kMZ;
          }
          else
          {
           // aNormalVector        = Vector3D<Precision>(0, 0, -1);
           // aConvex = true;
            return snxt = 0.0;
          }
        }
        else     // Travel perpendicular to z axis
        {
          snxt = VECGEOM_NAMESPACE::kInfinity;
         // side = kNull;
        }

        // Radial Intersections
        //
        // Intersection with outer cone (possible return) and
        //                   inner cone (must also check phi)
        //
        // Intersection point (xi,yi,zi) on line x=p.x()+t*v.x() etc.
        //
        // Intersects with x^2+y^2=(a*z+b)^2
        //
        // where a=unplaced.fTanRMax or unplaced.fTanRMin
        //       b=rMaxAv or rMinAv
        //
        // (vx^2+vy^2-(a*vz)^2)t^2+2t(pxvx+pyvy-a*vz(a*pz+b))+px^2+py^2-(a*pz+b)^2=0;
        //     t1                       t2                      t3
        //
        //  \--------u-------/       \-----------v----------/ \---------w--------/

        rMaxAv  = (unplaced.GetRmax1() + unplaced.GetRmax2()) * 0.5;

        t1   = 1.0 - v.z() * v.z();   // since v normalised
        t2   = p.x() * v.x() + p.y() * v.y();
        t3   = p.x() * p.x() + p.y() * p.y();
        rout = unplaced.fTanRMax * p.z() + rMaxAv;

        nt1 = t1 - (unplaced.fTanRMax * v.z()) * (unplaced.fTanRMax * v.z());
        nt2 = t2 - unplaced.fTanRMax * v.z() * rout;
        nt3 = t3 - rout * rout;

        if (v.z() > 0.0)
        {
          deltaRoi2 = snxt * snxt * t1 + 2 * snxt * t2 + t3
                      - unplaced.GetRmax2() * (unplaced.GetRmax2() + kRadTolerance * unplaced.fSecRMax);
        }
        else if (v.z() < 0.0)
        {
          deltaRoi2 = snxt * snxt * t1 + 2 * snxt * t2 + t3
                      - unplaced.GetRmax1() * (unplaced.GetRmax1() + kRadTolerance * unplaced.fSecRMax);
        }
        else
        {
          deltaRoi2 = 1.0;
        }

        if (nt1 && (deltaRoi2 > 0.0))
        {
          // Equation quadratic => 2 roots : second root must be leaving

          b = nt2 / nt1;
          c = nt3 / nt1;
          d = b * b - c;

          if (d >= 0)
          {
            // Check if on outer cone & heading outwards
            // NOTE: Should use rho-rout>-kRadTolerance*0.5

            if (nt3 > -kHalfRadTolerance && nt2 >= 0)
            {
           //              risec     = Sqrt(t3) * unplaced.fSecRMax;
             // aConvex = true;
             // aNormalVector        = Vector3D<Precision>(p.x() / risec, p.y() / risec, -unplaced.fTanRMax / unplaced.fSecRMax);
              return snxt = 0;
            }
            else
            {
             // sider = kRMax ;
              if (b > 0)
              {
                srd = -b - Sqrt(d);
              }
              else
              {
                srd = c / (-b + Sqrt(d));
              }

              zi    = p.z() + srd * v.z();
              ri    = unplaced.fTanRMax * zi + rMaxAv;

              if ((ri >= 0) && (-kHalfRadTolerance <= srd) && (srd <= kHalfRadTolerance))
              {
                // An intersection within the tolerance
                //   we will Store it in case it is good -
                //
               // slentol = srd;
               // sidetol = kRMax;
              }
              if ((ri < 0) || (srd < kHalfRadTolerance))
              {
                // Safety: if both roots -ve ensure that srd cannot `win'
                //         distance to out

                if (b > 0)
                {
                  sr2 = c / (-b - Sqrt(d));
                }
                else
                {
                  sr2 = -b + Sqrt(d);
                }
                zi  = p.z() + sr2 * v.z();
                ri  = unplaced.fTanRMax * zi + rMaxAv;

                if ((ri >= 0) && (sr2 > kHalfRadTolerance))
                {
                  srd = sr2;
                }
                else
                {
                  srd = VECGEOM_NAMESPACE::kInfinity;

                  if ((-kHalfRadTolerance <= sr2) && (sr2 <= kHalfRadTolerance))
                  {
                    // An intersection within the tolerance.
                    // Storing it in case it is good.

                 //   slentol = sr2;
                  //  sidetol = kRMax;
                  }
                }
              }
            }
          }
          else
          {
            // No intersection with outer cone & not parallel
            // -> already outside, no intersection

            //risec     = Sqrt(t3) * unplaced.fSecRMax;
           // aConvex = true;
           // aNormalVector        = Vector3D<Precision>(p.x() / risec, p.y() / risec, -unplaced.fTanRMax / unplaced.fSecRMax);
            return snxt = 0.0;
          }
        }
        else if (nt2 && (deltaRoi2 > 0.0))
        {
          // Linear case (only one intersection) => point outside outer cone

       //          risec     = Sqrt(t3) * unplaced.fSecRMax;
         // aConvex = true;
         // aNormalVector        = Vector3D<Precision>(p.x() / risec, p.y() / risec, -unplaced.fTanRMax / unplaced.fSecRMax);
          return snxt = 0.0;
        }
        else
        {
          // No intersection -> parallel to outer cone
          // => Z or inner cone intersection

          srd = VECGEOM_NAMESPACE::kInfinity;
        }

        // Check possible intersection within tolerance

        /*
        if (slentol <= kHalfCarTolerance)
        {
          // An intersection within the tolerance was found.
          // We must accept it only if the momentum points outwards.
          //
          // Vector3D<Precision> ptTol;  // The point of the intersection
          // ptTol= p + slentol*v;
          // ri=unplaced.fTanRMax*zi+rMaxAv;
          //
          // Calculate a normal vector, as below

          xi    = p.x() + slentol * v.x();
          yi    = p.y() + slentol * v.y();
          risec = Sqrt(xi * xi + yi * yi) * unplaced.fSecRMax;
          Vector3D<Precision> norm = Vector3D<Precision>(xi / risec, yi / risec, -unplaced.fTanRMax / unplaced.fSecRMax);

          if (norm.Dot(v) > 0)     // We will leave the Cone immediatelly
          {
            aNormalVector        = norm.Unit();
            aConvex = true;
            return snxt = 0.0;
          }
          else // On the surface, but not heading out so we ignore this intersection
          {
            //                                        (as it is within tolerance).
            slentol = VECGEOM_NAMESPACE::kInfinity;
          }

        }
*/

        // Inner Cone intersection

        if (unplaced.GetRmin1() || unplaced.GetRmin2())
        {
          nt1    = t1 - (unplaced.fTanRMin * v.z()) * (unplaced.fTanRMin * v.z());

          if (nt1)
          {
            rMinAv  = (unplaced.GetRmin1() + unplaced.GetRmin2()) * 0.5;
            rin    = unplaced.fTanRMin * p.z() + rMinAv;
            nt2    = t2 - unplaced.fTanRMin * v.z() * rin;
            nt3    = t3 - rin * rin;

            // Equation quadratic => 2 roots : first root must be leaving

            b = nt2 / nt1;
            c = nt3 / nt1;
            d = b * b - c;

            if (d >= 0.0)
            {
              // NOTE: should be rho-rin<kRadTolerance*0.5,
              //       but using squared versions for efficiency

              if (nt3 < kRadTolerance * (rin + kRadTolerance * 0.25))
              {
                if (nt2 < 0.0)
                {
                 // aConvex = false;
                 // risec = Sqrt(p.x() * p.x() + p.y() * p.y()) * unplaced.fSecRMin;
                 // aNormalVector = UVector3(-p.x() / risec, -p.y() / risec, unplaced.fTanRMin / unplaced.fSecRMin);
                  return          snxt      = 0.0;
                }
              }
              else
              {
                if (b > 0)
                {
                  sr2 = -b - Sqrt(d);
                }
                else
                {
                  sr2 = c / (-b + Sqrt(d));
                }
                zi  = p.z() + sr2 * v.z();
                ri  = unplaced.fTanRMin * zi + rMinAv;

                if ((ri >= 0.0) && (-kHalfRadTolerance <= sr2) && (sr2 <= kHalfRadTolerance))
                {
                  // An intersection within the tolerance
                  // storing it in case it is good.

                 // slentol = sr2;
                 // sidetol = kRMax;
                }
                if ((ri < 0) || (sr2 < kHalfRadTolerance))
                {
                  if (b > 0)
                  {
                    sr3 = c / (-b - Sqrt(d));
                  }
                  else
                  {
                    sr3 = -b + Sqrt(d);
                  }

                  // Safety: if both roots -ve ensure that srd cannot `win'
                  //         distancetoout

                  if (sr3 > kHalfRadTolerance)
                  {
                    if (sr3 < srd)
                    {
                      zi = p.z() + sr3 * v.z();
                      ri = unplaced.fTanRMin * zi + rMinAv;

                      if (ri >= 0.0)
                      {
                        srd = sr3;
                   //     sider = kRMin;
                      }
                    }
                  }
                  else if (sr3 > -kHalfRadTolerance)
                  {
                    // Intersection in tolerance. Store to check if it's good

               //     slentol = sr3;
                //    sidetol = kRMin;
                  }
                }
                else if ((sr2 < srd) && (sr2 > kHalfCarTolerance))
                {
                  srd  = sr2;
                //  sider = kRMin;
                }
                else if (sr2 > -kHalfCarTolerance)
                {
                  // Intersection in tolerance. Store to check if it's good

                //  slentol = sr2;
                //  sidetol = kRMin;
                }

                /*
                if (slentol <= kHalfCarTolerance)
                {
                  // An intersection within the tolerance was found.
                  // We must accept it only if  the momentum points outwards.

                  UVector3 norm;

                  // Calculate a normal vector, as below

                  xi     = p.x() + slentol * v.x();
                  yi     = p.y() + slentol * v.y();
                  if (sidetol == kRMax)
                  {
                    risec = Sqrt(xi * xi + yi * yi) * unplaced.fSecRMax;
                    norm = UVector3(xi / risec, yi / risec, -unplaced.fTanRMax / unplaced.fSecRMax);
                  }
                  else
                  {
                    risec = Sqrt(xi * xi + yi * yi) * unplaced.fSecRMin;
                    norm = UVector3(-xi / risec, -yi / risec, unplaced.fTanRMin / unplaced.fSecRMin);
                  }
                  if (norm.Dot(v) > 0)
                  {
                    // We will leave the cone immediately

                    aNormalVector        = norm.Unit();
                    aConvex = true;
                    return snxt = 0.0;
                  }
                  else
                  {
                    // On the surface, but not heading out so we ignore this
                    // intersection (as it is within tolerance).

                    slentol = VECGEOM_NAMESPACE::kInfinity;
                  }
                }*/
              }
            }
          }
        }

        // Linear case => point outside inner cone ---> outer cone intersect
        //
        // Phi Intersection

        if (!unplaced.IsFullPhi())
        {
          // add angle calculation with correction
          // of the difference in domain of atan2 and Sphi

          vphi = ATan2(v.y(), v.x());

          if (vphi < unplaced.GetSPhi() - kHalfAngTolerance)
          {
            vphi += 2 * VECGEOM_NAMESPACE::kPi;
          }
          else if (vphi > unplaced.GetSPhi() + unplaced.GetDPhi() + kHalfAngTolerance)
          {
            vphi -= 2 * VECGEOM_NAMESPACE::kPi;
          }

          if (p.x() || p.y())     // Check if on z axis (rho not needed later)
          {
            // pDist -ve when inside

            pDistS = p.x() * unplaced.fSinSPhi - p.y() * unplaced.fCosSPhi;
            pDistE = -p.x() * unplaced.fSinEPhi + p.y() * unplaced.fCosEPhi;

            // Comp -ve when in direction of outwards normal

            compS = -unplaced.fSinSPhi * v.x() + unplaced.fCosSPhi * v.y();
            compE = unplaced.fSinEPhi * v.x() - unplaced.fCosEPhi * v.y();

        //    sidephi = kNull;

            if (((unplaced.GetDPhi() <= VECGEOM_NAMESPACE::kPi) && ((pDistS <= kHalfCarTolerance)
                                            && (pDistE <= kHalfCarTolerance)))
                || ((unplaced.GetDPhi() > VECGEOM_NAMESPACE::kPi) && !((pDistS > kHalfCarTolerance)
                                               && (pDistE >  kHalfCarTolerance))))
            {
              // Inside both phi *full* planes
              if (compS < 0)
              {
                sphi = pDistS / compS;
                if (sphi >= -kHalfCarTolerance)
                {
                  xi = p.x() + sphi * v.x();
                  yi = p.y() + sphi * v.y();

                  // Check intersecting with correct kHalf-plane
                  // (if not -> no intersect)
                  //
                  if ((Abs(xi) <= VECGEOM_NAMESPACE::kTolerance)
                      && (Abs(yi) <= VECGEOM_NAMESPACE::kTolerance))
                  {
                   // sidephi = kSPhi;
                    if ((unplaced.GetSPhi() - kHalfAngTolerance <= vphi)
                        && (unplaced.GetSPhi() + unplaced.GetDPhi() + kHalfAngTolerance >= vphi))
                    {
                      sphi = VECGEOM_NAMESPACE::kInfinity;
                    }
                  }
                  else if ((yi * unplaced.fCosCPhi - xi * unplaced.fSinCPhi) >= 0)
                  {
                    sphi = VECGEOM_NAMESPACE::kInfinity;
                  }
                  else
                  {
                   // sidephi = kSPhi;
                    if (pDistS > -kHalfCarTolerance)
                    {
                      sphi = 0.0; // Leave by sphi immediately
                    }
                  }
                }
                else
                {
                  sphi = VECGEOM_NAMESPACE::kInfinity;
                }
              }
              else
              {
                sphi = VECGEOM_NAMESPACE::kInfinity;
              }

              if (compE < 0)
              {
                sphi2 = pDistE / compE;

                // Only check further if < starting phi intersection
                //
                if ((sphi2 > -kHalfCarTolerance) && (sphi2 < sphi))
                {
                  xi = p.x() + sphi2 * v.x();
                  yi = p.y() + sphi2 * v.y();

                  // Check intersecting with correct kHalf-plane

                  if ((Abs(xi) <= VECGEOM_NAMESPACE::kTolerance)
                      && (Abs(yi) <= VECGEOM_NAMESPACE::kTolerance))
                  {
                    // Leaving via ending phi

                    if (!((unplaced.GetSPhi() - kHalfAngTolerance <= vphi)
                          && (unplaced.GetSPhi() + unplaced.GetDPhi() + kHalfAngTolerance >= vphi)))
                    {
                    //  sidephi = kEPhi;
                      if (pDistE <= -kHalfCarTolerance)
                      {
                        sphi = sphi2;
                      }
                      else
                      {
                        sphi = 0.0;
                      }
                    }
                  }
                  else // Check intersecting with correct half-plane
                    if (yi * unplaced.fCosCPhi - xi * unplaced.fSinCPhi >= 0)
                    {
                      // Leaving via ending phi

                   //   sidephi = kEPhi;
                      if (pDistE <= -kHalfCarTolerance)
                      {
                        sphi = sphi2;
                      }
                      else
                      {
                        sphi = 0.0;
                      }
                    }
                }
              }
            }
            else
            {
              sphi = VECGEOM_NAMESPACE::kInfinity;
            }
          }
          else
          {
            // On z axis + travel not || to z axis -> if phi of vector direction
            // within phi of shape, Step limited by rmax, else Step =0

            if ((unplaced.GetSPhi() - kHalfAngTolerance <= vphi)
                && (vphi <= unplaced.GetSPhi() + unplaced.GetDPhi() + kHalfAngTolerance))
            {
              sphi = VECGEOM_NAMESPACE::kInfinity;
            }
            else
            {
             // sidephi = kSPhi ;  // arbitrary
              sphi    = 0.0;
            }
          }
          if (sphi < snxt)   // Order intersecttions
          {
            snxt = sphi;
        //    side = sidephi;
          }
        }
        if (srd < snxt)    // Order intersections
        {
          snxt = srd  ;
         // side = sider;
        }
        if (snxt < kHalfCarTolerance)
        {
          snxt = 0.;
        }

        return snxt;

  }

  template <class Backend>
  VECGEOM_CUDA_HEADER_BOTH
  VECGEOM_INLINE
  static void DistanceToOut(
      UnplacedCone const &unplaced,
      Vector3D<typename Backend::precision_v> point,
      Vector3D<typename Backend::precision_v> direction,
      typename Backend::precision_v const &stepMax,
      typename Backend::precision_v &distance) {

   // TOBEIMPLEMENTED

   // has to be implemented in a way
   // as to be tolerant when particle is outside
    distance = DistanceToOutUSOLIDS<Backend>( unplaced, point, direction, stepMax );
  }

  template<class Backend, bool ForPolycone>
  VECGEOM_CUDA_HEADER_BOTH
  static Precision SafetyToInUSOLIDS(UnplacedCone const &unplaced,
                          Transformation3D const &transformation,
                          Vector3D<typename Backend::precision_v> const &point
                          ) {
      double safe = 0.0, rho, safeR1, safeR2, safeZ, safePhi, cosPsi;
      double pRMin, pRMax;

      // need a transformation
      Vector3D<Precision> p = transformation.Transform<transCodeT,rotCodeT>(point);

      rho  = Sqrt(p.x() * p.x() + p.y() * p.y());
      safeZ = Abs(p.z()) - unplaced.GetDz();
      safeR1 = 0; safeR2 = 0;

      if ( unplaced.GetRmin1() || unplaced.GetRmin2())
       {
         pRMin  = unplaced.fTanRMin * p.z() + (unplaced.GetRmin1() + unplaced.GetRmin2()) * 0.5;
         safeR1  = (pRMin - rho) * unplaced.fInvSecRMin;

         pRMax  = unplaced.fTanRMax * p.z() + (unplaced.GetRmax1() + unplaced.GetRmax2()) * 0.5;
         safeR2  = (rho - pRMax) * unplaced.fInvSecRMax;

         if (safeR1 > safeR2)
         {
           safe = safeR1;
         }
         else
         {
           safe = safeR2;
         }
       }
       else
       {
         pRMax  = unplaced.fTanRMax * p.z() + (unplaced.GetRmax1() + unplaced.GetRmax2()) * 0.5;
         safe    = (rho - pRMax) * unplaced.fInvSecRMax;
       }
      if( ! ForPolycone)//For Polycone only safety in R and Phi is needed
    { if (safeZ > safe)
         {
          safe = safeZ;
         }
    }
       if (!unplaced.IsFullPhi() && rho)
       {
         // Psi=angle from central phi to point

         cosPsi = (p.x() * unplaced.fCosCPhi + p.y() * unplaced.fSinCPhi);

         if (cosPsi < unplaced.fCosHDPhi*rho ) // Point lies outside phi range
         {
           if ((p.y() * unplaced.fCosCPhi - p.x() * unplaced.fSinCPhi) <= 0.0)
           {
             safePhi = Abs(p.x() * unplaced.fSinSPhi - p.y() * unplaced.fCosSPhi);
           }
           else
           {
             safePhi = Abs(p.x() * unplaced.fSinEPhi - p.y() * unplaced.fCosEPhi);
           }
           if (safePhi > safe)
           {
             safe = safePhi;
           }
         }
       }
       if (safe < 0.0)
       {
         safe = 0.0; return safe; //point is Inside
       }
       return safe;
       /*
       if (!aAccurate) return safe;

       double safsq = 0.0;
       int count = 0;
       if (safeR1 > 0)
       {
         safsq += safeR1 * safeR1;
         count++;
       }
       if (safeR2 > 0)
       {
         safsq += safeR2 * safeR2;
         count++;
       }
       if (safeZ > 0)
       {
         safsq += safeZ * safeZ;
         count++;
       }
       if (count == 1) return safe;
       return Sqrt(safsq);
*/

  }


  template<class Backend>
  VECGEOM_CUDA_HEADER_BOTH
  static void SafetyToIn(UnplacedCone const &unplaced,
                         Transformation3D const &transformation,
                         Vector3D<typename Backend::precision_v> const &point,
                         typename Backend::precision_v &safety) {

    // TOBEIMPLEMENTED -- momentarily dispatching to USolids
    safety = SafetyToInUSOLIDS<Backend, false>(unplaced,transformation,point);
  }

  template<class Backend, bool ForPolycone>
   VECGEOM_CUDA_HEADER_BOTH
   VECGEOM_INLINE
   static Precision SafetyToOutUSOLIDS(UnplacedCone const &unplaced,
                           Vector3D<typename Backend::precision_v> p) {
      double safe = 0.0, rho, safeR1, safeR2, safeZ, safePhi;
       double pRMin;
       double pRMax;


      rho = Sqrt(p.x() * p.x() + p.y() * p.y());
      safeZ = unplaced.GetDz() - Abs(p.z());

        if (unplaced.GetRmin1() || unplaced.GetRmin2())
        {
          pRMin  = unplaced.fTanRMin * p.z() + (unplaced.GetRmin1() + unplaced.GetRmin2()) * 0.5;
          safeR1  = (rho - pRMin) * unplaced.fInvSecRMin;
        }
        else
        {
          safeR1 = VECGEOM_NAMESPACE::kInfinity;
        }

        pRMax  = unplaced.fTanRMax * p.z() + (unplaced.GetRmax1() + unplaced.GetRmax2()) * 0.5;
        safeR2  = (pRMax - rho) * unplaced.fInvSecRMax;

        if (safeR1 < safeR2)
        {
          safe = safeR1;
        }
        else
        {
          safe = safeR2;
        }
        if( ! ForPolycone)//For Polycone only safety in R and Phi is needed
      {if (safeZ < safe)
          {
           safe = safeZ;
          }
      }
        // Check if phi divided, Calc distances closest phi plane

        if (!unplaced.IsFullPhi())
        {
          // Above/below central phi of UCons?

          if ((p.y() * unplaced.fCosCPhi - p.x() * unplaced.fSinCPhi) <= 0)
          {
            safePhi = -(p.x() * unplaced.fSinSPhi - p.y() * unplaced.fCosSPhi);
          }
          else
          {
            safePhi = (p.x() * unplaced.fSinEPhi - p.y() * unplaced.fCosEPhi);
          }
          if (safePhi < safe)
          {
            safe = safePhi;
          }
        }
        if (safe < 0)
        {
          safe = 0;
        }

        return safe;
   }

  template<class Backend>
  VECGEOM_CUDA_HEADER_BOTH
  static void SafetyToOut(UnplacedCone const &unplaced,
                          Vector3D<typename Backend::precision_v> point,
                          typename Backend::precision_v &safety) {

    safety = SafetyToOutUSOLIDS<Backend,false>(unplaced,point);
  }


  // normal kernel
  template <class Backend>
  VECGEOM_CUDA_HEADER_BOTH
  static void NormalKernel(
       UnplacedCone const &unplaced,
       Vector3D<typename Backend::precision_v> const &p,
       Vector3D<typename Backend::precision_v> &normal,
       typename Backend::bool_v &valid
      )
  {
      // TODO: provide generic vectorized implementation
      // TODO: tranform point p to local coordinates

      int noSurfaces = 0;
      double rho, pPhi;
      double distZ, distRMin, distRMax;
      double distSPhi = kInfinity, distEPhi = kInfinity;
      double pRMin, widRMin;
      double pRMax, widRMax;

      const double delta = 0.5 * kTolerance;
      const double dAngle = 0.5 * kAngTolerance;
      typedef Vector3D<typename Backend::precision_v> Vec3D_t;
      Vec3D_t norm, sumnorm(0., 0., 0.), nZ(0., 0., 1.);
      Vec3D_t nR, nr(0., 0., 0.), nPs, nPe;

      distZ = Abs(Abs(p.z()) - unplaced.GetDz());
      rho  = Sqrt(p.x() * p.x() + p.y() * p.y());

      pRMin   = rho - p.z() * unplaced.fTanRMin;
      widRMin = unplaced.GetRmin2() - unplaced.GetDz() * unplaced.fTanRMin;
      distRMin = Abs(pRMin - widRMin) * unplaced.fInvSecRMin;

      pRMax   = rho - p.z() * unplaced.fTanRMax;
      widRMax = unplaced.GetRmax2() - unplaced.GetDz() * unplaced.fTanRMax;
      distRMax = Abs(pRMax - widRMax) * unplaced.fInvSecRMax;

      if (! unplaced.IsFullPhi() )   // Protected against (0,0,z)
      {
          if (rho)
          {
            pPhi = ATan2(p.y(), p.x());

            if (pPhi  < unplaced.GetSPhi() - delta)
            {
              pPhi += kTwoPi;
            }
            else if (pPhi > unplaced.GetSPhi() + unplaced.GetDPhi() + delta)
            {
              pPhi -= kTwoPi;
            }

            distSPhi = Abs(pPhi - unplaced.GetSPhi());
            distEPhi = Abs(pPhi - unplaced.GetSPhi() - unplaced.GetDPhi());
          }
          else if (!(unplaced.GetRmin1()) || !(unplaced.GetRmin2()))
          {
            distSPhi = 0.;
            distEPhi = 0.;
          }
          nPs = Vec3D_t( unplaced.fSinSPhi, -unplaced.fCosSPhi, 0);
          nPe = Vec3D_t(-unplaced.fSinEPhi, unplaced.fCosEPhi, 0);
        }
        if (rho > delta)
        {
          nR = Vec3D_t(p.x() / rho / unplaced.fSecRMax, p.y() / rho / unplaced.fSecRMax,
                  -unplaced.fTanRMax * unplaced.fInvSecRMax);
          if (unplaced.GetRmin1() || unplaced.GetRmin2())
          {
            nr = Vec3D_t(-p.x() / rho / unplaced.fSecRMin, -p.y() / rho / unplaced.fSecRMin,
                    unplaced.fTanRMin * unplaced.fInvSecRMin);
          }
        }

        if (distRMax <= delta)
        {
          noSurfaces ++;
          sumnorm += nR;
        }
        if ((unplaced.GetRmin1() || unplaced.GetRmin2()) && (distRMin <= delta))
        {
          noSurfaces ++;
          sumnorm += nr;
        }
        if (!unplaced.IsFullPhi())
        {
          if (distSPhi <= dAngle)
          {
            noSurfaces ++;
            sumnorm += nPs;
          }
          if (distEPhi <= dAngle)
          {
            noSurfaces ++;
            sumnorm += nPe;
          }
        }
        if (distZ <= delta)
        {
          noSurfaces ++;
          if (p.z() >= 0.)
          {
            sumnorm += nZ;
          }
          else
          {
            sumnorm -= nZ;
          }
        }
        if (noSurfaces == 0)
        {
            Assert(false, "approximate surface normal not implemented");
            //          norm = ApproxSurfaceNormal(p);
        }
        else if (noSurfaces == 1)
        {
          norm = sumnorm;
        }
        else
        {
          norm = sumnorm.Unit();
        }

        normal = norm;

        valid = (bool) noSurfaces;
  }

}; // end struct

} } // End global namespace

#endif /* VECGEOM_VOLUMES_KERNEL_CONEIMPLEMENTATION_H_ */<|MERGE_RESOLUTION|>--- conflicted
+++ resolved
@@ -157,7 +157,6 @@
          }
      // }
   }
-<<<<<<< HEAD
 
   template <class Backend>
   VECGEOM_CUDA_HEADER_BOTH
@@ -167,17 +166,6 @@
   Vector3D<typename Backend::precision_v> const &point,
   typename Backend::bool_v &contains) {
 
-=======
-
-  template <class Backend>
-  VECGEOM_CUDA_HEADER_BOTH
-  VECGEOM_INLINE
-  static void UnplacedContains(
-  UnplacedCone const &unplaced,
-  Vector3D<typename Backend::precision_v> const &point,
-  typename Backend::bool_v &contains) {
-
->>>>>>> d850ebc1
     typedef typename Backend::bool_v Bool_t;
     Bool_t unused;
     Bool_t outside;
@@ -261,15 +249,10 @@
       Vector3D<typename Backend::precision_v> p = transformation.Transform<transCodeT,rotCodeT>(point);
       Vector3D<typename Backend::precision_v> v = transformation.TransformDirection<rotCodeT>(direction);
 
-<<<<<<< HEAD
-      double snxt = VECGEOM_NAMESPACE::kInfinity;
-      const double dRmax = 100 * Max(unplaced.GetRmax1(), unplaced.GetRmax2());
-=======
      double snxt = VECGEOM_NAMESPACE::kInfinity;
      const double dRmax = 100 * Max(unplaced.GetRmax1(), unplaced.GetRmax2());
      // const double halfCarTolerance = VECGEOM_NAMESPACE::kTolerance * 0.5;
      // const double halfRadTolerance = kRadTolerance * 0.5;
->>>>>>> d850ebc1
 
       double rMaxAv, rMaxOAv; // Data for cones
       double rMinAv, rMinOAv;
@@ -912,13 +895,6 @@
                         return sd;
                       }
                     }
-<<<<<<< HEAD
-                  }
-                  else
-                  {
-                    return VECGEOM_NAMESPACE::kInfinity;
-=======
->>>>>>> d850ebc1
                   }
                   else
                   {
@@ -1050,7 +1026,6 @@
               }
 
               zi = p.z() + sd * v.z();
-<<<<<<< HEAD
 
               if (std::fabs(zi) <= tolODz)
               {
@@ -1060,17 +1035,6 @@
                 tolORMin2 = (rMinOAv + zi * unplaced.fTanRMin) * (rMinOAv + zi * unplaced.fTanRMin);
                 tolORMax2 = (rMaxOAv + zi * unplaced.fTanRMax) * (rMaxOAv + zi * unplaced.fTanRMax);
 
-=======
-
-              if (std::fabs(zi) <= tolODz)
-              {
-                xi        = p.x() + sd * v.x();
-                yi        = p.y() + sd * v.y();
-                rhoi2    = xi * xi + yi * yi;
-                tolORMin2 = (rMinOAv + zi * unplaced.fTanRMin) * (rMinOAv + zi * unplaced.fTanRMin);
-                tolORMax2 = (rMaxOAv + zi * unplaced.fTanRMax) * (rMaxOAv + zi * unplaced.fTanRMax);
-
->>>>>>> d850ebc1
                 if ((rhoi2 >= tolORMin2) && (rhoi2 <= tolORMax2))
                 {
                   // z and r intersections good - check intersecting with
