
/// @file OrbImplementation.h
/// @author Raman Sehgal (raman.sehgal@cern.ch)

#ifndef VECGEOM_VOLUMES_KERNEL_ORBIMPLEMENTATION_H_
#define VECGEOM_VOLUMES_KERNEL_ORBIMPLEMENTATION_H_

#include "base/Global.h"

#include "base/Transformation3D.h"
#include "volumes/kernel/BoxImplementation.h"
#include "volumes/UnplacedOrb.h"
#include "base/Vector3D.h"
#include "volumes/kernel/GenericKernels.h"

#include <cstdio>

namespace vecgeom {

VECGEOM_DEVICE_DECLARE_CONV_TEMPLATE_2v(OrbImplementation, TranslationCode, translation::kGeneric, RotationCode, rotation::kGeneric)

inline namespace VECGEOM_IMPL_NAMESPACE { 

class PlacedOrb;
class UnplacedOrb;

template <TranslationCode transCodeT, RotationCode rotCodeT>
struct OrbImplementation {

  static const int transC = transCodeT;
  static const int rotC   = rotCodeT;


    
using PlacedShape_t = PlacedOrb;
using UnplacedShape_t = UnplacedOrb;

VECGEOM_CUDA_HEADER_BOTH
static void PrintType() {
   printf("SpecializedOrb<%i, %i>", transCodeT, rotCodeT);
}

template <class Backend>
  VECGEOM_CUDA_HEADER_BOTH
  VECGEOM_INLINE
  static void UnplacedContains(
      UnplacedOrb const &unplaced,
      Vector3D<typename Backend::precision_v> const &point,
      typename Backend::bool_v &inside);
    
template <class Backend>
  VECGEOM_CUDA_HEADER_BOTH
  VECGEOM_INLINE
  static void Contains(
      UnplacedOrb const &unplaced,
      Transformation3D const &transformation,
      Vector3D<typename Backend::precision_v> const &point,
      Vector3D<typename Backend::precision_v> &localPoint,
      typename Backend::bool_v &inside);

template <class Backend>
  VECGEOM_CUDA_HEADER_BOTH
  VECGEOM_INLINE
  static void Inside(UnplacedOrb const &unplaced,
                     Transformation3D const &transformation,
                     Vector3D<typename Backend::precision_v> const &point,
                     typename Backend::inside_v &inside);

template <typename Backend, bool ForInside>
VECGEOM_CUDA_HEADER_BOTH
VECGEOM_INLINE
static void GenericKernelForContainsAndInside(
    UnplacedOrb const &unplaced,
    Vector3D<typename Backend::precision_v> const &localPoint,
    typename Backend::bool_v &completelyinside,
    typename Backend::bool_v &completelyoutside) ;

template <class Backend>
  VECGEOM_CUDA_HEADER_BOTH
  VECGEOM_INLINE
  static void DistanceToIn(
      UnplacedOrb const &unplaced,
      Transformation3D const &transformation,
      Vector3D<typename Backend::precision_v> const &point,
      Vector3D<typename Backend::precision_v> const &direction,
      typename Backend::precision_v const &stepMax,
      typename Backend::precision_v &distance);

template <class Backend>
  VECGEOM_CUDA_HEADER_BOTH
  VECGEOM_INLINE
  static void DistanceToOut(
      UnplacedOrb const &unplaced,
      Vector3D<typename Backend::precision_v> const &point,
      Vector3D<typename Backend::precision_v> const &direction,
      typename Backend::precision_v const &stepMax,
      typename Backend::precision_v &distance);

template <class Backend>
  VECGEOM_CUDA_HEADER_BOTH
  VECGEOM_INLINE
  static void SafetyToIn(UnplacedOrb const &unplaced,
                         Transformation3D const &transformation,
                         Vector3D<typename Backend::precision_v> const &point,
                         typename Backend::precision_v &safety);

 template <class Backend>
  VECGEOM_CUDA_HEADER_BOTH
  VECGEOM_INLINE
  static void SafetyToOut(UnplacedOrb const &unplaced,
                          Vector3D<typename Backend::precision_v> const &point,
                          typename Backend::precision_v &safety);
 

template <typename Backend>
VECGEOM_CUDA_HEADER_BOTH
VECGEOM_INLINE
static void ContainsKernel(
    UnplacedOrb const &unplaced,
    Vector3D<typename Backend::precision_v> const &localPoint,
    typename Backend::bool_v &inside);
  

template <class Backend>
VECGEOM_CUDA_HEADER_BOTH
VECGEOM_INLINE
static void InsideKernel(
    UnplacedOrb const &unplaced,
    Vector3D<typename Backend::precision_v> const &point,
    typename Backend::inside_v &inside) ;

 
template <class Backend>
  VECGEOM_CUDA_HEADER_BOTH
  VECGEOM_INLINE
  static void DistanceToInKernel(
      UnplacedOrb const &unplaced,
      Vector3D<typename Backend::precision_v> const &point,
      Vector3D<typename Backend::precision_v> const &direction,
      typename Backend::precision_v const &stepMax,
      typename Backend::precision_v &distance);


template <class Backend>
  VECGEOM_CUDA_HEADER_BOTH
  VECGEOM_INLINE
  static void DistanceToOutKernel(
      UnplacedOrb const &unplaced,
      Vector3D<typename Backend::precision_v> const &point,
      Vector3D<typename Backend::precision_v> const &direction,
      typename Backend::precision_v const &stepMax,
      typename Backend::precision_v &distance);


template <class Backend>
  VECGEOM_CUDA_HEADER_BOTH
  VECGEOM_INLINE
  static void SafetyToInKernel(UnplacedOrb const &unplaced,
                         Vector3D<typename Backend::precision_v> const &point,
                         typename Backend::precision_v &safety);
  


  template <class Backend>
  VECGEOM_CUDA_HEADER_BOTH
  VECGEOM_INLINE
  static void SafetyToOutKernel(UnplacedOrb const &unplaced,
                          Vector3D<typename Backend::precision_v> const &point,
                          typename Backend::precision_v &safety);
  
  
  template <class Backend>
  VECGEOM_CUDA_HEADER_BOTH
  VECGEOM_INLINE
  static void Normal(
       UnplacedOrb const &unplaced,
       Vector3D<typename Backend::precision_v> const &point,
       Vector3D<typename Backend::precision_v> &normal,
       typename Backend::bool_v &valid );
  
  template <class Backend>
  VECGEOM_CUDA_HEADER_BOTH
  VECGEOM_INLINE
  static void NormalKernel(
       UnplacedOrb const &unplaced,
       Vector3D<typename Backend::precision_v> const &point,
       Vector3D<typename Backend::precision_v> &normal,
       typename Backend::bool_v &valid );
  
  
};

template <TranslationCode transCodeT, RotationCode rotCodeT>
template <typename Backend>
VECGEOM_CUDA_HEADER_BOTH
void OrbImplementation<transCodeT, rotCodeT>::Normal(
       UnplacedOrb const &unplaced,
       Vector3D<typename Backend::precision_v> const &point,
       Vector3D<typename Backend::precision_v> &normal,
       typename Backend::bool_v &valid ){

    NormalKernel<Backend>(unplaced, point, normal, valid);
}

template <TranslationCode transCodeT, RotationCode rotCodeT>
template <typename Backend>
VECGEOM_CUDA_HEADER_BOTH
void OrbImplementation<transCodeT, rotCodeT>::NormalKernel(
       UnplacedOrb const &unplaced,
       Vector3D<typename Backend::precision_v> const &point,
       Vector3D<typename Backend::precision_v> &normal,
       typename Backend::bool_v &valid ){

<<<<<<< HEAD
    typedef typename Backend::precision_v Float_t;
    //typedef typename Backend::bool_v      Bool_t;
=======
    typedef typename Backend::precision_v Double_t;
    // typedef typename Backend::bool_v      Bool_t;
>>>>>>> 276d47aa

    Vector3D<Float_t> localPoint;
    localPoint = point;

    Float_t rad2=localPoint.Mag2();
    Float_t rad=Sqrt(rad2);
    normal = Vector3D<Float_t>(localPoint.x()/rad , localPoint.y()/rad ,localPoint.z()/rad );
    
    Float_t tolRMaxP = unplaced.GetfRTolO();
    Float_t tolRMaxM = unplaced.GetfRTolI();

    // Check radial surface
    valid = ((rad2 <= tolRMaxP * tolRMaxP) && (rad2 >= tolRMaxM * tolRMaxM)); // means we are on surface
   
}


template <TranslationCode transCodeT, RotationCode rotCodeT>
template <typename Backend>
VECGEOM_CUDA_HEADER_BOTH
void OrbImplementation<transCodeT, rotCodeT>::UnplacedContains(
      UnplacedOrb const &unplaced,
      Vector3D<typename Backend::precision_v> const &point,
      typename Backend::bool_v &inside){

      ContainsKernel<Backend>(unplaced, point, inside);
}    

template <TranslationCode transCodeT, RotationCode rotCodeT>
template <typename Backend>
VECGEOM_CUDA_HEADER_BOTH
void OrbImplementation<transCodeT, rotCodeT>::Contains(UnplacedOrb const &unplaced,
      Transformation3D const &transformation,
      Vector3D<typename Backend::precision_v> const &point,
      Vector3D<typename Backend::precision_v> &localPoint,
      typename Backend::bool_v &inside){

    localPoint = transformation.Transform<transCodeT, rotCodeT>(point);
    UnplacedContains<Backend>(unplaced, localPoint, inside);
}

template <TranslationCode transCodeT, RotationCode rotCodeT>
template <typename Backend>
VECGEOM_CUDA_HEADER_BOTH
void OrbImplementation<transCodeT, rotCodeT>::Inside(UnplacedOrb const &unplaced,
                     Transformation3D const &transformation,
                     Vector3D<typename Backend::precision_v> const &point,
                     typename Backend::inside_v &inside){

    InsideKernel<Backend>(unplaced,
                        transformation.Transform<transCodeT, rotCodeT>(point),
                        inside);

}

template <TranslationCode transCodeT, RotationCode rotCodeT>
template <class Backend>
VECGEOM_CUDA_HEADER_BOTH
void OrbImplementation<transCodeT, rotCodeT>::DistanceToIn(UnplacedOrb const &unplaced,
      Transformation3D const &transformation,
      Vector3D<typename Backend::precision_v> const &point,
      Vector3D<typename Backend::precision_v> const &direction,
      typename Backend::precision_v const &stepMax,
      typename Backend::precision_v &distance){

    DistanceToInKernel<Backend>(
            unplaced,
            transformation.Transform<transCodeT, rotCodeT>(point),
            transformation.TransformDirection<rotCodeT>(direction),
            stepMax,
            distance);
}

template <TranslationCode transCodeT, RotationCode rotCodeT>
template <class Backend>
VECGEOM_CUDA_HEADER_BOTH
void OrbImplementation<transCodeT, rotCodeT>::DistanceToOut(UnplacedOrb const &unplaced,
      Vector3D<typename Backend::precision_v> const &point,
      Vector3D<typename Backend::precision_v> const &direction,
      typename Backend::precision_v const &stepMax,
      typename Backend::precision_v &distance){

    DistanceToOutKernel<Backend>(
    unplaced,
    point,
    direction,
    stepMax,
    distance
  );
}



template <TranslationCode transCodeT, RotationCode rotCodeT>
template <class Backend>
VECGEOM_CUDA_HEADER_BOTH
VECGEOM_INLINE
void OrbImplementation<transCodeT, rotCodeT>::SafetyToIn(UnplacedOrb const &unplaced,
                         Transformation3D const &transformation,
                         Vector3D<typename Backend::precision_v> const &point,
                         typename Backend::precision_v &safety){
    
    SafetyToInKernel<Backend>(
    unplaced,
    transformation.Transform<transCodeT, rotCodeT>(point),
    safety
  );
}

template <TranslationCode transCodeT, RotationCode rotCodeT>
template <class Backend>
VECGEOM_CUDA_HEADER_BOTH
VECGEOM_INLINE
void OrbImplementation<transCodeT, rotCodeT>::SafetyToOut(UnplacedOrb const &unplaced,
                          Vector3D<typename Backend::precision_v> const &point,
                          typename Backend::precision_v &safety){
    SafetyToOutKernel<Backend>(
    unplaced,
    point,
    safety
  );
}

template <TranslationCode transCodeT, RotationCode rotCodeT>
template <typename Backend>
VECGEOM_CUDA_HEADER_BOTH
void OrbImplementation<transCodeT, rotCodeT>::ContainsKernel(UnplacedOrb const &unplaced,
    Vector3D<typename Backend::precision_v> const &localPoint,
    typename Backend::bool_v &inside) {

  typedef typename Backend::bool_v Bool_t;
  Bool_t unused;
  Bool_t outside;
  GenericKernelForContainsAndInside<Backend, false>(unplaced,
    localPoint, unused, outside);
  inside=!outside;
}  

template <TranslationCode transCodeT, RotationCode rotCodeT>
template <typename Backend, bool ForInside>
VECGEOM_CUDA_HEADER_BOTH
void OrbImplementation<transCodeT, rotCodeT>::GenericKernelForContainsAndInside(
UnplacedOrb const &unplaced,
    Vector3D<typename Backend::precision_v> const &localPoint,
    typename Backend::bool_v &completelyinside,
    typename Backend::bool_v &completelyoutside) {

<<<<<<< HEAD
=======
    typedef typename Backend::precision_v Double_t;
    // typedef typename Backend::bool_v      Bool_t;

    Double_t rad2 = localPoint.Mag2();
    Double_t tolRMax = unplaced.GetfRTolO();
    Double_t tolRMin = unplaced.GetfRTolI();
    Double_t tolRMax2 = tolRMax * tolRMax;
    Double_t tolRMin2 = tolRMin * tolRMin;
>>>>>>> 276d47aa
    
    typedef typename Backend::precision_v Float_t;
    //typedef typename Backend::bool_v      Bool_t;	
        
    Precision fR = unplaced.GetRadius();
    Float_t rad2 = localPoint.Mag2();
    
    Float_t tolR = fR - ( kSTolerance*10. );
    if(ForInside)
    completelyinside = (rad2 <= tolR *tolR) ;
    
    tolR = (fR + ( kSTolerance*10.)); 
    completelyoutside = (rad2 >= tolR *tolR);
    //if( IsFull(completelyoutside) )return;

    //Radial Check for GenericKernel Over
}

template <TranslationCode transCodeT, RotationCode rotCodeT>
template <class Backend>
VECGEOM_CUDA_HEADER_BOTH
void OrbImplementation<transCodeT, rotCodeT>::InsideKernel(UnplacedOrb const &unplaced,
    Vector3D<typename Backend::precision_v> const &point,
    typename Backend::inside_v &inside) {
  
  typedef typename Backend::bool_v      Bool_t;
  Bool_t completelyinside, completelyoutside;
  GenericKernelForContainsAndInside<Backend,true>(
      unplaced, point, completelyinside, completelyoutside);
  inside=EInside::kSurface;
  MaskedAssign(completelyoutside, EInside::kOutside, &inside);
  MaskedAssign(completelyinside, EInside::kInside, &inside);
}
 

template <TranslationCode transCodeT, RotationCode rotCodeT>
template <class Backend>
VECGEOM_CUDA_HEADER_BOTH
void OrbImplementation<transCodeT, rotCodeT>::DistanceToInKernel(
      UnplacedOrb const &unplaced,
      Vector3D<typename Backend::precision_v> const &point,
      Vector3D<typename Backend::precision_v> const &direction,
      typename Backend::precision_v const &stepMax,
      typename Backend::precision_v &distance){

    typedef typename Backend::precision_v Float_t;
    typedef typename Backend::bool_v      Bool_t;
    //typedef typename Backend::inside_v    Inside_t;

    Vector3D<Float_t> localPoint = point;
    Vector3D<Float_t> localDir = direction;
    
    distance = kInfinity;
    Bool_t done(false);
    Bool_t tr(true),fal(false);

    Float_t fR(unplaced.GetRadius()); 
	// General Precalcs
    Float_t rad2 = localPoint.Mag2();
    Float_t rho2 = localPoint.x()*localPoint.x() + localPoint.y()*localPoint.y();
    Float_t pDotV3d = localPoint.Dot(localDir);

    Bool_t cond(false);
  
    Float_t  c(0.), d2(0.);
    c = rad2 - fR * fR;
    //MaskedAssign((tr),(pDotV3d * pDotV3d - c),&d2);
    d2 = (pDotV3d * pDotV3d - c);

    Float_t sd1(kInfinity);
    done |= (d2 < 0. || ((localPoint.Mag() > fR) && (pDotV3d > 0.)));
    if(IsFull(done)) return; //Returning in case of no intersection with outer shell

    MaskedAssign(( (Sqrt(rad2) >= (fR - kSTolerance*10.) ) && (Sqrt(rad2) <= (fR + kSTolerance*10.)) && (pDotV3d < 0.) && !done ),0.,&sd1);
    MaskedAssign( ( (Sqrt(rad2) > (fR + kSTolerance*10.) ) && (tr) && (d2 >= 0.) && pDotV3d < 0.  && !done ) ,(-1.*pDotV3d - Sqrt(d2)),&sd1);
    distance=sd1;


}

template <TranslationCode transCodeT, RotationCode rotCodeT>
template <class Backend>
VECGEOM_CUDA_HEADER_BOTH
void OrbImplementation<transCodeT, rotCodeT>::DistanceToOutKernel(UnplacedOrb const &unplaced,
      Vector3D<typename Backend::precision_v> const &point,
      Vector3D<typename Backend::precision_v> const &direction,
      /*Vector3D<typename Backend::precision_v> const &n,  
      typename Backend::bool_v validNorm,  */
      typename Backend::precision_v const &stepMax,
      typename Backend::precision_v &distance){

   
    typedef typename Backend::precision_v Float_t;
    typedef typename Backend::bool_v      Bool_t;

    Vector3D<Float_t> localPoint = point;
    Vector3D<Float_t> localDir=direction;
    
    distance = kInfinity;
    Float_t  pDotV2d, pDotV3d;
    
    
    Bool_t done(false);
    Bool_t tr(true),fal(false);
    
    Float_t snxt(kInfinity);
    
    Float_t fR(unplaced.GetRadius()); 

    // Intersection point
    Vector3D<Float_t> intSecPt;
    Float_t  c(0.), d2(0.);

    pDotV2d = localPoint.x() * localDir.x() + localPoint.y() * localDir.y();
    pDotV3d = pDotV2d + localPoint.z() * localDir.z(); //localPoint.Dot(localDir);
 
    Float_t rad2 = localPoint.Mag2();
    c = rad2 - fR * fR;
   
   //New Code
   
   Float_t sd1(0.);
   
   Bool_t cond1 = (Sqrt(rad2) <= (fR + 0.5*kSTolerance*10.)) ;
   Bool_t cond = (Sqrt(rad2) <= (fR + kSTolerance*10.)) && (Sqrt(rad2) >= (fR - kSTolerance*10.)) && pDotV3d >=0 && cond1;
   done |= cond;
   MaskedAssign(cond ,0.,&sd1);
   
   MaskedAssign((tr && cond1),(pDotV3d * pDotV3d - c),&d2);
   MaskedAssign( (!done && cond1 && (tr) && (d2 >= 0.) ) ,(-1.*pDotV3d + Sqrt(d2)),&sd1);
   
   MaskedAssign((sd1 < 0.),kInfinity, &sd1);
   distance=sd1;
}

template <TranslationCode transCodeT, RotationCode rotCodeT>
template <class Backend>
VECGEOM_CUDA_HEADER_BOTH
void OrbImplementation<transCodeT, rotCodeT>::SafetyToInKernel(UnplacedOrb const &unplaced,
                         Vector3D<typename Backend::precision_v> const &point,
                         typename Backend::precision_v &safety){

<<<<<<< HEAD
    typedef typename Backend::precision_v Float_t;
    
    Float_t safe(0.);
    Vector3D<Float_t> localPoint;
=======
    typedef typename Backend::precision_v Double_t;
    // typedef typename Backend::bool_v      Bool_t;

    Double_t safe=Backend::kZero;
    Double_t zero=Backend::kZero; 

    Vector3D<Double_t> localPoint;
>>>>>>> 276d47aa
    //localPoint = transformation.Transform<transCodeT, rotCodeT>(point);
    localPoint=point;

    //General Precalcs
    Float_t rad2    = localPoint.Mag2();
    Float_t rad = Sqrt(rad2);
    safe = rad - unplaced.GetRadius();
    safety = safe;
    MaskedAssign( (safe < 0.) , 0., &safety);
    
}

template <TranslationCode transCodeT, RotationCode rotCodeT>
template <class Backend>
VECGEOM_CUDA_HEADER_BOTH
void OrbImplementation<transCodeT, rotCodeT>::SafetyToOutKernel(UnplacedOrb const &unplaced,
                          Vector3D<typename Backend::precision_v> const &point,
                          typename Backend::precision_v &safety){
    
    typedef typename Backend::precision_v Double_t;
<<<<<<< HEAD
    
    Double_t safe(0.);
=======
    // typedef typename Backend::bool_v      Bool_t;

    Double_t safe=Backend::kZero;
    Double_t zero=Backend::kZero; 

>>>>>>> 276d47aa
    Vector3D<Double_t> localPoint;
    localPoint = point;
    
    //General Precalcs
    Double_t rad2    = localPoint.Mag2();
    Double_t rad = Sqrt(rad2);
    safe = unplaced.GetRadius() - rad;
    safety = safe;
    MaskedAssign( (safe < 0.) , 0., &safety);
}


<<<<<<< HEAD
} // End global namespace
=======




} } // End global namespace
>>>>>>> 276d47aa

#endif // VECGEOM_VOLUMES_KERNEL_ORBIMPLEMENTATION_H_<|MERGE_RESOLUTION|>--- conflicted
+++ resolved
@@ -211,13 +211,7 @@
        Vector3D<typename Backend::precision_v> &normal,
        typename Backend::bool_v &valid ){
 
-<<<<<<< HEAD
     typedef typename Backend::precision_v Float_t;
-    //typedef typename Backend::bool_v      Bool_t;
-=======
-    typedef typename Backend::precision_v Double_t;
-    // typedef typename Backend::bool_v      Bool_t;
->>>>>>> 276d47aa
 
     Vector3D<Float_t> localPoint;
     localPoint = point;
@@ -365,17 +359,6 @@
     typename Backend::bool_v &completelyinside,
     typename Backend::bool_v &completelyoutside) {
 
-<<<<<<< HEAD
-=======
-    typedef typename Backend::precision_v Double_t;
-    // typedef typename Backend::bool_v      Bool_t;
-
-    Double_t rad2 = localPoint.Mag2();
-    Double_t tolRMax = unplaced.GetfRTolO();
-    Double_t tolRMin = unplaced.GetfRTolI();
-    Double_t tolRMax2 = tolRMax * tolRMax;
-    Double_t tolRMin2 = tolRMin * tolRMin;
->>>>>>> 276d47aa
     
     typedef typename Backend::precision_v Float_t;
     //typedef typename Backend::bool_v      Bool_t;	
@@ -518,21 +501,10 @@
                          Vector3D<typename Backend::precision_v> const &point,
                          typename Backend::precision_v &safety){
 
-<<<<<<< HEAD
     typedef typename Backend::precision_v Float_t;
     
     Float_t safe(0.);
     Vector3D<Float_t> localPoint;
-=======
-    typedef typename Backend::precision_v Double_t;
-    // typedef typename Backend::bool_v      Bool_t;
-
-    Double_t safe=Backend::kZero;
-    Double_t zero=Backend::kZero; 
-
-    Vector3D<Double_t> localPoint;
->>>>>>> 276d47aa
-    //localPoint = transformation.Transform<transCodeT, rotCodeT>(point);
     localPoint=point;
 
     //General Precalcs
@@ -552,16 +524,8 @@
                           typename Backend::precision_v &safety){
     
     typedef typename Backend::precision_v Double_t;
-<<<<<<< HEAD
-    
     Double_t safe(0.);
-=======
-    // typedef typename Backend::bool_v      Bool_t;
-
-    Double_t safe=Backend::kZero;
-    Double_t zero=Backend::kZero; 
-
->>>>>>> 276d47aa
+
     Vector3D<Double_t> localPoint;
     localPoint = point;
     
@@ -574,14 +538,6 @@
 }
 
 
-<<<<<<< HEAD
-} // End global namespace
-=======
-
-
-
-
 } } // End global namespace
->>>>>>> 276d47aa
 
 #endif // VECGEOM_VOLUMES_KERNEL_ORBIMPLEMENTATION_H_