//
/// @file TrdImplementation.h
/// @author Georgios Bitzes (georgios.bitzes@cern.ch)

#ifndef VECGEOM_VOLUMES_KERNEL_TRDIMPLEMENTATION_H_
#define VECGEOM_VOLUMES_KERNEL_TRDIMPLEMENTATION_H_

#include "base/Global.h"
#include "base/Transformation3D.h"
#include "volumes/kernel/GenericKernels.h"
#include "volumes/UnplacedTrd.h"
#include "volumes/kernel/shapetypes/TrdTypes.h"
#include <stdlib.h>
#include <cstdio>

namespace vecgeom {

VECGEOM_DEVICE_DECLARE_CONV_TEMPLATE_2v_1t(TrdImplementation, TranslationCode, translation::kGeneric, RotationCode,
                                           rotation::kGeneric, typename)

    inline namespace VECGEOM_IMPL_NAMESPACE {

  namespace TrdUtilities {

  /*
   * Checks whether a point (x, y) falls on the left or right half-plane
   * of a line. The line is defined by a (vx, vy) vector, extended to infinity.
   *
   * Of course this can only be used for lines that pass through (0, 0), but
   * you can supply transformed coordinates for the point to check for any line.
   *
   * This simply calculates the magnitude of the cross product of vectors (px, py)
   * and (vx, vy), which is defined as |x| * |v| * sin theta.
   *
   * If the cross product is positive, the point is clockwise of V, or the "right"
   * half-plane. If it's negative, the point is CCW and on the "left" half-plane.
   */

  template <typename Backend>
  VECGEOM_INLINE VECGEOM_CUDA_HEADER_BOTH void
  PointLineOrientation(typename Backend::precision_v const &px, typename Backend::precision_v const &py,
                       Precision const &vx, Precision const &vy, typename Backend::precision_v &crossProduct) {
    crossProduct = vx * py - vy * px;
  }
  /*
   * Check intersection of the trajectory of a particle with a segment
   * that's bound from -Ylimit to +Ylimit.j
   *
   * All points of the along-vector of a plane lie on
   * s * (alongX, alongY)
   * All points of the trajectory of the particle lie on
   * (x, y) + t * (vx, vy)
   * Thefore, it must hold that s * (alongX, alongY) == (x, y) + t * (vx, vy)
   * Solving by t we get t = (alongY*x - alongX*y) / (vy*alongX - vx*alongY)
   *
   * t gives the distance, but how to make sure hitpoint is inside the
   * segment and not just the infinite line defined by the segment?
   *
   * Check that |hity| <= Ylimit
   */

  template <typename Backend>
  VECGEOM_INLINE VECGEOM_CUDA_HEADER_BOTH void
  PlaneTrajectoryIntersection(typename Backend::precision_v const &alongX, typename Backend::precision_v const &alongY,
                              typename Backend::precision_v const &ylimit, typename Backend::precision_v const &posx,
                              typename Backend::precision_v const &posy, typename Backend::precision_v const &dirx,
                              typename Backend::precision_v const &diry, typename Backend::precision_v &dist,
                              typename Backend::bool_v &ok) {
    typedef typename Backend::precision_v Float_t;

    dist = (alongY * posx - alongX * posy) / (diry * alongX - dirx * alongY);

    Float_t hity = posy + dist * diry;
    ok = Abs(hity) <= ylimit && dist > 0;
  }

  template <typename Backend, bool forY, bool mirroredPoint, bool toInside>
  VECGEOM_INLINE VECGEOM_CUDA_HEADER_BOTH void
  FaceTrajectoryIntersection(UnplacedTrd const &trd, Vector3D<typename Backend::precision_v> const &pos,
                             Vector3D<typename Backend::precision_v> const &dir, typename Backend::precision_v &dist,
                             typename Backend::bool_v &ok) {
    typedef typename Backend::precision_v Float_t;
    // typedef typename Backend::bool_v Bool_t;
    Float_t alongV, posV, dirV, posK, dirK, fV, fK, halfKplus, v1, ndotv;
    //    fNormals[0].Set(-fCalfX, 0., fFx*fCalfX);
    //    fNormals[1].Set(fCalfX, 0., fFx*fCalfX);
    //    fNormals[2].Set(0., -fCalfY, fFy*fCalfY);
    //    fNormals[3].Set(0., fCalfY, fFy*fCalfY);
    if (forY) {
      alongV = trd.y2minusy1();
      v1 = trd.dy1();
      posV = pos.y();
      posK = pos.x();
      dirV = dir.y();
      dirK = dir.x();
      fK = trd.fx();
      fV = trd.fy();
      halfKplus = trd.halfx1plusx2();
    } else {
      alongV = trd.x2minusx1();
      v1 = trd.dx1();
      posV = pos.x();
      posK = pos.y();
      dirV = dir.x();
      dirK = dir.y();
      fK = trd.fy();
      fV = trd.fx();
      halfKplus = trd.halfy1plusy2();
    }
    if (mirroredPoint) {
      posV *= -1.;
      dirV *= -1.;
    }

    ndotv = dirV + fV * dir.z();
    if (toInside)
      ok = ndotv < 0.;
    else
      ok = ndotv > 0.;
    if (ok == Backend::kFalse)
      return;
    Float_t alongZ = Float_t(2.0) * trd.dz();

    // distance from trajectory to face
    dist = (alongZ * (posV - v1) - alongV * (pos.z() + trd.dz())) / (dir.z() * alongV - dirV * alongZ + kTiny);
    ok &= dist > MakeMinusTolerant<true>(0.);
    if (ok != Backend::kFalse) {
      // need to make sure z hit falls within bounds
      Float_t hitz = pos.z() + dist * dir.z();
      ok &= Abs(hitz) <= trd.dz();
      // need to make sure hit on varying dimension falls within bounds
      Float_t hitk = posK + dist * dirK;
      Float_t dK = halfKplus - fK * hitz; // calculate the width of the varying dimension at hitz
      ok &= Abs(hitk) <= dK;
      MaskedAssign(ok & (Abs(dist) < kHalfTolerance), 0., &dist);
    }
  }

  template <typename Backend, typename trdTypeT, bool inside>
  VECGEOM_INLINE VECGEOM_CUDA_HEADER_BOTH void Safety(UnplacedTrd const &trd,
                                                      Vector3D<typename Backend::precision_v> const &pos,
                                                      typename Backend::precision_v &dist) {
    using namespace TrdTypes;
    typedef typename Backend::precision_v Float_t;
    typedef typename Backend::bool_v Bool_t;

    Float_t safz = trd.dz() - Abs(pos.z());
    // std::cout << "safz: " << safz << std::endl;
    dist = safz;

    Float_t distx = trd.halfx1plusx2() - trd.fx() * pos.z();
    Bool_t okx = distx >= 0;
    Float_t safx = (distx - Abs(pos.x())) * trd.calfx();
    MaskedAssign(okx && safx < dist, safx, &dist);
    // std::cout << "safx: " << safx << std::endl;

    if (checkVaryingY<trdTypeT>(trd)) {
      Float_t disty = trd.halfy1plusy2() - trd.fy() * pos.z();
      Bool_t oky = disty >= 0;
      Float_t safy = (disty - Abs(pos.y())) * trd.calfy();
      MaskedAssign(oky && safy < dist, safy, &dist);
    } else {
      Float_t safy = trd.dy1() - Abs(pos.y());
      MaskedAssign(safy < dist, safy, &dist);
    }
    if (!inside)
      dist = -dist;
  }

  template <typename Backend, typename trdTypeT, bool surfaceT>
  VECGEOM_CUDA_HEADER_BOTH VECGEOM_INLINE static void
  UnplacedInside(UnplacedTrd const &trd, Vector3D<typename Backend::precision_v> const &point,
                 typename Backend::bool_v &completelyinside, typename Backend::bool_v &completelyoutside) {

    using namespace TrdUtilities;
    using namespace TrdTypes;
    typedef typename Backend::precision_v Float_t;
    // typedef typename Backend::bool_v Bool_t;

    Float_t pzPlusDz = point.z() + trd.dz();

    // inside Z?
    completelyoutside = Abs(point.z()) > MakePlusTolerant<surfaceT>(trd.dz());
    if (surfaceT)
      completelyinside = Abs(point.z()) < MakeMinusTolerant<surfaceT>(trd.dz());

    // inside X?
    Float_t cross;
    // Note: we cannot compare directly the cross product with the surface tolerance, but with
    // the tolerance multiplied by the length of the lateral segment connecting dx1 and dx2
    PointLineOrientation<Backend>(Abs(point.x()) - trd.dx1(), pzPlusDz, trd.x2minusx1(), 2.0 * trd.dz(), cross);
    if (surfaceT) {
      completelyoutside |= cross < -trd.ToleranceX();
      completelyinside &= cross > trd.ToleranceX();
    } else {
      completelyoutside |= cross < 0;
    }

    // inside Y?
    if (HasVaryingY<trdTypeT>::value != TrdTypes::kNo) {
      // If Trd type is unknown don't bother with a runtime check, assume the general case
      PointLineOrientation<Backend>(Abs(point.y()) - trd.dy1(), pzPlusDz, trd.y2minusy1(), 2.0 * trd.dz(), cross);
      if (surfaceT) {
        completelyoutside |= cross < -trd.ToleranceY();
        completelyinside &= cross > trd.ToleranceY();
      } else {
        completelyoutside |= cross < 0;
      }
    } else {
      completelyoutside |= Abs(point.y()) > MakePlusTolerant<surfaceT>(trd.dy1());
      if (surfaceT)
        completelyinside &= Abs(point.y()) < MakeMinusTolerant<surfaceT>(trd.dy1());
    }
  }

  } // Trd utilities

  class PlacedTrd;

  template <TranslationCode transCodeT, RotationCode rotCodeT, typename trdTypeT> struct TrdImplementation {

    static const int transC = transCodeT;
    static const int rotC = rotCodeT;

    using PlacedShape_t = PlacedTrd;
    using UnplacedShape_t = UnplacedTrd;

    VECGEOM_CUDA_HEADER_BOTH
    static void PrintType() { printf("SpecializedTrd<%i, %i, %s>", transCodeT, rotCodeT, trdTypeT::toString()); }

<<<<<<< HEAD
  template <typename Stream>
  static void PrintType( Stream & s ) {
      s << "SpecializedTrd<" << transCodeT << "," << rotCodeT << "," << trdTypeT::toString() << ">";
  }

  template <typename Stream>
  static void PrintImplementationType(Stream &s) {
       s << "TrdImplemenation<" << transCodeT << "," << rotCodeT << "," << trdTypeT::toString() << ">";
  }

  template <typename Stream>
  static void PrintUnplacedType(Stream &s) { s << "UnplacedTrd"; }
=======
    template <typename Stream> static void PrintType(Stream &s) {
      s << "SpecializedTrd<" << transCodeT << "," << rotCodeT << "," << trdTypeT::toString() << ">";
    }
>>>>>>> 57a5289d

    template <typename Stream> static void PrintImplementationType(Stream &s) {
      s << "TrdImplemenation<" << transCodeT << "," << rotCodeT << "," << trdTypeT::toString() << ">";
    }

    template <typename Stream> static void PrintUnplacedType(Stream &s) { s << "UnplacedTrd"; }

    template <typename Backend>
    VECGEOM_CUDA_HEADER_BOTH VECGEOM_INLINE static void
    UnplacedContains(UnplacedTrd const &trd, Vector3D<typename Backend::precision_v> const &point,
                     typename Backend::bool_v &inside) {

      typename Backend::bool_v unused;
      TrdUtilities::UnplacedInside<Backend, trdTypeT, false>(trd, point, unused, inside);
      inside = !inside;
    }

    template <class Backend>
    VECGEOM_CUDA_HEADER_BOTH VECGEOM_INLINE static void
    Contains(UnplacedTrd const &trd, Transformation3D const &transformation,
             Vector3D<typename Backend::precision_v> const &point, Vector3D<typename Backend::precision_v> &localPoint,
             typename Backend::bool_v &inside) {

      typename Backend::bool_v unused;
      localPoint = transformation.Transform<transCodeT, rotCodeT>(point);
      TrdUtilities::UnplacedInside<Backend, trdTypeT, false>(trd, localPoint, unused, inside);
      inside = !inside;
    }

    template <class Backend>
    VECGEOM_CUDA_HEADER_BOTH VECGEOM_INLINE static void
    Inside(UnplacedTrd const &trd, Transformation3D const &transformation,
           Vector3D<typename Backend::precision_v> const &point, typename Backend::inside_v &inside) {
      typedef typename Backend::bool_v Bool_t;
      Vector3D<typename Backend::precision_v> localpoint;
      localpoint = transformation.Transform<transCodeT, rotCodeT>(point);
      inside = EInside::kOutside;

      Bool_t completelyoutside, completelyinside;
      TrdUtilities::UnplacedInside<Backend, trdTypeT, true>(trd, localpoint, completelyinside, completelyoutside);
      inside = EInside::kSurface;
      MaskedAssign(completelyinside, EInside::kInside, &inside);
      MaskedAssign(completelyoutside, EInside::kOutside, &inside);
    }

    template <class Backend>
    VECGEOM_CUDA_HEADER_BOTH VECGEOM_INLINE static void
    DistanceToIn(UnplacedTrd const &trd, Transformation3D const &transformation,
                 Vector3D<typename Backend::precision_v> const &point,
                 Vector3D<typename Backend::precision_v> const &direction,
                 typename Backend::precision_v const & /*stepMax*/, typename Backend::precision_v &distance) {

      using namespace TrdUtilities;
      using namespace TrdTypes;
      typedef typename Backend::bool_v Bool_t;
      typedef typename Backend::precision_v Float_t;

      Float_t hitx, hity;
      // Float_t hitz;

      Vector3D<Float_t> pos_local;
      Vector3D<Float_t> dir_local;
      distance = kInfinity;

      transformation.Transform<transCodeT, rotCodeT>(point, pos_local);
      transformation.TransformDirection<rotCodeT>(direction, dir_local);

      // hit Z faces?
      Bool_t inz = Abs(pos_local.z()) < MakeMinusTolerant<true>(trd.dz());
      Float_t distx = trd.halfx1plusx2() - trd.fx() * pos_local.z();
      Bool_t inx = (distx - Abs(pos_local.x())) * trd.calfx() > MakePlusTolerant<true>(0.);
      Float_t disty;
      Bool_t iny;
      if (checkVaryingY<trdTypeT>(trd)) {
        disty = trd.halfy1plusy2() - trd.fy() * pos_local.z();
        iny = (disty - Abs(pos_local.y())) * trd.calfy() > MakePlusTolerant<true>(0.);
      } else {
        disty = Abs(pos_local.y()) - trd.dy1();
        iny = disty < MakeMinusTolerant<true>(0.);
      }
      Bool_t inside = inx & iny & inz;
      MaskedAssign(inside, -1., &distance);
      Bool_t done = inside;
      Bool_t okz = pos_local.z() * dir_local.z() < 0;
      okz &= !inz;
      if (!IsEmpty(okz)) {
        Float_t distz = (Abs(pos_local.z()) - trd.dz()) / Abs(dir_local.z());
        // exclude case in which particle is going away
        hitx = Abs(pos_local.x() + distz * dir_local.x());
        hity = Abs(pos_local.y() + distz * dir_local.y());

        // hitting top face?
        Bool_t okzt = pos_local.z() > (trd.dz() - kHalfTolerance) && hitx <= trd.dx2() && hity <= trd.dy2();
        // hitting bottom face?
        Bool_t okzb = pos_local.z() < (-trd.dz() + kHalfTolerance) && hitx <= trd.dx1() && hity <= trd.dy1();

        okz &= (okzt | okzb);
        MaskedAssign(okz, distz, &distance);
      }
      done |= okz;
      if (IsFull(done)) {
        MaskedAssign(Abs(distance) < kHalfTolerance, 0., &distance);
        return;
      }

      // hitting X faces?
      Bool_t okx = Backend::kFalse;
      if (!IsFull(inx)) {

        FaceTrajectoryIntersection<Backend, false, false, true>(trd, pos_local, dir_local, distx, okx);
        MaskedAssign(okx, distx, &distance);

        FaceTrajectoryIntersection<Backend, false, true, true>(trd, pos_local, dir_local, distx, okx);
        MaskedAssign(okx, distx, &distance);
      }
      done |= okx;
      if (IsFull(done)) {
        MaskedAssign(Abs(distance) < kHalfTolerance, 0., &distance);
        return;
      }

      // hitting Y faces?
      Bool_t oky;
      if (checkVaryingY<trdTypeT>(trd)) {
        if (!IsFull(iny)) {
          FaceTrajectoryIntersection<Backend, true, false, true>(trd, pos_local, dir_local, disty, oky);
          MaskedAssign(oky, disty, &distance);

          FaceTrajectoryIntersection<Backend, true, true, true>(trd, pos_local, dir_local, disty, oky);
          MaskedAssign(oky, disty, &distance);
        }
      } else {
        if (!IsFull(iny)) {
          disty /= Abs(dir_local.y());
          Float_t zhit = pos_local.z() + disty * dir_local.z();
          Float_t xhit = pos_local.x() + disty * dir_local.x();
          Float_t dx = trd.halfx1plusx2() - trd.fx() * zhit;
          oky = pos_local.y() * dir_local.y() < 0 && disty > -kHalfTolerance && Abs(xhit) < dx && Abs(zhit) < trd.dz();
          MaskedAssign(oky, disty, &distance);
        }
      }
      MaskedAssign(Abs(distance) < kHalfTolerance, 0., &distance);
    }

    template <class Backend>
    VECGEOM_CUDA_HEADER_BOTH VECGEOM_INLINE static void
    DistanceToOut(UnplacedTrd const &trd, Vector3D<typename Backend::precision_v> const &point,
                  Vector3D<typename Backend::precision_v> const &dir, typename Backend::precision_v const & /*stepMax*/,
                  typename Backend::precision_v &distance) {

      using namespace TrdUtilities;
      using namespace TrdTypes;
      typedef typename Backend::bool_v Bool_t;
      typedef typename Backend::precision_v Float_t;

      Float_t hitx, hity;
      // Float_t hitz;
      // Bool_t done = Backend::kFalse;
      distance = Float_t(0.0);

      // hit top Z face?
      Float_t invdir = 1. / Abs(dir.z() + kTiny);
      Float_t safz = trd.dz() - Abs(point.z());
      Bool_t out = safz < MakeMinusTolerant<true>(0.);
      Float_t distx = trd.halfx1plusx2() - trd.fx() * point.z();
      out |= (distx - Abs(point.x())) * trd.calfx() < MakeMinusTolerant<true>(0.);
      Float_t disty;
      if (checkVaryingY<trdTypeT>(trd)) {
        disty = trd.halfy1plusy2() - trd.fy() * point.z();
        out |= (disty - Abs(point.y())) * trd.calfy() < MakeMinusTolerant<true>(0.);
      } else {
        disty = trd.dy1() - Abs(point.y());
        out |= disty < MakeMinusTolerant<true>(0.);
      }
      if (/*Backend::early_returns && */ IsFull(out)) {
        distance = -1.;
        return;
      }
      Bool_t okzt = dir.z() > 0;
      if (!IsEmpty(okzt)) {
        Float_t distz = (trd.dz() - point.z()) * invdir;
        hitx = Abs(point.x() + distz * dir.x());
        hity = Abs(point.y() + distz * dir.y());
        okzt &= hitx <= trd.dx2() && hity <= trd.dy2();
        MaskedAssign(okzt, distz, &distance);
        if (Backend::early_returns && okzt == Backend::kTrue) {
          MaskedAssign(Abs(distance) < kHalfTolerance, 0., &distance);
          return;
        }
      }

      // hit bottom Z face?
      Bool_t okzb = dir.z() < 0;
      if (!IsEmpty(okzb)) {
        Float_t distz = (point.z() + trd.dz()) * invdir;
        hitx = Abs(point.x() + distz * dir.x());
        hity = Abs(point.y() + distz * dir.y());
        okzb &= hitx <= trd.dx1() && hity <= trd.dy1();
        MaskedAssign(okzb, distz, &distance);
        if (Backend::early_returns && okzb == Backend::kTrue) {
          MaskedAssign(Abs(distance) < kHalfTolerance, 0., &distance);
          return;
        }
      }

      // hitting X faces?
      Bool_t okx;

      FaceTrajectoryIntersection<Backend, false, false, false>(trd, point, dir, distx, okx);

      MaskedAssign(okx, distx, &distance);
      if (Backend::early_returns && okx == Backend::kTrue) {
        MaskedAssign(Abs(distance) < kHalfTolerance, 0., &distance);
        return;
      }

      FaceTrajectoryIntersection<Backend, false, true, false>(trd, point, dir, distx, okx);
      MaskedAssign(okx, distx, &distance);
      if (Backend::early_returns && okx == Backend::kTrue) {
        MaskedAssign(Abs(distance) < kHalfTolerance, 0., &distance);
        return;
      }

      // hitting Y faces?
      Bool_t oky;

      if (checkVaryingY<trdTypeT>(trd)) {
        FaceTrajectoryIntersection<Backend, true, false, false>(trd, point, dir, disty, oky);
        MaskedAssign(oky, disty, &distance);
        if (Backend::early_returns && oky == Backend::kTrue) {
          MaskedAssign(Abs(distance) < kHalfTolerance, 0., &distance);
          return;
        }

        FaceTrajectoryIntersection<Backend, true, true, false>(trd, point, dir, disty, oky);
        MaskedAssign(oky, disty, &distance);
      } else {
        Float_t plane = trd.dy1();
        MaskedAssign(dir.y() < 0, -trd.dy1(), &plane);
        disty = (plane - point.y()) / dir.y();
        Float_t zhit = point.z() + disty * dir.z();
        Float_t xhit = point.x() + disty * dir.x();
        Float_t dx = trd.halfx1plusx2() - trd.fx() * zhit;
        oky = Abs(xhit) < dx && Abs(zhit) < trd.dz();
        MaskedAssign(oky, disty, &distance);
      }
      MaskedAssign(Abs(distance) < kHalfTolerance, 0., &distance);
      MaskedAssign(out, -1., &distance);
    }

    template <class Backend>
    VECGEOM_CUDA_HEADER_BOTH VECGEOM_INLINE static void
    SafetyToIn(UnplacedTrd const &trd, Transformation3D const &transformation,
               Vector3D<typename Backend::precision_v> const &point, typename Backend::precision_v &safety) {
      using namespace TrdUtilities;
      typedef typename Backend::precision_v Float_t;
      Vector3D<Float_t> pos_local;
      transformation.Transform<transCodeT, rotCodeT>(point, pos_local);
      Safety<Backend, trdTypeT, false>(trd, pos_local, safety);
    }

    template <class Backend>
    VECGEOM_CUDA_HEADER_BOTH VECGEOM_INLINE static void
    SafetyToOut(UnplacedTrd const &trd, Vector3D<typename Backend::precision_v> const &point,
                typename Backend::precision_v &safety) {
      using namespace TrdUtilities;
      Safety<Backend, trdTypeT, true>(trd, point, safety);
    }
  };
}
} // End global namespace

#endif // VECGEOM_VOLUMES_KERNEL_TRDIMPLEMENTATION_H_<|MERGE_RESOLUTION|>--- conflicted
+++ resolved
@@ -226,32 +226,22 @@
     using UnplacedShape_t = UnplacedTrd;
 
     VECGEOM_CUDA_HEADER_BOTH
-    static void PrintType() { printf("SpecializedTrd<%i, %i, %s>", transCodeT, rotCodeT, trdTypeT::toString()); }
-
-<<<<<<< HEAD
-  template <typename Stream>
-  static void PrintType( Stream & s ) {
+    static void PrintType() {
+      printf("SpecializedTrd<%i, %i, %s>", transCodeT, rotCodeT, trdTypeT::toString());
+    }
+
+    template <typename Stream>
+    static void PrintType( Stream & s ) {
       s << "SpecializedTrd<" << transCodeT << "," << rotCodeT << "," << trdTypeT::toString() << ">";
-  }
-
-  template <typename Stream>
-  static void PrintImplementationType(Stream &s) {
-       s << "TrdImplemenation<" << transCodeT << "," << rotCodeT << "," << trdTypeT::toString() << ">";
-  }
-
-  template <typename Stream>
-  static void PrintUnplacedType(Stream &s) { s << "UnplacedTrd"; }
-=======
-    template <typename Stream> static void PrintType(Stream &s) {
-      s << "SpecializedTrd<" << transCodeT << "," << rotCodeT << "," << trdTypeT::toString() << ">";
-    }
->>>>>>> 57a5289d
-
-    template <typename Stream> static void PrintImplementationType(Stream &s) {
+    }
+
+    template <typename Stream>
+    static void PrintImplementationType(Stream &s) {
       s << "TrdImplemenation<" << transCodeT << "," << rotCodeT << "," << trdTypeT::toString() << ">";
     }
 
-    template <typename Stream> static void PrintUnplacedType(Stream &s) { s << "UnplacedTrd"; }
+    template <typename Stream>
+    static void PrintUnplacedType(Stream &s) { s << "UnplacedTrd"; }
 
     template <typename Backend>
     VECGEOM_CUDA_HEADER_BOTH VECGEOM_INLINE static void
