/*
 * PlacedPolycone.h
 *
 *  Created on: Dec 8, 2014
 *      Author: swenzel
 */

#ifndef VECGEOM_VOLUMES_PLACEDPOLYCONE_H_
#define VECGEOM_VOLUMES_PLACEDPOLYCONE_H_


#include "base/Global.h"
#include "backend/Backend.h"

#include "volumes/PlacedVolume.h"
#include "volumes/UnplacedVolume.h"

#include "volumes/UnplacedPolycone.h"

namespace vecgeom {

VECGEOM_DEVICE_FORWARD_DECLARE( class PlacedPolycone; )
VECGEOM_DEVICE_DECLARE_CONV( PlacedPolycone );

inline namespace VECGEOM_IMPL_NAMESPACE {

class PlacedPolycone : public VPlacedVolume {

public:
  typedef UnplacedPolycone UnplacedShape_t;

#ifndef VECGEOM_NVCC
  PlacedPolycone(char const *const label,
          LogicalVolume const *const logical_volume,
          Transformation3D const *const transformation,
          PlacedBox const *const boundingBox)
      : VPlacedVolume(label, logical_volume, transformation, boundingBox) {}

  PlacedPolycone(LogicalVolume const *const logical_volume,
          Transformation3D const *const transformation,
          PlacedBox const *const boundingBox)
      : PlacedPolycone("", logical_volume, transformation, boundingBox) {}

#else
  __device__
  PlacedPolycone(LogicalVolume const *const logical_volume,
          Transformation3D const *const transformation,
          PlacedBox const *const boundingBox, const int id)
      : VPlacedVolume(logical_volume, transformation, boundingBox, id) {}
#endif

  VECGEOM_CUDA_HEADER_BOTH
  virtual ~PlacedPolycone() {}

  VECGEOM_CUDA_HEADER_BOTH
  UnplacedPolycone const* GetUnplacedVolume() const {
    return static_cast<UnplacedPolycone const *>(
        GetLogicalVolume()->unplaced_volume());
  }


#ifndef VECGEOM_NVCC
  virtual VPlacedVolume const* ConvertToUnspecialized() const;
#ifdef VECGEOM_ROOT
  virtual TGeoShape const* ConvertToRoot() const;
#endif
#ifdef VECGEOM_USOLIDS
  virtual ::VUSolid const* ConvertToUSolids() const;
#endif
#ifdef VECGEOM_GEANT4
  virtual G4VSolid const* ConvertToGeant4() const;
#endif

  virtual Precision Capacity() override {
     return GetUnplacedVolume()->Capacity();
   }

  virtual
  void Extent(Vector3D<Precision> & aMin, Vector3D<Precision> & aMax) const override
  {
    GetUnplacedVolume()->Extent(aMin, aMax);
  }

  std::string GetEntityType() const { return GetUnplacedVolume()->GetEntityType() ;}

  //virtual
  bool Normal(Vector3D<Precision> const & point, Vector3D<Precision> & normal ) const
  {
   return GetUnplacedVolume()->Normal(point, normal);
  }
      //bool valid;
      //BoxImplementation<translation::kIdentity, rotation::kIdentity>::NormalKernel<kScalar>(
              //*GetUnplacedVolume(),
              //point,
              //normal, valid);
      //return valid;
  //}

<<<<<<< HEAD
  virtual
=======
  // virtual
>>>>>>> 400e2e52
  Vector3D<Precision> GetPointOnSurface() const {
    return GetUnplacedVolume()->GetPointOnSurface();
  }

  virtual double SurfaceArea() override {
     return GetUnplacedVolume()->SurfaceArea();
  }
#endif

}; // end of class

} // end inline namespace

} // end global namespace

#endif /* VECGEOM_VOLUMES_PLACEDPOLYCONE_H_ */<|MERGE_RESOLUTION|>--- conflicted
+++ resolved
@@ -96,12 +96,8 @@
       //return valid;
   //}
 
-<<<<<<< HEAD
   virtual
-=======
-  // virtual
->>>>>>> 400e2e52
-  Vector3D<Precision> GetPointOnSurface() const {
+  Vector3D<Precision> GetPointOnSurface() const  {
     return GetUnplacedVolume()->GetPointOnSurface();
   }
 
