--- conflicted
+++ resolved
@@ -272,24 +272,16 @@
   VECGEOM_CUDA_HEADER_BOTH
   bool InsideTriangle(Vector3D<Precision>& v1, Vector3D<Precision>& v2,  Vector3D<Precision>& v3, const Vector3D<Precision>& p) const;
 
-  // calculate aray of triangle spanned by points v1,v2,v3
+  // calculate array of triangle spanned by points v1,v2,v3
   // TODO: this function has nothing to do with a Polyhedron. It should live somewhere else ( indeed: the Quadriteral seems to have such a function, too )
   VECGEOM_CUDA_HEADER_BOTH
-<<<<<<< HEAD
-  Precision GetTriangleArea(Vector3D<Precision>& v1, Vector3D<Precision>& v2, Vector3D<Precision>& v3 ) const;
-  VECGEOM_CUDA_HEADER_BOTH
-  Vector3D<Precision> GetPointOnTriangle(Vector3D<Precision>& v1, Vector3D<Precision>&v2, Vector3D<Precision>& v3 ) const;
-=======
-  Precision GetTriangleArea(Vector3D<Precision> const &v1, Vector3D<Precision> const &v2,
-                            Vector3D<Precision> const &v3) const;
+  Precision GetTriangleArea(Vector3D<Precision> const &v1, Vector3D<Precision> const &v2, Vector3D<Precision> const &v3) const;
 
   // returns a random point inside the triangle described by v1,v2,v3
   // TODO: this function has nothing to do with a Polyhedron. It should live somewhere else ( indeed: the Quadriteral seems to have such a function, too )
   VECGEOM_CUDA_HEADER_BOTH
-  Vector3D<Precision> GetPointOnTriangle(Vector3D<Precision> const &v1, Vector3D<Precision> const &v2,
-                                         Vector3D<Precision> const &v3) const;
-
->>>>>>> 1bd6a462
+  Vector3D<Precision> GetPointOnTriangle(Vector3D<Precision> const &v1, Vector3D<Precision> const &v2, Vector3D<Precision> const &v3) const;
+
   VECGEOM_CUDA_HEADER_BOTH
   Precision Capacity() const;
 
