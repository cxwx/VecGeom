/// \file PlacedTube.h
/// \author Georgios Bitzes (georgios.bitzes@cern.ch)

#ifndef VECGEOM_VOLUMES_PLACEDTUBE_H_
#define VECGEOM_VOLUMES_PLACEDTUBE_H_

#include "base/Global.h"
#include "backend/Backend.h"
 
#include "volumes/PlacedVolume.h"
#include "volumes/UnplacedVolume.h"
#include "volumes/kernel/TubeImplementation.h"

namespace vecgeom {

VECGEOM_DEVICE_FORWARD_DECLARE( class PlacedTube; )
VECGEOM_DEVICE_DECLARE_CONV( PlacedTube );

inline namespace VECGEOM_IMPL_NAMESPACE {

class PlacedTube : public VPlacedVolume {

public:

  typedef UnplacedTube UnplacedShape_t;


#ifndef VECGEOM_NVCC

  PlacedTube(char const *const label,
                       LogicalVolume const *const logical_volume,
                       Transformation3D const *const transformation,
                       PlacedBox const *const boundingBox)
      : VPlacedVolume(label, logical_volume, transformation, boundingBox) {}

  PlacedTube(LogicalVolume const *const logical_volume,
                       Transformation3D const *const transformation,
                       PlacedBox const *const boundingBox)
      : PlacedTube("", logical_volume, transformation, boundingBox) {}

#else

  __device__
  PlacedTube(LogicalVolume const *const logical_volume,
                       Transformation3D const *const transformation,
                       PlacedBox const *const boundingBox, const int id)
      : VPlacedVolume(logical_volume, transformation, boundingBox, id) {}

#endif
  VECGEOM_CUDA_HEADER_BOTH
  virtual ~PlacedTube() {}

  VECGEOM_CUDA_HEADER_BOTH
  UnplacedTube const* GetUnplacedVolume() const {
    return static_cast<UnplacedTube const *>(
        GetLogicalVolume()->unplaced_volume());
  }

  VECGEOM_CUDA_HEADER_BOTH
  VECGEOM_INLINE
  Precision rmin() const { return GetUnplacedVolume()->rmin(); }

  VECGEOM_CUDA_HEADER_BOTH
  VECGEOM_INLINE
  Precision rmax() const { return GetUnplacedVolume()->rmax(); }

  VECGEOM_CUDA_HEADER_BOTH
  VECGEOM_INLINE
  Precision z() const { return GetUnplacedVolume()->z(); }

  VECGEOM_CUDA_HEADER_BOTH
  VECGEOM_INLINE
  Precision sphi() const { return GetUnplacedVolume()->sphi(); }

  VECGEOM_CUDA_HEADER_BOTH
  VECGEOM_INLINE
  Precision dphi() const { return GetUnplacedVolume()->dphi(); }

  VECGEOM_CUDA_HEADER_BOTH
  virtual Precision Capacity() {
      return GetUnplacedVolume()->Capacity();
  }

<<<<<<< HEAD
=======
  VECGEOM_CUDA_HEADER_BOTH
  virtual
  Precision SurfaceArea() { return GetUnplacedVolume()->SurfaceArea();}

  VECGEOM_CUDA_HEADER_BOTH
  void Extent(Vector3D<Precision>& aMin, Vector3D<Precision>& aMax) const {
    GetUnplacedVolume()->Extent(aMin, aMax);
  }


>>>>>>> d850ebc1
#ifndef VECGEOM_NVCC
  virtual VPlacedVolume const* ConvertToUnspecialized() const;
#ifdef VECGEOM_ROOT
  virtual TGeoShape const* ConvertToRoot() const;
#endif
#ifdef VECGEOM_USOLIDS
  virtual ::VUSolid const* ConvertToUSolids() const;
#endif
#ifdef VECGEOM_GEANT4
  virtual G4VSolid const* ConvertToGeant4() const;
#endif
#endif // VECGEOM_NVCC

}; 

} } // End global namespace

#endif // VECGEOM_VOLUMES_PLACEDTUBE_H_









<|MERGE_RESOLUTION|>--- conflicted
+++ resolved
@@ -81,8 +81,6 @@
       return GetUnplacedVolume()->Capacity();
   }
 
-<<<<<<< HEAD
-=======
   VECGEOM_CUDA_HEADER_BOTH
   virtual
   Precision SurfaceArea() { return GetUnplacedVolume()->SurfaceArea();}
@@ -93,7 +91,6 @@
   }
 
 
->>>>>>> d850ebc1
 #ifndef VECGEOM_NVCC
   virtual VPlacedVolume const* ConvertToUnspecialized() const;
 #ifdef VECGEOM_ROOT
