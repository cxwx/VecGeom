/*
 * volume_utilities.h
 *
 *  Created on: Mar 24, 2014
 *      Author: swenzel
 */

#ifndef VOLUME_UTILITIES_H_
#define VOLUME_UTILITIES_H_

#include "base/Vector3D.h"
#include "base/Global.h"
#include "base/RNG.h"
#include "volumes/PlacedBox.h"
#include "volumes/LogicalVolume.h"
#include "navigation/NavigationState.h"
#include "management/GeoManager.h"
#include <cstdio>
#ifdef VECGEOM_ROOT
#include "TGeoShape.h"
#endif
#include <cassert>

#ifdef VECGEOM_ROOT
#include "TGeoShape.h"
#endif

namespace vecgeom {
inline namespace VECGEOM_IMPL_NAMESPACE {
namespace volumeUtilities {

/**
 * @brief Is the trajectory through a point along a direction hitting a volume?
 * @details If ROOT is available and VECGEOM_BENCHMARK is set, use
 *    ROOT to calculate it, otherwise use VecGeom utilities.
 * @param point is the starting point
 * @param dir is the direction of the trajectory
 * @param volume is the shape under test
 * @return true/false whether the trajectory hits the volume
 */
VECGEOM_INLINE
bool IsHittingVolume(Vector3D<Precision> const &point,
                     Vector3D<Precision> const &dir,
                     VPlacedVolume const &volume) {

#if defined(VECGEOM_ROOT) && defined(VECGEOM_BENCHMARK)
static const TGeoShape * rootshape = volume.ConvertToRoot();
double *safe = NULL;
double rpoint[3];
double rdir[3];
for(int i=0;i<3;i++){
  rpoint[i]=point[i]; rdir[i]=dir[i];}
  return rootshape->DistFromOutside(&rpoint[0], &rdir[0], 3, kInfinity, safe) < 1E20;
#else
   return volume.DistanceToIn(point, dir, kInfinity) < kInfinity;
#endif
}

/**
 * @brief Returns a random point, based on a sampling rectangular volume.
 * @details Mostly used for benchmarks and navigation tests
 * @param size is a Vector3D containing the rectangular dimensions of the sampling volume
 * @param scale an optional scale factor (default is 1)
 * @return a random output point
 */
VECGEOM_INLINE
Vector3D<Precision> SamplePoint(Vector3D<Precision> const &size,
                                const Precision scale = 1) {
  const Vector3D<Precision> ret(
      scale * (1. - 2. * RNG::Instance().uniform()) * size[0],
      scale * (1. - 2. * RNG::Instance().uniform()) * size[1],
      scale * (1. - 2. * RNG::Instance().uniform()) * size[2]
  );
  return ret;
}

/**
 *  @brief Returns a random, normalized direction vector.
 *  @details Mostly used for benchmarks, when a direction is needed.
 *  @return a random, normalized direction vector
 */
VECGEOM_INLINE
Vector3D<Precision> SampleDirection() {

  Vector3D<Precision> dir(
      (1. - 2. * RNG::Instance().uniform()),
      (1. - 2. * RNG::Instance().uniform()),
      (1. - 2. * RNG::Instance().uniform())
  );

  const Precision inverse_norm =
      1. / std::sqrt(dir[0]*dir[0] + dir[1]*dir[1] + dir[2]*dir[2]);
  dir *= inverse_norm;

  return dir;
}


/**
 *  @brief Fills a container with random normalized directions.
 *  @param dirs is the output container, provided by the caller
 */
template<typename TrackContainer>
VECGEOM_INLINE
void FillRandomDirections(TrackContainer &dirs) {
  dirs.resize(dirs.capacity());
  for (int i = 0, iMax = dirs.capacity(); i < iMax; ++i) {
    dirs.set(i, SampleDirection());
  }
}

/**
 * @brief Fills a container with biased normalized directions.
 * @details Directions are randomly assigned first, and then the
 *    fraction of hits is measured and compared to suggested bias.
 *    Then some directions will be modified as needed, to force the
 *    sample as a whole to have the suggested hit bias (@see bias).
 * @param volume provided must have daughter volumes.  Those daughters
 *    are used to determine the hit bias (@see bias).
 * @param points provided, and not modified.
 * @param bias is a real number in the range [0,1], which suggests the
 *    fraction of points hitting any of the daughter volumes.
 * @param dirs is the output directions container, provided by the
 *    caller.
 */
template<typename TrackContainer>
VECGEOM_INLINE
void FillBiasedDirections(VPlacedVolume const &volume,
                          TrackContainer const &points,
                          const Precision bias,
                          TrackContainer & dirs) {
  assert(bias >= 0. && bias <= 1.);

  const int size = dirs.capacity();
  int n_hits = 0;
  std::vector<bool> hit(size, false);
  int h;

  int tries = 0;
  int maxtries = 10000*size;

  // Randomize directions
  FillRandomDirections(dirs);

  // Check hits
  for (int i = 0; i < size; ++i) {
    for (Vector<Daughter>::const_iterator j = volume.daughters().cbegin();
         j != volume.daughters().cend(); ++j) {
      if (IsHittingVolume(points[i], dirs[i], **j)) {
        n_hits++;
        hit[i] = true;
        break;
      }
    }
  }

  // Remove hits until threshold
  printf("FillBiasedDirs: nhits/size = %i/%i and requested bias=%f\n", n_hits, size, bias);
  int itries = 0;
  while (static_cast<Precision>(n_hits)/static_cast<Precision>(size) > bias) {
    itries++;
    if(itries%1000000 == 0) {
      printf("%s line %i: Warning: %i tries to reduce bias... volume=%s. Please check.\n", __FILE__, __LINE__, itries, volume.GetLabel().c_str());
    }

    h = static_cast<int>(
        static_cast<Precision>(size) * RNG::Instance().uniform()
    );
    while (hit[h]) {
      dirs.set(h, SampleDirection());
      for (Vector<Daughter>::const_iterator i = volume.daughters().cbegin(),
           iEnd = volume.daughters().cend(); i != iEnd; ++i) {
        if (!IsHittingVolume(points[h], dirs[h], **i)) {
          n_hits--;
          hit[h] = false;
          itries = 0;
          break;
        }
      }
    }
  }

  // Add hits until threshold
<<<<<<< HEAD
  itries = 0;
  while (static_cast<Precision>(n_hits)/static_cast<Precision>(size) < bias) {
    h = static_cast<int>(
        static_cast<Precision>(size) * RNG::Instance().uniform()
    );
    while (!hit[h]) {
      ++itries;
      if (itries%1000000==0) {
        printf("%s line %i: Warning: %i tries to increase bias... volume=%s, current bias=%i/%i=%f.  Please check.\n",
               __FILE__, __LINE__, itries, volume.GetLabel().c_str(), n_hits, size,
               static_cast<Precision>(n_hits)/static_cast<Precision>(size));
      }

=======
  while (static_cast<Precision>(n_hits)/static_cast<Precision>(size) < bias && tries < maxtries ) {
    h = static_cast<int>(
        static_cast<Precision>(size) * RNG::Instance().uniform()
    );
    while (!hit[h] && tries < maxtries ) {
>>>>>>> da28f55c
      dirs.set(h, SampleDirection());
      for (Vector<Daughter>::const_iterator i = volume.daughters().cbegin(),
           iEnd = volume.daughters().cend(); i != iEnd; ++i) {
        if (IsHittingVolume(points[h], dirs[h], **i)) {
          n_hits++;
          hit[h] = true;
          itries = 0;
          break;
        }
      }
      tries++;
    }
  }


  if( tries == maxtries )
  {
      printf("WARNING: NUMBER OF DIRECTORY SAMPLING TRIES EXCEEDED MAXIMUM; N_HITS %d; ACHIEVED BIAS %lf \n",n_hits, n_hits/(1.*size));
  }


}

/**
 * @brief Same as previous function, but now taking a LogicalVolume as input.
 * @detail Delegates the filling to the other function (@see FillBiasedDirections).
 */
template<typename TrackContainer>
VECGEOM_INLINE
void FillBiasedDirections(LogicalVolume const &volume,
                          TrackContainer const &points,
                          const Precision bias,
                          TrackContainer & dirs)
{
  VPlacedVolume const *const placed = volume.Place();
  FillBiasedDirections(*placed, points, bias, dirs);
  delete placed;
}

/**
 * @brief Fills the volume with 3D points which are _not_ contained in
 *    any daughters of the input mother volume.
 * @details Requires a proper bounding box from the input volume.
 * @param volume is the input mother volume containing all output points.
 * @param points is the output container, provided by the caller.
 */
template<typename TrackContainer>
VECGEOM_INLINE
void FillUncontainedPoints(VPlacedVolume const &volume,
                           TrackContainer &points) {
  const int size = points.capacity();
  points.resize(points.capacity());

#ifdef VECGEOM_USOLIDS
  Vector3D<Precision> lower, upper, offset;
  volume.Extent(lower,upper);
  offset = 0.5*(upper+lower);
  const Vector3D<Precision> dim = 0.5*(upper-lower);
#else
  Vector3D<Precision> offset(0,0,0);
  const Vector3D<Precision> dim = volume.bounding_box()->dimensions();
#endif

  int itries = 0;
  for (int i = 0; i < size; ++i) {
    bool contained;
    Vector3D<Precision> point;
    itries = 0;
    do {
      // ensure that point is contained in mother volume
      do {
        ++itries;
        if(itries%1000000 == 0) {
          printf("%s line %i: Warning: %i tries to find uncontained points... volume=%s.  Please check.\n",
                 __FILE__, __LINE__, itries, volume.GetLabel().c_str());
        }

        point = offset + SamplePoint(dim);
      } while (!volume.Contains(point));
      points.set(i, point);

      contained = false;
      for (Vector<Daughter>::const_iterator j = volume.daughters().cbegin(),
          jEnd = volume.daughters().cend(); j != jEnd; ++j) {
        if ((*j)->Contains( points[i] )) {
          contained = true;
          break;
        }
      }
    } while (contained);
  }
}

template<typename TrackContainer>
VECGEOM_INLINE
void FillUncontainedPoints(LogicalVolume const &volume,
                           TrackContainer &points) {
  VPlacedVolume const *const placed = volume.Place();
  FillUncontainedPoints(*placed, points);
  delete placed;
}


/**
 * @brief Fills the volume with 3D points which are to be contained in
 *    any daughters of the input mother volume.
 * @details Requires a proper bounding box from the input volume.
 * @param volume is the input mother volume containing all output points.
 * @param points is the output container, provided by the caller.
 */
template<typename TrackContainer>
VECGEOM_INLINE
void FillContainedPoints(VPlacedVolume const &volume,
                         const double bias,
                         TrackContainer &points,
                         const bool placed = true) {

  const int size = points.capacity();
  points.resize(points.capacity());

#ifdef VECGEOM_USOLIDS
  Vector3D<Precision> lower,upper,offset;
  volume.Extent(lower,upper);
  offset = 0.5*(upper+lower);
  const Vector3D<Precision> dim = 0.5*(upper-lower);
#else
  // use the bounding box to generate points
  const Vector3D<Precision> dim = volume.bounding_box()->dimensions();
  Vector3D<Precision> offset(0,0,0);
#endif

  int insideCount = 0;
  std::vector<bool> insideVector(size, false);
  for (int i = 0; i < size; ++i) {
    points.set(i, offset + SamplePoint(dim));
    // measure bias, which is the fraction of points contained in daughters
    for (Vector<Daughter>::const_iterator v = volume.daughters().cbegin(),
         v_end = volume.daughters().cend(); v != v_end; ++v) {
      bool inside = (placed) ? (*v)->Contains(points[i])
                             : (*v)->UnplacedContains(points[i]);
      if (inside) {
        ++insideCount;
        insideVector[i] = true;
      }
    }
  }

  // remove contained points to reduce bias as needed
  int i = 0;
  int itries = 0;
  while (static_cast<double>(insideCount)/static_cast<double>(size) > bias) {
    while (!insideVector[i]) ++i;
    bool contained = false;
    do {
      ++itries;
      if(itries%1000000==0) {
        printf("%s line %i: Warning: %i tries to reduce bias... volume=%s.  Please check.\n", __FILE__, __LINE__, itries, volume.GetLabel().c_str());
      }

      points.set(i, offset + SamplePoint(dim));
      for (Vector<Daughter>::const_iterator v = volume.daughters().cbegin(),
           v_end = volume.daughters().end(); v != v_end; ++v) {
        bool inside = (placed) ? (*v)->Contains(points[i])
                               : (*v)->UnplacedContains(points[i]);
        if (inside) {
          contained = true;
          break;
        }
      }
    } while (contained);
    insideVector[i] = false;
    itries = 0;
    --insideCount;
    ++i;
  }

  // add contained points to increase bias as needed
  i = 0;
  itries = 0;
  while (static_cast<double>(insideCount)/static_cast<double>(size) < bias) {
    while (insideVector[i]) ++i;
    bool contained = false;
    do {
      ++itries;
      if(itries%1000000==0) {
        printf("%s line %i: Warning: %i tries to increase bias... volume=%s.  Please check.\n", __FILE__, __LINE__, itries, volume.GetLabel().c_str());
      }
      const Vector3D<Precision> sample = offset + SamplePoint(dim);
      for (Vector<Daughter>::const_iterator v = volume.daughters().cbegin(),
           v_end = volume.daughters().cend(); v != v_end; ++v) {
        bool inside = (placed) ? (*v)->Contains(sample)
                               : (*v)->UnplacedContains(sample);
        if (inside) {
          points.set(i, sample);
          contained = true;
          break;
        }
      }
    } while (!contained);
    insideVector[i] = true;
    itries = 0;
    ++insideCount;
    ++i;
  }
}

template<typename TrackContainer>
VECGEOM_INLINE
void FillContainedPoints(VPlacedVolume const &volume,
                         TrackContainer &points,
                         const bool placed = true) {
  FillContainedPoints<TrackContainer>(volume, 1, points, placed);
}


/**
 * @brief Fill a container structure (SOA3D or AOS3D) with random
 *    points contained in a volume.
 * @details Input volume must have a valid bounding box, which is used
 *    for sampling.
 * @param volume containing all points
 * @param points is the output container, provided by the caller.
 */
template <typename TrackContainer>
VECGEOM_INLINE
void FillRandomPoints(VPlacedVolume const &volume,
                      TrackContainer &points) {
  const int size = points.capacity();
  points.resize(points.capacity());

  int itries =0;

#ifdef VECGEOM_USOLIDS
  Vector3D<Precision> lower,upper,offset;
  volume.Extent(lower,upper);
  offset = 0.5*(upper+lower);
  const Vector3D<Precision> dim = 0.5*(upper-lower);
#else
  const Vector3D<Precision> dim = volume.bounding_box()->dimensions();
  Vector3D<Precision> offset(0,0,0);
#endif

  for (int i = 0; i < size; ++i) {
    Vector3D<Precision> point;
    do {
      ++itries;
      if(itries%1000000==0) {
        printf("%s line %i: Warning: %i tries to find contained points... volume=%s.  Please check.\n", __FILE__, __LINE__, itries, volume.GetLabel().c_str());
      }
      point = offset + SamplePoint(dim);
    } while (!volume.Contains(point));
    points.set(i, point);
  }
}


/**
 * @brief Fills a container structure (SOA3D or AOS3D) with random
 *    points contained inside a box defined by the two input corners.
 * @param lowercorner, uppercorner define the sampling box
 * @param points is the output container, provided by the caller.
 */
template <typename TrackContainer>
VECGEOM_INLINE
void FillRandomPoints(Vector3D<Precision> const & lowercorner,
                      Vector3D<Precision> const & uppercorner,
                      TrackContainer &points) {
  const int size = points.capacity();
  points.resize(points.capacity());
  Vector3D<Precision> dim = (uppercorner - lowercorner)/2.;
  Vector3D<Precision> offset = (uppercorner + lowercorner)/2.;
  for (int i = 0; i < size; ++i) {
      points.set(i, offset + SamplePoint(dim));
  }
}

/**
 * @brief Fills a (SOA3D or AOS3D) container with random points inside
 *    a box at the origin
 * @param dim is a Vector3D with w,y,z half-lengths defining the sampling box
 * @param points is the output container, provided by the caller.
 */
template <typename TrackContainer>
VECGEOM_INLINE
void FillRandomPoints(Vector3D<Precision> const & dim,
                      TrackContainer &points) {
  FillRandomPoints( Vector3D<Precision>( -dim.x(), -dim.y(), -dim.z()),
          Vector3D<Precision>(dim.x(),dim.y(),dim.z()), points);
}

/**
 * @brief Generates _uncontained_ global points and directions based
 *   on a logical volume.
 *
 * @details Points and direction coordinates are based on the global
 *   reference frame.  The positions have to be within a given logical
 *   volume, and not within any daughters of that logical volume.
 *
 * The function also returns the generated points in local reference
 *   frame of the logical volume.
 *
 * @param fraction: is the fraction with which the directions should
 *   hit a daughtervolume
 * @param np: number of particles
 *
 */
template <typename TrackContainer>
inline
void FillGlobalPointsAndDirectionsForLogicalVolume(
        LogicalVolume const * lvol,
        TrackContainer  & localpoints,
        TrackContainer  & globalpoints,
        TrackContainer  & directions,
        Precision fraction,
        int np ) {

    // we need to generate a list of all the paths ( or placements ) which reference
    // the logical volume as their deepest node

    std::list<NavigationState *> allpaths;
    GeoManager::Instance().getAllPathForLogicalVolume( lvol, allpaths );

    if(allpaths.size() > 0){
        // get one representative of such a logical volume
        VPlacedVolume const * pvol = allpaths.front()->Top();

        // generate points which are in lvol but not in its daughters
        FillUncontainedPoints( *pvol, localpoints );

        // now have the points in the local reference frame of the logical volume
        FillBiasedDirections( *lvol, localpoints, fraction, directions );

        // transform points to global frame
        globalpoints.resize(globalpoints.capacity());
        int placedcount=0;
        while( placedcount < np )
        {
            std::list<NavigationState *>::iterator iter = allpaths.begin();
            while( placedcount < np && iter!=allpaths.end() )
            {
                // this is matrix linking local and global reference frame
                Transformation3D m = (*iter)->TopMatrix();

                globalpoints.set(placedcount, m.InverseTransform(localpoints[placedcount]));
                directions.set(placedcount, m.InverseTransformDirection(directions[placedcount]));

                placedcount++;
                iter++;
            }
        }
    }
    else{
      // an error message
      printf("VolumeUtilities: FillGlobalPointsAndDirectionsForLogicalVolume()... ERROR condition detected.\n");
    }
}


// same as above; logical volume is given by name
template <typename TrackContainer>
inline
void FillGlobalPointsAndDirectionsForLogicalVolume(
        std::string const & name,
        TrackContainer & localpoints,
        TrackContainer & globalpoints,
        TrackContainer & directions,
        Precision fraction,
        int np ){

    LogicalVolume const * vol = GeoManager::Instance().FindLogicalVolume( name.c_str() );
    if( vol != NULL )
    FillGlobalPointsAndDirectionsForLogicalVolume( vol, localpoints, globalpoints, directions, fraction, np );
}


// same as above; logical volume is given by id
template <typename TrackContainer>
inline
void FillGlobalPointsAndDirectionsForLogicalVolume(
        int id,
        TrackContainer & localpoints,
        TrackContainer & globalpoints,
        TrackContainer & directions,
        Precision fraction,
        int np ){

    LogicalVolume const * vol = GeoManager::Instance().FindLogicalVolume( id );
    if( vol != NULL )
    FillGlobalPointsAndDirectionsForLogicalVolume( vol, localpoints, globalpoints, directions, fraction, np );
}


} // end namespace volumeUtilities
} } // end global namespace

#endif /* VOLUME_UTILITIES_H_ */<|MERGE_RESOLUTION|>--- conflicted
+++ resolved
@@ -156,11 +156,11 @@
 
   // Remove hits until threshold
   printf("FillBiasedDirs: nhits/size = %i/%i and requested bias=%f\n", n_hits, size, bias);
-  int itries = 0;
+  int tries = 0;
   while (static_cast<Precision>(n_hits)/static_cast<Precision>(size) > bias) {
-    itries++;
-    if(itries%1000000 == 0) {
-      printf("%s line %i: Warning: %i tries to reduce bias... volume=%s. Please check.\n", __FILE__, __LINE__, itries, volume.GetLabel().c_str());
+    tries++;
+    if(tries%1000000 == 0) {
+      printf("%s line %i: Warning: %i tries to reduce bias... volume=%s. Please check.\n", __FILE__, __LINE__, tries, volume.GetLabel().c_str());
     }
 
     h = static_cast<int>(
@@ -173,7 +173,7 @@
         if (!IsHittingVolume(points[h], dirs[h], **i)) {
           n_hits--;
           hit[h] = false;
-          itries = 0;
+          tries = 0;
           break;
         }
       }
@@ -181,38 +181,29 @@
   }
 
   // Add hits until threshold
-<<<<<<< HEAD
-  itries = 0;
-  while (static_cast<Precision>(n_hits)/static_cast<Precision>(size) < bias) {
+  tries = 0;
+  while (static_cast<Precision>(n_hits)/static_cast<Precision>(size) < bias && tries < maxtries) {
     h = static_cast<int>(
         static_cast<Precision>(size) * RNG::Instance().uniform()
     );
-    while (!hit[h]) {
-      ++itries;
-      if (itries%1000000==0) {
+    while (!hit[h] && tries < maxtries) {
+      ++tries;
+      if (tries%1000000==0) {
         printf("%s line %i: Warning: %i tries to increase bias... volume=%s, current bias=%i/%i=%f.  Please check.\n",
-               __FILE__, __LINE__, itries, volume.GetLabel().c_str(), n_hits, size,
+               __FILE__, __LINE__, tries, volume.GetLabel().c_str(), n_hits, size,
                static_cast<Precision>(n_hits)/static_cast<Precision>(size));
       }
 
-=======
-  while (static_cast<Precision>(n_hits)/static_cast<Precision>(size) < bias && tries < maxtries ) {
-    h = static_cast<int>(
-        static_cast<Precision>(size) * RNG::Instance().uniform()
-    );
-    while (!hit[h] && tries < maxtries ) {
->>>>>>> da28f55c
       dirs.set(h, SampleDirection());
       for (Vector<Daughter>::const_iterator i = volume.daughters().cbegin(),
            iEnd = volume.daughters().cend(); i != iEnd; ++i) {
         if (IsHittingVolume(points[h], dirs[h], **i)) {
           n_hits++;
           hit[h] = true;
-          itries = 0;
+          tries = 0;
           break;
         }
       }
-      tries++;
     }
   }
 
@@ -221,7 +212,6 @@
   {
       printf("WARNING: NUMBER OF DIRECTORY SAMPLING TRIES EXCEEDED MAXIMUM; N_HITS %d; ACHIEVED BIAS %lf \n",n_hits, n_hits/(1.*size));
   }
-
 
 }
 
@@ -265,18 +255,18 @@
   const Vector3D<Precision> dim = volume.bounding_box()->dimensions();
 #endif
 
-  int itries = 0;
+  int tries = 0;
   for (int i = 0; i < size; ++i) {
     bool contained;
     Vector3D<Precision> point;
-    itries = 0;
+    tries = 0;
     do {
       // ensure that point is contained in mother volume
       do {
-        ++itries;
-        if(itries%1000000 == 0) {
+        ++tries;
+        if(tries%1000000 == 0) {
           printf("%s line %i: Warning: %i tries to find uncontained points... volume=%s.  Please check.\n",
-                 __FILE__, __LINE__, itries, volume.GetLabel().c_str());
+                 __FILE__, __LINE__, tries, volume.GetLabel().c_str());
         }
 
         point = offset + SamplePoint(dim);
@@ -351,14 +341,14 @@
 
   // remove contained points to reduce bias as needed
   int i = 0;
-  int itries = 0;
+  int tries = 0;
   while (static_cast<double>(insideCount)/static_cast<double>(size) > bias) {
     while (!insideVector[i]) ++i;
     bool contained = false;
     do {
-      ++itries;
-      if(itries%1000000==0) {
-        printf("%s line %i: Warning: %i tries to reduce bias... volume=%s.  Please check.\n", __FILE__, __LINE__, itries, volume.GetLabel().c_str());
+      ++tries;
+      if(tries%1000000==0) {
+        printf("%s line %i: Warning: %i tries to reduce bias... volume=%s.  Please check.\n", __FILE__, __LINE__, tries, volume.GetLabel().c_str());
       }
 
       points.set(i, offset + SamplePoint(dim));
@@ -373,21 +363,21 @@
       }
     } while (contained);
     insideVector[i] = false;
-    itries = 0;
+    tries = 0;
     --insideCount;
     ++i;
   }
 
   // add contained points to increase bias as needed
   i = 0;
-  itries = 0;
+  tries = 0;
   while (static_cast<double>(insideCount)/static_cast<double>(size) < bias) {
     while (insideVector[i]) ++i;
     bool contained = false;
     do {
-      ++itries;
-      if(itries%1000000==0) {
-        printf("%s line %i: Warning: %i tries to increase bias... volume=%s.  Please check.\n", __FILE__, __LINE__, itries, volume.GetLabel().c_str());
+      ++tries;
+      if(tries%1000000==0) {
+        printf("%s line %i: Warning: %i tries to increase bias... volume=%s.  Please check.\n", __FILE__, __LINE__, tries, volume.GetLabel().c_str());
       }
       const Vector3D<Precision> sample = offset + SamplePoint(dim);
       for (Vector<Daughter>::const_iterator v = volume.daughters().cbegin(),
@@ -402,7 +392,7 @@
       }
     } while (!contained);
     insideVector[i] = true;
-    itries = 0;
+    tries = 0;
     ++insideCount;
     ++i;
   }
@@ -432,7 +422,7 @@
   const int size = points.capacity();
   points.resize(points.capacity());
 
-  int itries =0;
+  int tries =0;
 
 #ifdef VECGEOM_USOLIDS
   Vector3D<Precision> lower,upper,offset;
@@ -447,9 +437,9 @@
   for (int i = 0; i < size; ++i) {
     Vector3D<Precision> point;
     do {
-      ++itries;
-      if(itries%1000000==0) {
-        printf("%s line %i: Warning: %i tries to find contained points... volume=%s.  Please check.\n", __FILE__, __LINE__, itries, volume.GetLabel().c_str());
+      ++tries;
+      if(tries%1000000==0) {
+        printf("%s line %i: Warning: %i tries to find contained points... volume=%s.  Please check.\n", __FILE__, __LINE__, tries, volume.GetLabel().c_str());
       }
       point = offset + SamplePoint(dim);
     } while (!volume.Contains(point));
