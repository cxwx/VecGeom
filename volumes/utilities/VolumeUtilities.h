--- conflicted
+++ resolved
@@ -30,19 +30,6 @@
 bool IsHittingVolume(Vector3D<Precision> const &point,
                      Vector3D<Precision> const &dir,
                      VPlacedVolume const &volume) {
-<<<<<<< HEAD
-// it is better we use an existing implementation for this check
-#ifdef VECGEOM_ROOT
-    static const TGeoShape * rootshape = volume.ConvertToRoot();
-    double *safe;
-    double rpoint[3];
-    double rdir[3];
-    for(int i=0;i<3;i++){
-    rpoint[i]=point[i]; rdir[i]=dir[i];}
-    return rootshape->DistFromOutside(&rpoint[0], &rdir[0], 3, kInfinity, safe) < 1E20;
-#else
-    return volume.DistanceToIn(point, dir, kInfinity) < kInfinity;
-=======
 #if defined(VECGEOM_ROOT) && defined(VECGEOM_BENCHMARK)
 static const TGeoShape * rootshape = volume.ConvertToRoot();
 double *safe = NULL;
@@ -53,7 +40,6 @@
   return rootshape->DistFromOutside(&rpoint[0], &rdir[0], 3, kInfinity, safe) < 1E20;
 #else
    return volume.DistanceToIn(point, dir, kInfinity) < kInfinity;
->>>>>>> d651a082
 #endif
 }
 
