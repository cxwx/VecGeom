--- conflicted
+++ resolved
@@ -28,15 +28,10 @@
 bool IsHittingVolume(Vector3D<Precision> const &point,
                      Vector3D<Precision> const &dir,
                      VPlacedVolume const &volume) {
-<<<<<<< HEAD
-#ifdef VECGEOM_ROOT
-static const TGeoShape * rootshape = volume.ConvertToRoot();
-double *safe;
-=======
+
 #if defined(VECGEOM_ROOT) && defined(VECGEOM_BENCHMARK)
 static const TGeoShape * rootshape = volume.ConvertToRoot();
 double *safe = NULL;
->>>>>>> 8f53b579
 double rpoint[3];
 double rdir[3];
 for(int i=0;i<3;i++){
