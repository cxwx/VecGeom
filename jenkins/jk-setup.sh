--- conflicted
+++ resolved
@@ -18,11 +18,7 @@
   return
 fi
 
-<<<<<<< HEAD
-if [ $LABEL == slc6 ] || [ $LABEL == cc7 ] || [ $LABEL == cuda7 ] || [ $LABEL == xeonphi ]
-=======
 if [ $LABEL == slc6 ] || [ $LABEL == cc7 ] || [ $LABEL == cuda7 ] || [ $LABEL == xeonphi ] || [ $LABEL == slc6-physical ]
->>>>>>> 071ab956
 then
   kinit sftnight@CERN.CH -5 -V -k -t /ec/conf/sftnight.keytab
   export PATH=/afs/cern.ch/sw/lcg/contrib/CMake/3.0.0/Linux-i386/bin:${PATH}
@@ -39,11 +35,7 @@
 
   ARCH=$(uname -m)
 
-<<<<<<< HEAD
-  if [ $LABEL == cuda7 ]
-=======
   if [ $LABEL == cuda7 ] || [ $LABEL == slc6-physical ]
->>>>>>> 071ab956
   then
     . /afs/cern.ch/sw/lcg/contrib/gcc/${!COMPILERversion}/${ARCH}-slc6/setup.sh
   else
