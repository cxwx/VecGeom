/// \file VecCore/VariableSizeObj.h
/// \author Philippe Canal (pcanal@fnal.gov)

#ifndef VECCORE_VARIABLESIZEOBJ_H
#define VECCORE_VARIABLESIZEOBJ_H

// This file will eventually move in VecCore.
#include "base/Global.h"

// For memset and memcpy
#include <string.h>

class TRootIOCtor;

namespace VecCore {

/**
 * @brief   Array/vector of items with all information stored contiguously in memory.
 * @details Resizing operations require explicit new creation and copy.
 *    This is decomposed in the content part (VariableSizeObj) and the interface
 *    part (VariableSizeObjectInterface) so that the variable size part can be placed
 *    at the end of the object.
 */

   template <typename V> class VariableSizeObj {
   public:
      using Index_t = unsigned int;

      bool           fSelfAlloc :  1; //! Record whether the memory is externally managed.
      const Index_t  fN         : 31; // Number of elements.
      V              fRealArray[1];   //! Beginning address of the array values -- real size: [fN]

      VariableSizeObj(TRootIOCtor *) : fSelfAlloc(false), fN(0) {}

      VECGEOM_INLINE
      VECGEOM_CUDA_HEADER_BOTH
      VariableSizeObj(unsigned int nvalues) : fSelfAlloc(false), fN(nvalues) {}

      VECGEOM_INLINE
      VECGEOM_CUDA_HEADER_BOTH
      VariableSizeObj(const VariableSizeObj &other) :  fSelfAlloc(false), fN(other.fN) {
         if (other.fN) memcpy(GetValues(), other.GetValues(), (other.fN)*sizeof(V));
      }

      VECGEOM_INLINE
      VECGEOM_CUDA_HEADER_BOTH
      VariableSizeObj(size_t new_size, const VariableSizeObj &other) :  fSelfAlloc(false), fN(new_size) {
         if (other.fN) memcpy(GetValues(), other.GetValues(), (other.fN)*sizeof(V));
      }

      VECGEOM_INLINE VECGEOM_CUDA_HEADER_BOTH V *GetValues() { return &fRealArray[0]; }
      VECGEOM_INLINE VECGEOM_CUDA_HEADER_BOTH const V *GetValues() const { return &fRealArray[0]; }

      VECGEOM_INLINE VECGEOM_CUDA_HEADER_BOTH V &operator[](Index_t index) { return GetValues()[index]; };
      VECGEOM_INLINE VECGEOM_CUDA_HEADER_BOTH const V &operator[](Index_t index) const { return GetValues()[index]; };

      VariableSizeObj& operator=(const VariableSizeObj&rhs) {
         // Copy data content using memcpy, limited by the respective size
         // of the the object.  If this is smaller there is data truncation,
         // if this is larger the extra datum are zero to zero.

         if (rhs.fN == fN) {
            memcpy(GetValues(),rhs.GetValues(), rhs.fN * sizeof(V) );
         } else if (rhs.fN < fN) {
            memcpy(GetValues(),rhs.GetValues(), rhs.fN * sizeof(V) );
            memset(GetValues()+rhs.fN,0, (fN-rhs.fN) * sizeof(V) );
         } else {
            // Truncation!
            memcpy(GetValues(),rhs.GetValues(), fN * sizeof(V) );
         }
         return *this;
      }

   };

   template <typename Cont, typename V> class VariableSizeObjectInterface {
   protected:
      VariableSizeObjectInterface() = default;
<<<<<<< HEAD
      virtual ~VariableSizeObjectInterface() = default;
=======
      ~VariableSizeObjectInterface() = default;
>>>>>>> 9b7388a8

   public:
      // The static maker to be used to create an instance of the variable size object.

      template <typename... T>
      static  Cont *MakeInstance(size_t nvalues, const T&... params) {
         // Make an instance of the class which allocates the node array. To be
         // released using ReleaseInstance. If addr is non-zero, the user promised that
         // addr contains at least that many bytes:  size_t needed = SizeOf(nvalues);

         size_t needed = SizeOf(nvalues);
         char *ptr = new char[ needed ];
         if (!ptr) return 0;
         Cont *obj = new (ptr) Cont(nvalues, params...);
         obj->GetVariableData().fSelfAlloc = true;
         return obj;
      }

      template <typename... T>
      static  Cont *MakeInstanceAt(size_t nvalues, void *addr, const T&... params) {
         // Make an instance of the class which allocates the node array. To be
         // released using ReleaseInstance. If addr is non-zero, the user promised that
         // addr contains at least that many bytes:  size_t needed = SizeOf(nvalues);
         if (!addr) {
            return MakeInstance(nvalues, params...);
         } else {
            Cont *obj = new (addr) Cont(nvalues, params...);
            obj->GetVariableData().fSelfAlloc = false;
            return obj;
         }
      }

      // The equivalent of the copy constructor
      static Cont *MakeCopy(Cont &other)
      {
         // Make a copy of a the variable size array and its container.

         size_t needed = SizeOf(other.GetVariableData().fN);
         char *ptr = new char[ needed ];
         if (!ptr) return 0;
         Cont *copy = new (ptr) Cont(other);
         copy->GetVariableData().fSelfAlloc = true;
         return copy;
      }

      // The equivalent of the copy constructor
      static Cont *MakeCopyAt(Cont &other, void *addr)
      {
         // Make a copy of a the variable size array and its container at the location (if indicated)
         if (addr) {
            Cont *copy = new (addr) Cont(other);
            copy->GetVariableData().fSelfAlloc = false;
            return copy;
         } else {
            return MakeCopy(other);
         }
      }

      static Cont *MakeCopy(size_t new_size, Cont &other)
      {
         // Make a copy of a the variable size array and its container with
         // a new_size of the content.

         size_t needed = SizeOf(new_size);
         char *ptr = new char[ needed ];
         if (!ptr) return 0;
         Cont *copy = new (ptr) Cont(new_size,other);
         copy->GetVariableData().fSelfAlloc = true;
         return copy;
      }

      // The equivalent of the destructor
      static void ReleaseInstance(Cont *obj)
      {
         // Releases the space allocated for the object
         obj->~Cont();
         if (obj->GetVariableData().fSelfAlloc) delete [] (char*)obj;
      }

      // Equivalent of sizeof function
      static size_t SizeOf(size_t nvalues)
      { return (sizeof(Cont)+sizeof(V)*(nvalues-1)); }

   };

}

#endif<|MERGE_RESOLUTION|>--- conflicted
+++ resolved
@@ -76,11 +76,7 @@
    template <typename Cont, typename V> class VariableSizeObjectInterface {
    protected:
       VariableSizeObjectInterface() = default;
-<<<<<<< HEAD
-      virtual ~VariableSizeObjectInterface() = default;
-=======
       ~VariableSizeObjectInterface() = default;
->>>>>>> 9b7388a8
 
    public:
       // The static maker to be used to create an instance of the variable size object.
@@ -114,7 +110,7 @@
       }
 
       // The equivalent of the copy constructor
-      static Cont *MakeCopy(Cont &other)
+      static Cont *MakeCopy(const Cont &other)
       {
          // Make a copy of a the variable size array and its container.
 
@@ -127,7 +123,7 @@
       }
 
       // The equivalent of the copy constructor
-      static Cont *MakeCopyAt(Cont &other, void *addr)
+      static Cont *MakeCopyAt(const Cont &other, void *addr)
       {
          // Make a copy of a the variable size array and its container at the location (if indicated)
          if (addr) {
@@ -139,7 +135,7 @@
          }
       }
 
-      static Cont *MakeCopy(size_t new_size, Cont &other)
+      static Cont *MakeCopy(size_t new_size, const Cont &other)
       {
          // Make a copy of a the variable size array and its container with
          // a new_size of the content.
