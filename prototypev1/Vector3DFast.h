--- conflicted
+++ resolved
@@ -244,17 +244,14 @@
 			return ((tmpx * tmp2x) + (tmpy * tmp2y))[0];
 		}
 		else {
-<<<<<<< HEAD
+
 		  base_t result(0.);
-=======
-		        base_t result(Vc::Zero);
->>>>>>> a62a80e5
-			base_t tmp1 = this->internalVcmemory.vector(0);
-			base_t tmp2 = rhs.internalVcmemory.vector(0);
-
-			tmp1 *= tmp2;
-			result(maskFirstTwoOn) = tmp1;
-			return result.sum();
+		  base_t tmp1 = this->internalVcmemory.vector(0);
+		  base_t tmp2 = rhs.internalVcmemory.vector(0);
+		  
+		  tmp1 *= tmp2;
+		  result(maskFirstTwoOn) = tmp1;
+		  return result.sum();
 		}
 
 	}
@@ -270,11 +267,7 @@
 			return (tmpx * tmpx + tmpy * tmpy)[0];
 		}
 		else {
-<<<<<<< HEAD
 		  base_t result(0.);
-=======
-		        base_t result(Vc::Zero);
->>>>>>> a62a80e5
 			base_t tmp = this->internalVcmemory.vector(0);
 			tmp = tmp*tmp;
 			result(maskFirstTwoOn) = tmp;
