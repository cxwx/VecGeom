/// \file scalar/Backend.h
/// \author Johannes de Fine Licht (johannes.definelicht@cern.ch)

#ifndef VECGEOM_BACKEND_SCALARBACKEND_H_
#define VECGEOM_BACKEND_SCALARBACKEND_H_

#include "base/Global.h"

#include <algorithm>

namespace VECGEOM_NAMESPACE {

struct kScalar {
  typedef int       int_v;
  typedef Precision precision_v;
  typedef bool      bool_v;
  typedef Inside_t  inside_v;
  const static bool early_returns = true;
#ifdef VECGEOM_NVCC
  const static precision_v kOne = 1.0;
  const static precision_v kZero = 0.0;
#else
  constexpr static precision_v kOne = 1.0;
  constexpr static precision_v kZero = 0.0;
#endif
  const static bool_v kTrue = true;
  const static bool_v kFalse = false;
};

typedef kScalar::int_v    ScalarInt;
typedef kScalar::precision_v ScalarDouble;
typedef kScalar::bool_v   ScalarBool;

template <typename Type>
VECGEOM_CUDA_HEADER_BOTH
VECGEOM_INLINE
void CondAssign(const bool cond,
                Type const &thenval, Type const &elseval, Type *const output) {
  *output = (cond) ? thenval : elseval;
}

template <typename Type>
VECGEOM_CUDA_HEADER_BOTH
VECGEOM_INLINE
void MaskedAssign(const bool cond,
                  Type const &thenval, Type *const output) {
  *output = (cond) ? thenval : *output;
}

template <typename Type>
VECGEOM_CUDA_HEADER_BOTH
VECGEOM_INLINE
Type Abs(const Type val) {
  return fabs(val);
}

template <typename Type>
VECGEOM_CUDA_HEADER_BOTH
VECGEOM_INLINE
Type Sqrt(const Type val) {
  return sqrt(val);
}

template <typename Type>
VECGEOM_CUDA_HEADER_BOTH
VECGEOM_INLINE
Type ATan2(const Type y, const Type x) {
  if (x != 0) return  std::atan2(y, x);
  if (y >  0) return  kPi / 2;
  if (y <  0) return -kPi / 2;
  return  0;
}

VECGEOM_CUDA_HEADER_BOTH
VECGEOM_INLINE
Precision Min(Precision const &val1, Precision const &val2) {
#ifndef VECGEOM_NVCC
  return std::min(val1, val2);
<<<<<<< HEAD
 #else
=======
#else
>>>>>>> d648e3ed
  return min(val1, val2);
#endif
}

VECGEOM_CUDA_HEADER_BOTH
VECGEOM_INLINE
Precision Max(Precision const &val1, Precision const &val2) {
#ifndef VECGEOM_NVCC
  return std::max(val1, val2);
#else
  return max(val1, val2);
#endif
}

VECGEOM_CUDA_HEADER_BOTH
VECGEOM_INLINE
int Min(int const &val1, int const &val2) {
#ifndef VECGEOM_NVCC
  return std::min(val1, val2);
#else
  return min(val1, val2);
#endif
}

VECGEOM_CUDA_HEADER_BOTH
VECGEOM_INLINE
int Max(int const &val1, int const &val2) {
<<<<<<< HEAD
 #ifndef VECGEOM_NVCC
=======
#ifndef VECGEOM_NVCC
>>>>>>> d648e3ed
  return std::max(val1, val2);
#else
  return max(val1, val2);
#endif
}

VECGEOM_CUDA_HEADER_BOTH
VECGEOM_INLINE
Precision sin(const Precision radians) {
#ifndef VECGEOM_NVCC
  return std::sin(radians);
#else
  return sin(radians);
#endif
}

VECGEOM_CUDA_HEADER_BOTH
VECGEOM_INLINE
Precision cos(const Precision radians) {
#ifndef VECGEOM_NVCC
  return std::cos(radians);
#else
  return cos(radians);
#endif
}

VECGEOM_CUDA_HEADER_BOTH
VECGEOM_INLINE
Precision tan(const Precision radians) {
#ifndef VECGEOM_NVCC
  return std::tan(radians);
#else
  return atan(radians);
#endif
}

template <typename Type>
VECGEOM_CUDA_HEADER_BOTH
VECGEOM_INLINE
<<<<<<< HEAD
void swap(Type a, Type b) {
=======
void swap(Type &a, Type &b) {
>>>>>>> d648e3ed
#ifndef VECGEOM_NVCC
  std::swap(a, b);
#else
  swap(a, b);
#endif
}

template <typename Type>
VECGEOM_CUDA_HEADER_BOTH
VECGEOM_INLINE
void copy(Type const *begin, Type const *const end, Type *const target) {
#ifndef VECGEOM_NVCC
  std::copy(begin, end, target);
#else
  memcpy(target, begin, (end-begin)*sizeof(Type));
#endif
}

template <typename Type>
VECGEOM_CUDA_HEADER_BOTH
VECGEOM_INLINE
void reverse_copy(Type const *begin, Type const *end,
                  Type *const target) {
#ifndef VECGEOM_NVCC
  std::reverse_copy(begin, end, target);
#else
  while (end-- != begin) *(target++) = *end; 
#endif
}

} // End global namespace

#endif // VECGEOM_BACKEND_SCALARBACKEND_H_<|MERGE_RESOLUTION|>--- conflicted
+++ resolved
@@ -76,11 +76,7 @@
 Precision Min(Precision const &val1, Precision const &val2) {
 #ifndef VECGEOM_NVCC
   return std::min(val1, val2);
-<<<<<<< HEAD
- #else
-=======
 #else
->>>>>>> d648e3ed
   return min(val1, val2);
 #endif
 }
@@ -108,11 +104,7 @@
 VECGEOM_CUDA_HEADER_BOTH
 VECGEOM_INLINE
 int Max(int const &val1, int const &val2) {
-<<<<<<< HEAD
- #ifndef VECGEOM_NVCC
-=======
 #ifndef VECGEOM_NVCC
->>>>>>> d648e3ed
   return std::max(val1, val2);
 #else
   return max(val1, val2);
@@ -152,11 +144,7 @@
 template <typename Type>
 VECGEOM_CUDA_HEADER_BOTH
 VECGEOM_INLINE
-<<<<<<< HEAD
-void swap(Type a, Type b) {
-=======
 void swap(Type &a, Type &b) {
->>>>>>> d648e3ed
 #ifndef VECGEOM_NVCC
   std::swap(a, b);
 #else
