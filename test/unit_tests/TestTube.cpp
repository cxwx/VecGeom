//
// File:    TestTube.cpp
// Purpose: unit test for tube

#include "base/Vector3D.h"
#include "volumes/Tube.h"
#include "ApproxEqual.h"
#ifdef VECGEOM_USOLIDS
#include "UTubs.hh"
#include "UVector3.hh"
#endif

#include "ApproxEqual.h"
#include <cmath>

#define PI 3.14159265358979323846

//  ensure asserts are compiled in
#undef NDEBUG
#include <cassert>

bool testvecgeom = false;

template <class Tube_t, class Vec_t = vecgeom::Vector3D<vecgeom::Precision> >
bool TestTubs()
{
    std::cout.precision(16) ;
    VUSolid::EnumInside side;
    Vec_t pzero(0,0,0);
    Vec_t ptS(0,0,0);

    double kCarTolerance = VUSolid::Tolerance();
    Vec_t pbigx(100,0,0),pbigy(0,100,0),pbigz(0,0,100);
    Vec_t pbigmx(-100,0,0),pbigmy(0,-100,0),pbigmz(0,0,-100);

    Vec_t ponxside(50,0,0);
    Vec_t ponyside(0,50,0);
    Vec_t ponzside( 0,0,50);

    Vec_t vx(1,0,0),vy(0,1,0),vz(0,0,1);
    Vec_t vmx(-1,0,0),vmy(0,-1,0),vmz(0,0,-1);
    Vec_t vxy(1/std::sqrt(2.0),1/std::sqrt(2.0),0);
    Vec_t vmxy(-1/std::sqrt(2.0),1/std::sqrt(2.0),0);
    Vec_t vmxmy(-1/std::sqrt(2.0),-1/std::sqrt(2.0),0);
    Vec_t vxmy(1/std::sqrt(2.0),-1/std::sqrt(2.0),0);



    double Dist, vol,volCheck;
    Tube_t t1("Solid Tube #1",0,50,50,0,2*UUtils::kPi);
    Tube_t t1a("Solid Tube #1",0,50,50,0,0.5*UUtils::kPi);
    Tube_t t2("Hole Tube #2",45,50 ,50 ,0,2*UUtils::kPi);
    Tube_t t2a("Hole Tube #2",5 ,50 ,50 ,0,2*UUtils::kPi);
    Tube_t t2b("Hole Tube #2",15 ,50 ,50 ,0,2*UUtils::kPi);
    Tube_t t2c("Hole Tube #2",25 ,50 ,50 ,0,2*UUtils::kPi);
    Tube_t t2d("Hole Tube #2",35 ,50 ,50 ,0,2*UUtils::kPi);
    Tube_t t3("Solid Sector #3",0,50 ,50 ,0.5*UUtils::kPi,0.5*UUtils::kPi);
    Tube_t t4("Hole Sector #4",45 ,50 ,50 ,0.5*UUtils::kPi,0.5*UUtils::kPi);
    Tube_t t5("Hole Sector #5",50 ,100 ,50 ,0.0,1.5*UUtils::kPi);
    Tube_t t6("Solid Sector #3",0,50 ,50 ,0.5*UUtils::kPi,1.5*UUtils::kPi);
    Tube_t tube6("tube6",750,760,350,0.31415926535897931,5.6548667764616276);
    Tube_t tube7("tube7",2200,3200,2500,-0.68977164349384879,3.831364227270472);
    Tube_t tube8("tube8",2550,2580,2000,0,2*UUtils::kPi);
    Tube_t tube9("tube9",1150,1180,2000,0,2*UUtils::kPi);
    Tube_t tube10("tube10",400 ,405 ,400 ,0,2*UUtils::kPi) ;
    Tube_t* clad = new Tube_t("clad",90.,110.,105,0.,UUtils::kPi);    // external
    Tube_t* core = new Tube_t("core",95.,105.,100,0.,UUtils::kPi); // internal


    std::cout.precision(20);
<<<<<<< HEAD

  // Check cubic volume
  vol = t1.Capacity();
  volCheck = 50*2*UUtils::kPi*50*50;
  assert(ApproxEqual(vol,volCheck));
=======
    // Check name
    //assert(t1.GetName()=="Solid Tube #1");

    // add a test for a previously fixed bug -- point near phi-surface of a wedged tube
    using vecgeom::cxx::kDegToRad;

    Tube_t jira174Tube("jira174Tube",57.555599999999998, 205.55599999999998, 348, -5.5747247*kDegToRad, 5.5747247*kDegToRad);
    Vec_t pos174(92.4733, 5.32907e-15, 19.943);
    Vec_t dir174(0.303163, -0.492481, 0.815815);
    Vec_t norm174;
    bool conv174=false;

    dir174 /= dir174.Mag();
    double din = jira174Tube.DistanceToIn( pos174, dir174 );
    assert(ApproxEqual(din,0));
    double dout = jira174Tube.DistanceToOut( pos174, dir174, norm174, conv174);
    assert(ApproxEqual(dout,19.499));
 
    // Check cubic volume
    vol = t1.Capacity();
    volCheck = 50*2*UUtils::kPi*50*50;
    assert(ApproxEqual(vol,volCheck));
>>>>>>> cc1f258e
 
    // Check Surface area
    vol = t2.SurfaceArea();
    volCheck = 2.*UUtils::kPi*(45+50)*(50-45+2*50);
    assert(ApproxEqual(vol,volCheck));

  Tube_t myClad("myClad", 90.0, 110.0, 105.0, 0.0, PI);    // TEST MINE
  
// Check Inside
    assert(t1.Inside(pzero)==vecgeom::EInside::kInside);
    assert(t1.Inside(pbigz)==vecgeom::EInside::kOutside);
    assert(t1.Inside(ponxside)==vecgeom::EInside::kSurface);
    assert(t1.Inside(ponyside)==vecgeom::EInside::kSurface);
    assert(t1.Inside(ponzside)==vecgeom::EInside::kSurface);
    assert(t1a.Inside(pzero)==vecgeom::EInside::kSurface);
    assert(t1a.Inside(pbigz)==vecgeom::EInside::kOutside);
    assert(t1a.Inside(ponxside)==vecgeom::EInside::kSurface);
    assert(t1a.Inside(ponyside)==vecgeom::EInside::kSurface);
    assert(t1a.Inside(ponzside)==vecgeom::EInside::kSurface);
    assert(t2.Inside(pzero)==vecgeom::EInside::kOutside);
    assert(t2.Inside(pbigz)==vecgeom::EInside::kOutside);
    assert(t2.Inside(ponxside)==vecgeom::EInside::kSurface);
    assert(t2.Inside(ponyside)==vecgeom::EInside::kSurface);
    assert(t2.Inside(ponzside)==vecgeom::EInside::kOutside);
    assert(t2a.Inside(pzero)==vecgeom::EInside::kOutside);
    assert(t2a.Inside(pbigz)==vecgeom::EInside::kOutside);
    assert(t2a.Inside(ponxside)==vecgeom::EInside::kSurface);
    assert(t2a.Inside(ponyside)==vecgeom::EInside::kSurface);
    assert(t2a.Inside(ponzside)==vecgeom::EInside::kOutside);

// Check Surface Normal
    Vec_t normal;
    bool valid;
    Vec_t norm;
    double p2=1./std::sqrt(2.),p3=1./std::sqrt(3.);
    valid=t1.Normal(ponxside,normal);
    assert(ApproxEqual(normal,vx));

    valid=t4.Normal(Vec_t(0.,50.,0.),normal);
    assert(ApproxEqual(normal,Vec_t(p2,p2,0.))&&valid);
    valid=t4.Normal(Vec_t(0.,45.,0.),normal);
    assert(ApproxEqual(normal,Vec_t(p2,-p2,0.)));
    valid=t4.Normal(Vec_t(0.,45.,50.),normal);
    assert(ApproxEqual(normal,Vec_t(p3,-p3,p3)));
    valid=t4.Normal(Vec_t(0.,45.,-50.),normal);
    assert(ApproxEqual(normal,Vec_t(p3,-p3,-p3)));
    valid=t4.Normal(Vec_t(-50.,0.,-50.),normal);
    assert(ApproxEqual(normal,Vec_t(-p3,-p3,-p3)));
    valid=t4.Normal(Vec_t(-50.,0.,0.),normal);
    assert(ApproxEqual(normal,Vec_t(-p2,-p2,0.)));
    valid=t6.Normal(Vec_t(0.,0.,0.),normal);
    assert(ApproxEqual(normal,Vec_t(p2,p2,0.)));

// SafetyFromInside(P)
    Dist=t1.SafetyFromInside(pzero);
    assert(ApproxEqual(Dist,50));

// DistanceToOut(P,V)
    bool convex;
    Dist=t1.DistanceToOut(pzero,vx,norm,convex);
    assert(ApproxEqual(Dist,50)&&ApproxEqual(norm,vx));
    if(!testvecgeom) assert(convex);
    Dist=t1.DistanceToOut(pzero,vmx,norm,convex);
    assert(ApproxEqual(Dist,50)&&ApproxEqual(norm,vmx));
    if(!testvecgeom) assert(convex);
    Dist=t1.DistanceToOut(pzero,vy,norm,convex);
    assert(ApproxEqual(Dist,50)&&ApproxEqual(norm,vy));
    if(!testvecgeom) assert(convex);
    Dist=t1.DistanceToOut(pzero,vmy,norm,convex);
    assert(ApproxEqual(Dist,50)&&ApproxEqual(norm,vmy));
    if(!testvecgeom) assert(convex);
    Dist=t1.DistanceToOut(pzero,vz,norm,convex);
    assert(ApproxEqual(Dist,50)&&ApproxEqual(norm,vz));
    if(!testvecgeom) assert(convex);
    Dist=t1.DistanceToOut(pzero,vmz,norm,convex);
    assert(ApproxEqual(Dist,50)&&ApproxEqual(norm,vmz));
    if(!testvecgeom) assert(convex);
    Dist=t1.DistanceToOut(pzero,vxy,norm,convex);
    assert(ApproxEqual(Dist,50)&&ApproxEqual(norm,vxy));
    if(!testvecgeom) assert(convex);

    Dist=t2.DistanceToOut(pzero,vxy,norm,convex);
    //  std::cout<<"Dist=t2.DistanceToOut(pzero,vxy) = "<<Dist<<std::endl;

    Dist=t2.DistanceToOut(ponxside,vmx,norm,convex);
    //  std::cout<<"Dist=t2.DistanceToOut(ponxside,vmx) = "<<Dist<<std::endl;

    Dist=t2.DistanceToOut(ponxside,vmxmy,norm,convex);
    //  std::cout<<"Dist=t2.DistanceToOut(ponxside,vmxmy) = "<<Dist<<std::endl;

    Dist=t2.DistanceToOut(ponxside,vz,norm,convex);
    //  std::cout<<"Dist=t2.DistanceToOut(ponxside,vz) = "<<Dist<<std::endl;

    Dist=t2.DistanceToOut(pbigx,vx,norm,convex);
    //   std::cout<<"Dist=t2.DistanceToOut(pbigx,vx) = "<<Dist<<std::endl;

    Dist=t2.DistanceToOut(pbigx,vxy,norm,convex);
    //   std::cout<<"Dist=t2.DistanceToOut(pbigx,vxy) = "<<Dist<<std::endl;

    Dist=t2.DistanceToOut(pbigx,vz,norm,convex);
    //   std::cout<<"Dist=t2.DistanceToOut(pbigx,vz) = "<<Dist<<std::endl;

    Dist=t2.DistanceToOut(Vec_t(45.5,0,0),vx,norm,convex);
    //  std::cout<<"Dist=t2.DistanceToOut((45.5,0,0),vx) = "<<Dist<<std::endl;

    Dist=t2.DistanceToOut(Vec_t(49.5,0,0),vx,norm,convex);
    //  std::cout<<"Dist=t2.DistanceToOut((49.5,0,0),vx) = "<<Dist<<std::endl;

    Dist=t3.DistanceToOut(Vec_t(0,10,0),vx,norm,convex);
    // std::cout<<"Dist=t3.DistanceToOut((0,10,0),vx) = "<<Dist<<std::endl;
    assert(ApproxEqual(Dist,0));

    Dist=t3.DistanceToOut(Vec_t(0.5,10,0),vx,norm,convex);
    // std::cout<<"Dist=t3.DistanceToOut((0.5,10,0),vx) = "<<Dist<<std::endl;
    assert(ApproxEqual(Dist,48.489795));

    Dist=t3.DistanceToOut(Vec_t(-0.5,9,0),vx,norm,convex);
    // std::cout<<"Dist=t3.DistanceToOut((-0.5,9,0),vx) = "<<Dist<<std::endl;
    assert(ApproxEqual(Dist,0.5));

    Dist=t3.DistanceToOut(Vec_t(-5,9.5,0),vx,norm,convex);
    // std::cout<<"Dist=t3.DistanceToOut((-5,9.5,0),vx) = "<<Dist<<std::endl;
    assert(ApproxEqual(Dist,5));

    Dist=t3.DistanceToOut(Vec_t(-5,9.5,0),vmy,norm,convex);
    // std::cout<<"Dist=t3.DistanceToOut((-5,9.5,0),vmy) = "<<Dist<<std::endl;
    assert(ApproxEqual(Dist,9.5));

    Dist=t3.DistanceToOut(Vec_t(-5,9,0),vxmy,norm,convex);
    // std::cout<<"Dist=t3.DistanceToOut((-5,9,0),vxmy) = "<<Dist<<std::endl;
    assert(ApproxEqual(Dist,7.0710678));

       
//SafetyFromOutside(P)

    Dist=t1.SafetyFromOutside(pbigx);
    assert(ApproxEqual(Dist,50));
    Dist=t1.SafetyFromOutside(pbigmx);
    assert(ApproxEqual(Dist,50));
    Dist=t1.SafetyFromOutside(pbigy);
    assert(ApproxEqual(Dist,50));
    Dist=t1.SafetyFromOutside(pbigmy);
    assert(ApproxEqual(Dist,50));
    Dist=t1.SafetyFromOutside(pbigz);
    assert(ApproxEqual(Dist,50));
    Dist=t1.SafetyFromOutside(pbigmz);
    assert(ApproxEqual(Dist,50));

// DistanceToIn(P,V)

    Dist=t1.DistanceToIn(pbigx,vmx);
    assert(ApproxEqual(Dist,50));
    Dist=t1.DistanceToIn(pbigmx,vx);
    assert(ApproxEqual(Dist,50));
    Dist=t1.DistanceToIn(pbigy,vmy);
    assert(ApproxEqual(Dist,50));
    Dist=t1.DistanceToIn(pbigmy,vy);
    assert(ApproxEqual(Dist,50));
    Dist=t1.DistanceToIn(pbigz,vmz);
    assert(ApproxEqual(Dist,50));
    Dist=t1.DistanceToIn(pbigmz,vz);
    assert(ApproxEqual(Dist,50));
    Dist=t1.DistanceToIn(pbigx,vxy);
    if(testvecgeom)
        assert(ApproxEqual(Dist,vecgeom::kInfinity));
    else
        assert(ApproxEqual(Dist,UUtils::kInfinity));

    Dist=t1a.DistanceToIn(pbigz,vmz);
    assert(ApproxEqual(Dist,50));

    Dist=t2.DistanceToIn(Vec_t(45.5,0,0),vx);
    //  std::cout<<"Dist=t2.DistanceToIn((45.5,0,0),vx) = "<<Dist<<std::endl;
   
    Dist=t2.DistanceToIn(Vec_t(45.5,0,0),vmx);
    //  std::cout<<"Dist=t2.DistanceToIn((45.5,0,0),vmx) = "<<Dist<<std::endl;
   
    Dist=t2.DistanceToIn(Vec_t(49.5,0,0),vmx);
    //  std::cout<<"Dist=t2.DistanceToIn((49.5,0,0),vmx) = "<<Dist<<std::endl;
   
    Dist=t2.DistanceToIn(Vec_t(49.5,0,0),vx);
    //   std::cout<<"Dist=t2.DistanceToIn((49.5,0,0),vx) = "<<Dist<<std::endl;
   
    Dist=t3.DistanceToIn(Vec_t(49.5,0,0),vmx);
    //  std::cout<<"Dist=t2.DistanceToIn((49.5,0,0),vmx) = "<<Dist<<std::endl;
   
    Dist=t3.DistanceToIn(Vec_t(49.5,5,0),vmx);
    //  std::cout<<"Dist=t2.DistanceToIn((49.5,5,0),vmx) = "<<Dist<<std::endl;
   
    Dist=t3.DistanceToIn(Vec_t(49.5,-0.5,0),vmx);
    //  std::cout<<"Dist=t2.DistanceToIn((49.5,-0.5,0),vmx) = "<<Dist<<std::endl;
   
    Dist=t5.DistanceToIn(Vec_t(30.0,-20.0,0),vxy);
    // std::cout<<"Dist=t5.DistanceToIn((30.0,-20.0,0),vxy) = "<<Dist<<std::endl;
    assert(ApproxEqual(Dist,28.284271));
   
    Dist=t5.DistanceToIn(Vec_t(30.0,-70.0,0),vxy);
    // std::cout<<"Dist=t5.DistanceToIn((30.0,-70.0,0),vxy) = "<<Dist<<std::endl;
    if(testvecgeom)
            assert(ApproxEqual(Dist,vecgeom::kInfinity));
        else
            assert(ApproxEqual(Dist,UUtils::kInfinity));
   
    Dist=t5.DistanceToIn(Vec_t(30.0,-20.0,0),vmxmy);
    //  std::cout<<"Dist=t5.DistanceToIn((30.0,-20.0,0),vmxmy) = "<<Dist<<std::endl;
    assert(ApproxEqual(Dist,42.426407));
   
    Dist=t5.DistanceToIn(Vec_t(30.0,-70.0,0),vmxmy);
    // std::cout<<"Dist=t5.DistanceToIn((30.0,-70.0,0),vmxmy) = "<<Dist<<std::endl;
    if(testvecgeom)
        assert(ApproxEqual(Dist,vecgeom::kInfinity));
    else
        assert(ApproxEqual(Dist,UUtils::kInfinity));
   
    Dist=t5.DistanceToIn(Vec_t(50.0,-20.0,0),vy);
    // std::cout<<"Dist=t5.DistanceToIn((50.0,-20.0,0),vy) = "<<Dist<<std::endl;
    assert(ApproxEqual(Dist,20));

    Dist=t5.DistanceToIn(Vec_t(100.0,-20.0,0),vy);
    // std::cout<<"Dist=t5.DistanceToIn((100.0,-20.0,0),vy) = "<<Dist<<std::endl;
    if(testvecgeom) assert(ApproxEqual(Dist,vecgeom::kInfinity));
    else assert(ApproxEqual(Dist,UUtils::kInfinity));
   
    Dist=t5.DistanceToIn(Vec_t(30.0,-50.0,0),vmx);
    //  std::cout<<"Dist=t5.DistanceToIn((30.0,-50.0,0),vmx) = "<<Dist<<std::endl;
    assert(ApproxEqual(Dist,30));
   
    Dist=t5.DistanceToIn(Vec_t(30.0,-100.0,0),vmx);
    //  std::cout<<"Dist=t5.DistanceToIn((30.0,-100.0,0),vmx) = "<<Dist<<std::endl;
    if(testvecgeom) assert(ApproxEqual(Dist,vecgeom::kInfinity));
    else assert(ApproxEqual(Dist,UUtils::kInfinity));
   

    /* ********************************
       ************************************ */
    //Tubs from Problem reports

// Make a tub

    Tube_t *arc = new Tube_t( "outer", 1000, 1100, 10, -UUtils::kPi/12., UUtils::kPi/6. );

// First issue:
//   A point on the start phi surface just beyond the
//   start angle but still well within tolerance
//   is found to be "outside" by Tube_t::Inside
//
//   pt1 = exactly on phi surface (within precision)
//   pt2 = t1 but slightly higher, and still on tolerant surface
//   pt3 = t1 but slightly lower, and still on tolerant surface
//


    Vec_t pt1( 1050*std::cos(-UUtils::kPi/12.),
               1050*std::sin(-UUtils::kPi/12.), 0 );

        Vec_t pt2 = pt1 + Vec_t(0,0.001*kCarTolerance,0) ;
        Vec_t pt3 = pt1 - Vec_t(0,0.001*kCarTolerance,0) ;

    VUSolid::EnumInside a1 = arc->Inside(pt1);
    VUSolid::EnumInside a2 = arc->Inside(pt2);
    VUSolid::EnumInside a3 = arc->Inside(pt3);

    //std::cout << "Point pt1 is " << OutputInside(a1) << std::endl;
    assert(a1==vecgeom::EInside::kSurface);
    //std::cout << "Point pt2 is " << OutputInside(a2) << std::endl;
    assert(a2==vecgeom::EInside::kSurface);
    //std::cout << "Point pt3 is " << OutputInside(a3) << std::endl;
    assert(a3==vecgeom::EInside::kSurface);


    assert(t1.Inside(pzero)==vecgeom::EInside::kInside);
    assert(t1.Inside(pbigx)==vecgeom::EInside::kOutside);

    VUSolid::EnumInside in = t5.Inside(Vec_t(60,-0.001*kCarTolerance,0)) ;
    assert(in == vecgeom::EInside::kSurface);
    //    std::cout<<"t5.Inside(Vec_t(60,-0.001*kCarTolerance,0)) = "
    //     <<OutputInside(in)<<std::endl;
    in = tube10.Inside(Vec_t(-114.8213313833317 ,
                       382.7843220719649 ,
                                           -32.20788536438663 )) ;
    assert(in == vecgeom::EInside::kOutside);
    // std::cout<<"tube10.Inside(Vec_t(-114.821...)) = "<<OutputInside(in)<<std::endl;

     
       // bug #76
    Dist=tube6.DistanceToOut(
    Vec_t(-388.20504321896431,-641.71398957741451,332.85995254027955),
    Vec_t(-0.47312863350457468,-0.782046391443315, 0.40565100491504164),
    norm,convex);
    // std::cout<<"Dist=tube6.DistanceToOut(p,v) = "<<Dist<<std::endl;
    assert(ApproxEqual(Dist,10.940583));

      // bug #91
    Dist=tube7.DistanceToOut(
    Vec_t(-2460,1030,-2500),
    Vec_t(-0.086580540180167642,0.070084247882560638,0.9937766390194761),
    norm,convex);
    // std::cout<<"Dist=tube7.DistanceToOut(p,v) = "<<Dist<<std::endl;
    // assert(ApproxEqual(Dist,4950.348576972614));

    Dist=tube8.DistanceToOut(
 Vec_t(6.71645645882942,2579.415860329989,-1.519530725281157),
 Vec_t(-0.6305220496340839,-0.07780451841562354,0.7722618738739774),
 norm,convex);
    // std::cout<<"Dist=tube8.DistanceToOut(p,v) = "<<Dist<<std::endl;
    // assert(ApproxEqual(Dist,4950.348576972614));

    Dist=tube9.DistanceToOut(
 Vec_t(2.267347771505638,1170.164934028592,4.820317321984064),
 Vec_t(-0.1443054266272111,-0.01508874701037938,0.9894181489944458),
    norm,convex);
    // std::cout<<"Dist=tube9.DistanceToOut(p,v) = "<<Dist<<std::endl;
    // assert(ApproxEqual(Dist,4950.348576972614));

    Dist=t1a.DistanceToOut(Vec_t(0.,0.,50.),vx,norm,convex);
    //std::cout<<"Dist=t1a.DistanceToOut((0,0,50),vx) = "<<Dist<<std::endl;
    assert(ApproxEqual(Dist,50));

    Dist=t1a.DistanceToOut(Vec_t(0.,5.,50.),vmy,norm,convex);
    //std::cout<<"Dist=t1a.DistanceToOut((0,5,50),vmy) = "<<Dist<<std::endl;
    assert(ApproxEqual(Dist,5));

    std::cout<<std::endl ;

    // Bug 810

    Vec_t pTmp(0.,0.,0.);

    Dist = clad->DistanceToIn(pTmp,vy);   
    pTmp += Dist*vy;
    //std::cout<<"pTmpX = "<<pTmp.x<<";  pTmpY = "<<pTmp.y<<";  pTmpZ = "<<pTmp.z<<std::endl;
    side=core->Inside(pTmp);    
    assert(side==vecgeom::EInside::kOutside);
    //std::cout<<"core->Inside(pTmp) = "<<OutputInside(side)<<std::endl;
    side=clad->Inside(pTmp);  
    assert(side==vecgeom::EInside::kSurface);  
    //std::cout<<"clad->Inside(pTmp) = "<<OutputInside(side)<<std::endl;

    Dist = core->DistanceToIn(pTmp,vy);   
    pTmp += Dist*vy;
    //std::cout<<"pTmpX = "<<pTmp.x<<";  pTmpY = "<<pTmp.y<<";  pTmpZ = "<<pTmp.z<<std::endl;
    side=core->Inside(pTmp);   
    assert(side==vecgeom::EInside::kSurface);   
    //std::cout<<"core->Inside(pTmp) = "<<OutputInside(side)<<std::endl;
    side=clad->Inside(pTmp);  
    assert(side==vecgeom::EInside::kInside);    
    //std::cout<<"clad->Inside(pTmp) = "<<OutputInside(side)<<std::endl;
    Dist = core->DistanceToOut(pTmp,vy,norm,convex);   
    pTmp += Dist*vy;
    //std::cout<<"pTmpX = "<<pTmp.x<<";  pTmpY = "<<pTmp.y<<";  pTmpZ = "<<pTmp.z<<std::endl;
    side=core->Inside(pTmp); 
    assert(side==vecgeom::EInside::kSurface);     
    //std::cout<<"core->Inside(pTmp) = "<<OutputInside(side)<<std::endl;
    side=clad->Inside(pTmp);  
    assert(side==vecgeom::EInside::kInside);    
    //std::cout<<"clad->Inside(pTmp) = "<<OutputInside(side)<<std::endl;

    Dist = clad->DistanceToOut(pTmp,vy,norm,convex);   
    pTmp += Dist*vy;
    //std::cout<<"pTmpX = "<<pTmp.x<<";  pTmpY = "<<pTmp.y<<";  pTmpZ = "<<pTmp.z<<std::endl;
    side=core->Inside(pTmp); 
    assert(side==vecgeom::EInside::kOutside);     
    //std::cout<<"core->Inside(pTmp) = "<<OutputInside(side)<<std::endl;
    side=clad->Inside(pTmp);  
    assert(side==vecgeom::EInside::kSurface);   
    //std::cout<<"clad->Inside(pTmp) = "<<OutputInside(side)<<std::endl;
     
    Vec_t pSN1 = Vec_t( 33.315052227388207, 37.284142675357259, 33.366096020078537);
    Tube_t t4SN("Hole Sector #4",45 ,50 ,50 ,UUtils::kPi/4.,UUtils::kPi/8.);

    in = t4SN.Inside(pSN1);
    assert(in == vecgeom::EInside::kSurface);
    valid = t4SN.Normal(pSN1,normal);
    

// CalculateExtent
    Vec_t minExtent,maxExtent;
    t1.Extent(minExtent,maxExtent);
    //std::cout<<" min="<<minExtent<<" max="<<maxExtent<<std::endl;
    assert(ApproxEqual(minExtent,Vec_t(-50,-50,-50)));
    assert(ApproxEqual(maxExtent,Vec_t( 50, 50, 50)));
    t2.Extent(minExtent,maxExtent);
    // std::cout<<" min="<<minExtent<<" max="<<maxExtent<<std::endl;
    assert(ApproxEqual(minExtent,Vec_t(-50,-50,-50)));
    assert(ApproxEqual(maxExtent,Vec_t( 50, 50, 50)));

    /* ********************************
    ************************************ */

    // point on boundary of BeamTube1 in CMS
    // track exiting and DO has to be 0
    Tube_t BT1("Solid Tube #1", 0.0, 2.25, 72.475, 0.0, 2.0 * UUtils::kPi);
//    Dist = BT1.DistanceToOut(Vec_t (1.90682136437479,
//                                    1.1943752694877201,
//                                    -41.601888140951587),
//                             (Vec_t (0.060059263937965943,
//                                    0.037619307655839145,
//                                    0.97241220828092478)).Normalized()
//
//                                    ,
//
//                                    ,
//
//    );
 //   assert( ApproxEqual(Dist,0.) && " DO not larger than 0 ");

    return true;
}


int main(int argc, char *argv[]) {
 
   if( argc < 2)
    {
      std::cerr << "need to give argument :--usolids or --vecgeom\n";     
      return 1;
    }
    
    if( ! strcmp(argv[1], "--usolids") )
    { 
      #ifdef VECGEOM_USOLIDS
       assert(TestTubs<UTubs>());
       std::cout << "UTube passed\n";
      #else
       std::cerr << "VECGEOM_USOLIDS was not defined\n";
       return 2;
      #endif
    }
    else if( ! strcmp(argv[1], "--vecgeom") )
    {
       testvecgeom = true;
       assert(TestTubs<vecgeom::SimpleTube>());
       std::cout << "VecGeom tube passed\n";
    }
    else
    {
      std::cerr << "need to give argument :--usolids or --vecgeom\n";     
      return 1;
    }

  return 0;

}<|MERGE_RESOLUTION|>--- conflicted
+++ resolved
@@ -68,13 +68,10 @@
 
 
     std::cout.precision(20);
-<<<<<<< HEAD
-
   // Check cubic volume
   vol = t1.Capacity();
   volCheck = 50*2*UUtils::kPi*50*50;
   assert(ApproxEqual(vol,volCheck));
-=======
     // Check name
     //assert(t1.GetName()=="Solid Tube #1");
 
@@ -92,12 +89,6 @@
     assert(ApproxEqual(din,0));
     double dout = jira174Tube.DistanceToOut( pos174, dir174, norm174, conv174);
     assert(ApproxEqual(dout,19.499));
- 
-    // Check cubic volume
-    vol = t1.Capacity();
-    volCheck = 50*2*UUtils::kPi*50*50;
-    assert(ApproxEqual(vol,volCheck));
->>>>>>> cc1f258e
  
     // Check Surface area
     vol = t2.SurfaceArea();
