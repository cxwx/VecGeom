//
// File: TestCons.cpp
// Purpose: Unit tests for cones and cone sections

#include "base/Vector3D.h"
#include "ApproxEqual.h"
#include "volumes/Cone.h"
#include "base/Global.h"
#ifdef VECGEOM_USOLIDS
  #include "UCons.hh"
  #include "UVector3.hh"
#endif
#include <cmath>

//  Ensure asserts are compiled in
#undef NDEBUG
#include <cassert>

#define DELTA 0.0001

bool testingvecgeom=false;

// Returns false if actual is within wanted+/- DELTA
//         true if error
bool OutRange(double actual,double wanted) {
  bool rng = false ;
  if (actual < wanted-DELTA || actual > wanted + DELTA ) rng = true ;
  return rng ;
}

bool OutRange(UVector3 actual,UVector3 wanted) {
  bool rng = false ;
  if( OutRange(actual.x(),wanted.x()) ||
      OutRange(actual.y(),wanted.y()) ||
      OutRange(actual.z(),wanted.z())  ) {
    rng = true;
  }
  return rng;
}

template <typename Constants, class Cone_t,class Vec_t = vecgeom::Vector3D<vecgeom::Precision> >
bool TestCons()
{
        Vec_t   pzero(0,0,0);

        Vec_t   pplx(120,0,0),pply(0,120,0),pplz(0,0,120);

        Vec_t   pmix(-120,0,0),pmiy(0,-120,0),pmiz(0,0,-120);

        Vec_t   ponmiz(0,75,-50),ponplz(0,75,50);

        Vec_t   ponr1(std::sqrt(50*50/2.0),std::sqrt(50*50/2.0),0);

        Vec_t   ponr2(std::sqrt(100*100/2.0),std::sqrt(100*100/2.0),0);

        Vec_t   ponphi1(60*std::cos(VECGEOM_NAMESPACE::kPi/6),-60*std::sin(VECGEOM_NAMESPACE::kPi/6),0);

        Vec_t   ponphi2(60*std::cos(VECGEOM_NAMESPACE::kPi/6),60*std::sin(VECGEOM_NAMESPACE::kPi/6),0);

        Vec_t   ponr2b(150,0,0);

        Vec_t pnearplz(45,45,45),pnearmiz(45,45,-45);
        Vec_t pydx(60,150,0),pbigx(500,0,0);

        Vec_t proot1(0,125,-1000),proot2(0,75,-1000);

        Vec_t pparr1(0,25,-150);   // Test case parallel to both rs of c8
        Vec_t pparr2(0,75,-50),pparr3(0,125,50);
        Vec_t vparr(0,1./std::sqrt(5.),2./std::sqrt(5.));

        Vec_t vnphi1(-std::sin(VECGEOM_NAMESPACE::kPi/6),-std::cos(VECGEOM_NAMESPACE::kPi/6),0),
              vnphi2(-std::sin(VECGEOM_NAMESPACE::kPi/6),std::cos(VECGEOM_NAMESPACE::kPi/6),0);

        Vec_t vx(1,0,0),vy(0,1,0),vz(0,0,1),
              vmx(-1,0,0),vmy(0,-1,0),vmz(0,0,-1),
              vxy(1./std::sqrt(2.),1./std::sqrt(2.),0),
              vxmy(1./std::sqrt(2.),-1./std::sqrt(2.),0),
                vmxmy(-1./std::sqrt(2.),-1./std::sqrt(2.),0),
                vmxy(-1./std::sqrt(2.),1./std::sqrt(2.),0),
                    vx2mz(1.0/std::sqrt(5.0),0,-2.0/std::sqrt(5.0)),
                vxmz(1./std::sqrt(2.),0,-1./std::sqrt(2.));

  Cone_t c1("c1 Hollow Full Tube",50,100,50,100,50,0,2*VECGEOM_NAMESPACE::kPi),
         cn1("cn1",45.,50.,45.,50.,50,0.5*VECGEOM_NAMESPACE::kPi,0.5*VECGEOM_NAMESPACE::kPi),
         cn2("cn2",45.,50.,45.,50.,50,0.5*VECGEOM_NAMESPACE::kPi,1.5*VECGEOM_NAMESPACE::kPi),
         c2("c2 Hollow Full Cone",50,100,50,200,50,-1,2*VECGEOM_NAMESPACE::kPi),
         c3("c3 Hollow Cut Tube",50,100,50,100,50,-VECGEOM_NAMESPACE::kPi/6,VECGEOM_NAMESPACE::kPi/3),
         c4("c4 Hollow Cut Cone",50,100,50,200,50,-VECGEOM_NAMESPACE::kPi/6,VECGEOM_NAMESPACE::kPi/3),
         c5("c5 Hollow Cut Cone",25,50,75,150,50,0,1.5*VECGEOM_NAMESPACE::kPi),
         c6("c6 Solid Full Tube",0,150,0,150,50,0,2*VECGEOM_NAMESPACE::kPi),
         c7("c7 Thin Tube",95,100,95,100,50,0,2*VECGEOM_NAMESPACE::kPi),
         c8a("c8a Solid Full Cone2",0,100,0,150,50,0,2*VECGEOM_NAMESPACE::kPi),
         c8b("c8b Hollow Full Cone2",50,100,100,150,50,0,2*VECGEOM_NAMESPACE::kPi),
         c8c("c8c Hollow Full Cone2inv",100,150,50,100,50,0,2*VECGEOM_NAMESPACE::kPi),
         c9("c9 Exotic Cone",50,60,
            0,           // 1.0e-7,   500*kRadTolerance,
                           10,50,0,2*VECGEOM_NAMESPACE::kPi),
         cms("cms cone",0.0,70.0,0.0,157.8,2949.0,0.0,6.283185307179586);

  Cone_t cms2("RearAirCone",401.0,1450.0,
              1020.0,1450.0,175.0,0.0,6.283185307179586) ;
  Cone_t   ctest10( "ctest10 cone", 20., 60., 80., 140.,
                    100., 10*VECGEOM_NAMESPACE::kPi/180., 300*VECGEOM_NAMESPACE::kPi/180. );


  Vec_t pct10(60,0,0);
  Vec_t pct10mx(-50,0,0);
  Vec_t pct10phi1(60*std::cos(10.*VECGEOM_NAMESPACE::kPi/180.),60*std::sin(10*VECGEOM_NAMESPACE::kPi/180.),0);
  Vec_t pct10phi2(60*std::cos(50.*VECGEOM_NAMESPACE::kPi/180.),-60*std::sin(50*VECGEOM_NAMESPACE::kPi/180.),0);

  Vec_t pct10e1(-691-500,174, 404 );

  Vec_t pct10e2( 400-500, 20.9, 5.89 );

  Vec_t pct10e3( 456-500, 13, -14.7 );

  Vec_t pct10e4( 537-500, 1.67, -44.1 );
  // point P is outside
  Vec_t pct10e5(537, 1.67, -44.1);

  Vec_t pct10e6(1e+03, -63.5, -213 );
  double tolerance=vecgeom::kTolerance*1000;

  double a1,a2,a3,am;

  a1=pct10e2.x()-pct10e1.x();
  a2=pct10e2.y()-pct10e1.y();
  a3=pct10e2.z()-pct10e1.z();
  am=std::sqrt(a1*a1+a2*a2+a3*a3);
  Vec_t  d1(a1/am,a2/am,a3/am);
  // std::cout<<d1.x()<<"\t"<<d1.y()<<"\t"<<d1.z()<<std::endl;

  a1=pct10e3.x()-pct10e2.x();
  a2=pct10e3.y()-pct10e2.y();
  a3=pct10e3.z()-pct10e2.z();
  am=std::sqrt(a1*a1+a2*a2+a3*a3);
  Vec_t  d2(a1/am,a2/am,a3/am);
  // std::cout<<d2.x()<<"\t"<<d2.y()<<"\t"<<d2.z()<<std::endl;

  a1=pct10e4.x()-pct10e3.x();
  a2=pct10e4.y()-pct10e3.y();
  a3=pct10e4.z()-pct10e3.z();
  am=std::sqrt(a1*a1+a2*a2+a3*a3);
  Vec_t  d3(a1/am,a2/am,a3/am);
  // std::cout<<d3.x()<<"\t"<<d3.y()<<"\t"<<d3.z()<<std::endl;


  // 19.01.04 modified test10 info:

  Vec_t  pt10s1(  6.454731216775542,
            -90.42080754048007,
                        100.                 );

  Vec_t  pt10s2( 22.65282328600368,
                        -69.34877585931267,
                         76.51600623610082 );

  Vec_t  pt10s3( 51.28206938732319,
            -32.10510677306267,
                         35.00932544708616 );

  Vec_t    vt10d( 0.4567090876640433 ,
                          0.5941309830320264,
                         -0.6621368319663807 );


  Vec_t norm;


  // Check name
  //assert(c1.GetName()=="c1 Hollow Full Tube");

  // Check Cubic volume
  double vol,volCheck;
  vol = c1.Capacity();
  volCheck = 2*VECGEOM_NAMESPACE::kPi*50*(100*100-50*50);
  assert(ApproxEqual(vol,volCheck));

  vol = c6.Capacity();
  volCheck = 2*VECGEOM_NAMESPACE::kPi*50*(150*150);
  assert(ApproxEqual(vol,volCheck));

  // Check Surface area
  vol = c1.SurfaceArea();
  volCheck = 2*VECGEOM_NAMESPACE::kPi*(50*2*50+100*2*50+100*100-50*50);
  assert(ApproxEqual(vol,volCheck));

  // Check Inside
  VUSolid::EnumInside in;
  std::cout.precision(16) ;
  //std::cout << "Testing Cone_t::Inside...\n";

  in = ctest10.Inside(pct10e1);
  //std::cout << "ctest10.Inside(pct10e1) = " <<in<< std::endl;
  assert(in==vecgeom::EInside::kOutside);

  in = ctest10.Inside(pct10e2);
  //std::cout << "ctest10.Inside(pct10e2) = " <<in<< std::endl;
  assert(in==vecgeom::EInside::kInside);

  in = ctest10.Inside(pct10e3);
  //std::cout << "ctest10.Inside(pct10e3) = " <<in<< std::endl;
  assert(in==vecgeom::EInside::kInside);

  in = ctest10.Inside(pct10e4);
  //std::cout << "ctest10.Inside(pct10e4) = " <<in<< std::endl;
  assert(in==vecgeom::EInside::kOutside);

  in = ctest10.Inside(pct10e5);
  //std::cout << "ctest10.Inside(pct10e5) = " <<in<< std::endl;
  assert(in==vecgeom::EInside::kOutside);

  in = ctest10.Inside(pct10e6);
  //std::cout << "ctest10.Inside(pct10e6) = " <<in<< std::endl;
  assert(in==vecgeom::EInside::kOutside);

  in = ctest10.Inside(pct10mx);
  //std::cout << "ctest10.Inside(pct10mx) = " <<in<< std::endl;
  assert(in==vecgeom::EInside::kSurface);

  in = ctest10.Inside(pt10s1);
  //std::cout << "ctest10.Inside(pt10s1) = " <<in<< std::endl;
  assert(in==vecgeom::EInside::kSurface);

  in = ctest10.Inside(pt10s2);
  //std::cout << "ctest10.Inside(pt10s2) = " <<in<< std::endl;
  assert(in==vecgeom::EInside::kSurface);

  in = ctest10.Inside(pt10s3);
  //std::cout << "ctest10.Inside(pt10s3) = " <<in<< std::endl;
  assert(in==vecgeom::EInside::kOutside);

  vecgeom::Inside_t aux;
  if( (aux=c1.Inside(pzero)) != vecgeom::EInside::kOutside )
    std::cout <<"c1.Inside() mismatch: Line "<< __LINE__ <<", p="<< pzero <<", enumInside=" << c1.Inside(pzero) <<"\n";
  if( (aux=c6.Inside(pzero)) != vecgeom::EInside::kInside )
    std::cout <<"c6.Inside() mismatch: Line "<< __LINE__ <<", p="<< pzero <<", enumInside=" << aux <<"\n";
  if( (aux=c1.Inside(pplx)) != vecgeom::EInside::kOutside )
    std::cout <<"c1.Inside() mismatch: Line "<< __LINE__ <<", p="<< pplx <<", enumInside=" << aux <<"\n";
  if( (aux=c2.Inside(pplx)) != vecgeom::EInside::kInside )
    std::cout <<"c2.Inside() mismatch: Line "<< __LINE__ <<", p="<< pplx <<", enumInside=" << aux <<"\n";
  if( (aux=c3.Inside(pplx)) != vecgeom::EInside::kOutside )
    std::cout <<"c3.Inside() mismatch: Line "<< __LINE__ <<", p="<< pplx <<", enumInside=" << aux <<"\n";
  if( (aux=c4.Inside(pplx)) != vecgeom::EInside::kInside )
    std::cout <<"c4.Inside() mismatch: Line "<< __LINE__ <<", p="<< pplx <<", enumInside=" << aux <<"\n";
  if( (aux=c1.Inside(ponmiz)) != vecgeom::EInside::kSurface )
    std::cout <<"c1.Inside() mismatch: Line "<< __LINE__ <<", p="<< ponmiz <<", enumInside=" << aux <<"\n";
  if( (aux=c1.Inside(ponplz)) != vecgeom::EInside::kSurface )
    std::cout <<"c1.Inside() mismatch: Line "<< __LINE__ <<", p="<< ponplz <<", enumInside=" << aux <<"\n";
  if( (aux=c1.Inside(ponr1)) != vecgeom::EInside::kSurface )
    std::cout <<"c1.Inside() mismatch: Line "<< __LINE__ <<", p="<< ponr1 <<", enumInside=" << aux <<"\n";
  if( (aux=c1.Inside(ponr2)) != vecgeom::EInside::kSurface )
    std::cout <<"c1.Inside() mismatch: Line "<< __LINE__ <<", p="<< ponr2 <<", enumInside=" << aux <<"\n";
  if( (aux=c3.Inside(ponphi1)) != vecgeom::EInside::kSurface )
    std::cout <<"c3.Inside() mismatch: Line "<< __LINE__ <<", p="<< ponphi1 <<", enumInside=" << aux <<"\n";
  if( (aux=c3.Inside(ponphi2)) != vecgeom::EInside::kSurface )
    std::cout <<"c3.Inside() mismatch: Line "<< __LINE__ <<", p="<< ponphi2 <<", enumInside=" << aux <<"\n";

  if( (aux=c5.Inside(Vec_t(70,1,0))) != vecgeom::EInside::kInside)
    std::cout <<"c5.Inside() mismatch: Line "<< __LINE__ <<", p="<< Vec_t(10,1,0) <<", enumInside=" << aux <<"\n";
  if( (aux=c5.Inside(Vec_t(50,-50,0))) != vecgeom::EInside::kOutside)
    std::cout <<"c5.Inside() mismatch: Line "<< __LINE__ <<", p="<< Vec_t(50,-50,0) <<", enumInside=" << aux <<"\n";
  if( (aux=c5.Inside(Vec_t(70,0,0))) != vecgeom::EInside::kSurface)
    std::cout <<"c5.Inside() mismatch: Line "<< __LINE__ <<", p="<< Vec_t(70,0,0) <<", enumInside=" << aux <<"\n";
  // on tolerant r, inside z, within phi
  if( (aux=c5.Inside(Vec_t(100,0,0))) != vecgeom::EInside::kSurface)
    std::cout <<"c5.Inside() mismatch: Line "<< __LINE__ <<", p="<< Vec_t(100,0,0) <<", enumInside=" << aux <<"\n";
  if( (aux=c3.Inside(Vec_t(100,0,0))) != vecgeom::EInside::kSurface)
    std::cout <<"c3.Inside() mismatch: Line "<< __LINE__ <<", p="<< Vec_t(100,0,0) <<", enumInside=" << aux <<"\n";
  // on tolerant r, tolerant z, within phi
  if( (aux=c5.Inside(Vec_t(100,0,50))) != vecgeom::EInside::kSurface)
    std::cout <<"c5.Inside() mismatch: Line "<< __LINE__ <<", p="<< Vec_t(100,0,50) <<", enumInside=" << aux <<"\n";
  if( (aux=c3.Inside(Vec_t(100,0,50))) != vecgeom::EInside::kSurface)
    std::cout <<"c3.Inside() mismatch: Line "<< __LINE__ <<", p="<< Vec_t(100,0,50) <<", enumInside=" << aux <<"\n";


  Vec_t normal;
  double p2=1./std::sqrt(2.),p3=1./std::sqrt(3.);
  bool valid,convex;

  valid=cn1.Normal(Vec_t(0.,50.,0.),normal);
  if(OutRange(normal,Vec_t(p2,p2,0))) std::cout <<"cn1.Normal() mismatch: Line "<< __LINE__ <<", p="<< Vec_t(0,50,0) <<", valid=" << valid <<", normal="<< normal <<"\n";
  assert(ApproxEqual(normal,Vec_t(p2,p2,0.))&&valid);
  valid=cn1.Normal(Vec_t(0.,45.,0.),normal);
  if(OutRange(normal,Vec_t(p2,-p2,0))) std::cout <<"cn1.Normal() mismatch: Line "<< __LINE__ <<", p="<< Vec_t(0,45,0) <<", valid=" << valid <<", normal="<< normal <<"\n";
  assert(ApproxEqual(normal,Vec_t(p2,-p2,0.)));
  valid=cn1.Normal(Vec_t(0.,45.,50.),normal);
  if(OutRange(normal,Vec_t(p3,-p3,p3))) std::cout <<"cn1.Normal() mismatch: Line "<< __LINE__ <<", p="<< Vec_t(0,45,50) <<", valid=" << valid <<", normal="<< normal <<"\n";
  assert(ApproxEqual(normal,Vec_t(p3,-p3,p3)));
  valid=cn1.Normal(Vec_t(0.,45.,-50.),normal);
  if(OutRange(normal,Vec_t(p3,-p3,-p3))) std::cout <<"cn1.Normal() mismatch: Line "<< __LINE__ <<", p="<< Vec_t(0,45,-50) <<", valid=" << valid <<", normal="<< normal <<"\n";
  assert(ApproxEqual(normal,Vec_t(p3,-p3,-p3)));
  valid=cn1.Normal(Vec_t(-50.,0.,-50.),normal);
  if(OutRange(normal,Vec_t(-p3,-p3,-p3))) std::cout <<"cn1.Normal() mismatch: Line "<< __LINE__ <<", p="<< Vec_t(-50,0,-50) <<", valid=" << valid <<", normal="<< normal <<"\n";
  assert(ApproxEqual(normal,Vec_t(-p3,-p3,-p3)));
  valid=cn1.Normal(Vec_t(-50.,0.,0.),normal);
  if(OutRange(normal,Vec_t(-p2,-p2,0))) std::cout <<"cn1.Normal() mismatch: Line "<< __LINE__ <<", p="<< Vec_t(-50,0,0) <<", valid=" << valid <<", normal="<< normal <<"\n";
  assert(ApproxEqual(normal,Vec_t(-p2,-p2,0.)));
  valid=cn2.Normal(Vec_t(50.,0.,0.),normal);
  if(OutRange(normal,Vec_t(p2,p2,0))) std::cout <<"cn2.Normal() mismatch: Line "<< __LINE__ <<", p="<< Vec_t(50,0,0) <<", valid=" << valid <<", normal="<< normal <<"\n";
  assert(ApproxEqual(normal,Vec_t(p2,p2,0.)));
  valid=c6.Normal(Vec_t(0.,0.,50.),normal);
  if(OutRange(normal,Vec_t(0,0,1))) std::cout <<"c6.Normal() mismatch: Line "<< __LINE__ <<", p="<< Vec_t(0,0,50) <<", valid=" << valid <<", normal="<< normal <<"\n";
  assert(ApproxEqual(normal,Vec_t(0.,0.,1.)));

  valid=c1.Normal(ponplz,norm);
  if (OutRange(norm,Vec_t(0,0,1)))
    std::cout <<"c1.Normal() mismatch: Line "<< __LINE__ <<", p="<< ponplz <<", normal=" << norm <<"\n";
  valid=c1.Normal(ponmiz,norm);
  if (OutRange(norm,Vec_t(0,0,-1)))
    std::cout <<"c1.Normal() mismatch: Line "<< __LINE__ <<", p="<< ponmiz <<", normal=" << norm <<"\n";
  valid=c1.Normal(ponr1,norm);
  // if (OutRange(norm,Vec_t(-1.0/std::sqrt(2.0),-1.0/std::sqrt(2.0),0)))
  if (OutRange(norm,Vec_t(-p2,-p2,0)))
    std::cout <<"c1.Normal() mismatch: Line "<< __LINE__ <<", p="<< ponr1 <<", normal=" << norm <<"\n";
  valid=c1.Normal(ponr2,norm);
  if (OutRange(norm,Vec_t(p2,p2,0)))
    std::cout <<"c1.Normal() mismatch: Line "<< __LINE__ <<", p="<< ponr2 <<", normal=" << norm <<"\n";
  valid=c3.Normal(ponphi1,norm);
  if (OutRange(norm,vnphi1))
    std::cout <<"c3.Normal() mismatch: Line "<< __LINE__ <<", p="<< ponphi1 <<", normal=" << norm <<"\n";
  valid=c3.Normal(ponphi2,norm);
  if (OutRange(norm,vnphi2))
    std::cout <<"c3.Normal() mismatch: Line "<< __LINE__ <<", p="<< ponphi2 <<", normal=" << norm <<"\n";
  valid=c4.Normal(ponr2b,norm);
  if (OutRange(norm,vxmz))
    std::cout <<"c4.Normal() mismatch: Line "<< __LINE__ <<", p="<< ponr2b <<", normal=" << norm <<"\n";

  valid=c5.Normal(Vec_t(0.5,0,-50),norm);
  if (OutRange(norm,Vec_t(0.,0.,0.)))
    std::cout <<"c5.Normal() mismatch: Line "<< __LINE__ <<", p="<< Vec_t(0.5,0,-50) <<", normal=" << norm <<", valid="<<valid<<"\n";

  valid=c5.Normal(Vec_t(500,0,-50),norm);
  if (OutRange(norm,Vec_t(0.,0.,0.)))
    std::cout <<"c5.Normal() mismatch: Line "<< __LINE__ <<", p="<< Vec_t(500,0,-50) <<", normal=" << norm <<", valid="<<valid<<"\n";

  //check that Normal() returns (0,0,0) for points away from the surface

  if( (valid=c1.Normal(pplz,norm)) || OutRange(norm,pzero) )
    std::cout <<"c1.Normal() mismatch: Line "<< __LINE__ <<", p="<< pplz <<", normal=" << norm <<", valid="<<valid<<"\n";
  if( (valid=c1.Normal(pmiz,norm)) || OutRange(norm,pzero) )
    std::cout <<"c1.Normal() mismatch: Line "<< __LINE__ <<", p="<< pmiz <<", normal=" << norm <<", valid="<<valid<<"\n";
  if( (valid=c1.Normal(pbigx,norm)) || OutRange(norm,pzero) )
    std::cout <<"c1.Normal() mismatch: Line "<< __LINE__ <<", p="<< pbigx <<", normal=" << norm <<", valid="<<valid<<"\n";
  if( (valid=c1.Normal(pzero,norm)) || OutRange(norm,pzero) )
    std::cout <<"c1.Normal() mismatch: Line "<< __LINE__ <<", p="<< pzero <<", normal=" << norm <<", valid="<<valid<<"\n";

// safety

  double dist;
  dist=c4.SafetyFromInside(ponphi1);
  if (OutRange(dist,0))
    std::cout <<"c4.S2O() mismatch: Line "<< __LINE__ <<", p="<< ponphi1 <<", dist=" << dist <<"\n";

  dist=c1.SafetyFromInside(ponphi1);
  if (OutRange(dist,10))
    std::cout <<"c1.S2O() mismatch: Line "<< __LINE__ <<", p="<< ponphi1 <<", dist=" << dist <<"\n";

  dist=c1.SafetyFromInside(pnearplz);
  if (OutRange(dist,5))
    std::cout <<"c1.S2O() mismatch: Line "<< __LINE__ <<", p="<< pnearplz <<", dist=" << dist <<"\n";

  dist=c1.SafetyFromInside(pnearmiz);
  if (OutRange(dist,5))
    std::cout <<"c1.S2O() mismatch: Line "<< __LINE__ <<", p="<< pnearmiz <<", dist=" << dist <<"\n";

  dist=c1.SafetyFromInside(ponr1);
  if (OutRange(dist,0))
    std::cout <<"c1.S2O() mismatch: Line "<< __LINE__ <<", p="<< ponr1 <<", dist=" << dist <<"\n";
  dist=c1.SafetyFromInside(ponr2);
  if (OutRange(dist,0))
    std::cout <<"c1.S2O() mismatch: Line "<< __LINE__ <<", p="<< ponr2 <<", dist=" << dist <<"\n";

  dist=c6.SafetyFromInside(pzero);
  if (OutRange(dist,50))
    std::cout <<"c6.S2O() mismatch: Line "<< __LINE__ <<", p="<< pzero <<", dist=" << dist <<"\n";

  dist=c5.SafetyFromInside(Vec_t(0,-70,0));
  if (OutRange(dist,0))
    std::cout <<"c5.S2O() mismatch: Line "<< __LINE__ <<", p="<< Vec_t(0,-70,0) <<", dist=" << dist <<"\n";

// distToOut

  dist=c4.DistanceToOut(pplx,vx,norm,convex);
  if (OutRange(dist,30)||OutRange(norm,vxmz)||(testingvecgeom==convex))
    std::cout <<"c4.D2O() mismatch: Line "<< __LINE__ <<", p="<< pplx <<", dir="<< vx <<", dist=" << dist <<" "<< norm <<", convex="<< convex <<"\n";

  dist=c2.DistanceToOut(pplx,vx,norm,convex);
  if (OutRange(dist,30)||OutRange(norm,vxmz)||(testingvecgeom==convex))
    std::cout <<"c2.D2O() mismatch: Line "<< __LINE__ <<", p="<< pplx <<", dir="<< vx <<", dist=" << dist <<" "<< norm <<", convex="<< convex <<"\n";

  dist=c4.DistanceToOut(pplx,vmx,norm,convex);
  if (OutRange(dist,70) || (testingvecgeom&&convex))
    std::cout <<"c4.D2O() mismatch: Line "<< __LINE__ <<", p="<< pplx <<", dir="<< vmx <<", dist=" << dist <<" "<< norm <<", convex="<< convex <<"\n";

  dist=c2.DistanceToOut(pplx,vmx,norm,convex);
  if (OutRange(dist,70) || (testingvecgeom&&convex) )
    std::cout <<"c2.D2O() mismatch: Line "<< __LINE__ <<", p="<< pplx <<", dir="<< vmx <<", dist=" << dist <<" "<< norm <<", convex="<< convex <<"\n";

  dist=c3.DistanceToOut(ponphi1,vmy,norm,convex);
  if (OutRange(dist,0)||
      OutRange(norm,vnphi1)||
      (testingvecgeom==convex))
    std::cout <<"c3.D2O() mismatch: Line "<< __LINE__ <<", PhiS1 p="<< ponphi1 <<", dir="<< vmy <<", dist=" << dist <<" "<< norm <<", convex="<< convex <<"\n";
  dist=c3.DistanceToOut(ponphi1,vy,norm,convex);
  //norm=pNorm->unit();
  if (OutRange(dist,2*60*std::sin(VECGEOM_NAMESPACE::kPi/6))||
      OutRange(norm,vnphi2)||
      (testingvecgeom==convex))
    std::cout <<"c3.D2O() mismatch: Line "<< __LINE__ <<", PhiS2 p="<< ponphi1 <<", dir="<< vy <<", dist=" << dist <<" "<< norm <<", convex="<< convex <<"\n";

  dist=c3.DistanceToOut(ponphi2,vy,norm,convex);
  if (OutRange(dist,0)||
      OutRange(norm,vnphi2)||
      (testingvecgeom==convex))
    std::cout <<"c3.D2O() mismatch: Line "<< __LINE__ <<", PhiE1 p="<< ponphi2 <<", dir="<< vy <<", dist=" << dist <<" "<< norm <<", convex="<< convex <<"\n";

  dist=c3.DistanceToOut(ponphi2,vmy,norm,convex);
  if (OutRange(dist,2*60*std::sin(VECGEOM_NAMESPACE::kPi/6))||
      OutRange(norm,vnphi1)||
      (testingvecgeom==convex))
    std::cout <<"c3.D2O() mismatch: Line "<< __LINE__ <<", PhiE3 p="<< ponphi2 <<", dir="<< vmy <<", dist=" << dist <<" "<< norm <<", convex="<< convex <<"\n";

  dist=c6.DistanceToOut(ponplz,vmz,norm,convex);
  if (OutRange(dist,100)||
      OutRange(norm,vmz)||
      (testingvecgeom==convex))
    std::cout <<"c6.D2O() mismatch: Line "<< __LINE__ <<", Top Z1 p="<< ponplz <<", dir="<< vmz <<", dist=" << dist <<" "<< norm <<", convex="<< convex <<"\n";
  dist=c6.DistanceToOut(ponplz,vz,norm,convex);
  if (OutRange(dist,0)||
      OutRange(norm,vz)||
      (testingvecgeom==convex))
    std::cout <<"c6.D2O() mismatch: Line "<< __LINE__ <<", Top Z2 p="<< ponplz <<", dir="<< vz <<", dist=" << dist <<" "<< norm <<", convex="<< convex <<"\n";

  dist=c6.DistanceToOut(ponmiz,vz,norm,convex);
  if (OutRange(dist,100)||
      OutRange(norm,vz)||
      (testingvecgeom==convex))
    std::cout <<"c6.D2O() mismatch: Line "<< __LINE__ <<", Lower Z1 p="<< ponmiz <<", dir="<< vz <<", dist=" << dist <<" "<< norm <<", convex="<< convex <<"\n";

  dist=c6.DistanceToOut(ponmiz,vmz,norm,convex);
  if (OutRange(dist,0)||
      OutRange(norm,vmz)||
      (testingvecgeom==convex))
    std::cout <<"c6.D2O() mismatch: Line "<< __LINE__ <<", Lower z2 p="<< ponmiz <<", dir="<< vmz <<", dist=" << dist <<" "<< norm <<", convex="<< convex <<"\n";

// Test case for rmax root bug -- convex must be false
  dist=c7.DistanceToOut(ponr2,vmx,norm,convex);
  double aux1 = 100./std::sqrt(2.) - std::sqrt(95.*95.-100.*100./2.);
  if (OutRange(dist,aux1) || convex)
    std::cout <<"c7.D2O() mismatch: Line "<< __LINE__ <<", rmax root bug p="<< ponr2 <<", dir="<< vmx <<", dist=" << dist <<" "<< norm <<", convex="<< convex <<"\n";

// Parallel radii test cases
  dist=c8a.DistanceToOut(pparr2,vparr,norm,convex);
  if (OutRange(dist,100.*std::sqrt(5.)/2.)||
      (testingvecgeom==convex)||
      OutRange(norm,vz))
    std::cout <<"c8a.D2O() mismatch: Line "<< __LINE__ <<", solid parr2a p="<< pparr2 <<", dir="<< vparr <<", dist=" << dist <<" "<< norm <<", convex="<< convex <<"\n";

  dist=c8a.DistanceToOut(pparr2,-vparr,norm,convex);
  if (OutRange(dist,0)||
      (testingvecgeom==convex)||
      OutRange(norm,vmz))
    std::cout <<"c8a.D2O() mismatch: Line "<< __LINE__ <<", solid parr2b p="<< pparr2 <<", dir="<< -vparr <<", dist=" << dist <<" "<< norm <<", convex="<< convex <<"\n";

  dist=c8a.DistanceToOut(pparr2,vz,norm,convex);
  if (OutRange(dist,100)||
      (testingvecgeom==convex)||
      OutRange(norm,vz))
    std::cout <<"c8a.D2O() mismatch: Line "<< __LINE__ <<", solid parr2c p="<< pparr2 <<", dir="<< vz <<", dist=" << dist <<" "<< norm <<", convex="<< convex <<"\n";

  dist=c8a.DistanceToOut(pparr2,vmz,norm,convex);
  if (OutRange(dist,0)||
      (testingvecgeom==convex)||
      OutRange(norm,vmz))
    std::cout <<"c8a.D2O() mismatch: Line "<< __LINE__ <<", solid parr2d p="<< pparr2 <<", dir="<< vmz <<", dist=" << dist <<" "<< norm <<", convex="<< convex <<"\n";

  dist=c8a.DistanceToOut(pparr3,vparr,norm,convex);
  if (OutRange(dist,0)||
      (testingvecgeom==convex)||
      OutRange(norm,vz))
    std::cout <<"c8a.D2O() mismatch: Line "<< __LINE__ <<", solid parr3a p="<< pparr3 <<", dir="<< vparr <<", dist=" << dist <<" "<< norm <<", convex="<< convex <<"\n";

  dist=c8a.DistanceToOut(pparr3,-vparr,norm,convex);
  if (OutRange(dist,100*std::sqrt(5.)/2.)||
      (testingvecgeom==convex)||
      OutRange(norm,vmz))
    std::cout <<"c8a.D2O() mismatch: Line "<< __LINE__ <<", solid parr3b p="<< pparr3 <<", dir="<< -vparr <<", dist=" << dist <<" "<< norm <<", convex="<< convex <<"\n";

  dist=c8a.DistanceToOut(pparr3,vz,norm,convex);
  if (OutRange(dist,0)||
      (testingvecgeom==convex)||
      OutRange(norm,vz))
    std::cout <<"c8a.D2O() mismatch: Line "<< __LINE__ <<", solid parr3c p="<< pparr3 <<", dir="<< vz <<", dist=" << dist <<" "<< norm <<", convex="<< convex <<"\n";

  dist=c8a.DistanceToOut(pparr3,vmz,norm,convex);
  if (OutRange(dist,50)||
      (testingvecgeom==convex)||
      OutRange(norm,Vec_t(0,2./std::sqrt(5.0),-1./std::sqrt(5.0))))
    std::cout <<"c8a.D2O() mismatch: Line "<< __LINE__ <<", p="<< pparr3 <<", dir="<< vmz <<", dist=" << dist <<" "<< norm <<", convex="<< convex <<"\n";

  dist=c8b.DistanceToOut(pparr2,vparr,norm,convex);
  if (OutRange(dist,100*std::sqrt(5.)/2.)||
      (testingvecgeom==convex)||
      OutRange(norm,vz))
    std::cout <<"c8b.D2O() mismatch: Line "<< __LINE__ <<", hollow parr2a p="<< pparr2 <<", dir="<< vparr <<", dist=" << dist <<" "<< norm <<", convex="<< convex <<"\n";

  dist=c8b.DistanceToOut(pparr2,-vparr,norm,convex);
  if (OutRange(dist,0)||
      (testingvecgeom==convex)||
      OutRange(norm,vmz))
    std::cout <<"c8b.D2O() mismatch: Line "<< __LINE__ <<", hollow parr2b p="<< pparr2 <<", dir="<< -vparr <<", dist=" << dist <<" "<< norm <<", convex="<< convex <<"\n";

  dist=c8b.DistanceToOut(pparr2,vz,norm,convex);  // convex must be false
  if (OutRange(dist,50) || convex)
    std::cout <<"c8b.D2O() mismatch: Line "<< __LINE__ <<", hollow parr2c p="<< pparr2 <<", dir="<< vz <<", dist=" << dist <<" "<< norm <<", convex="<< convex <<"\n";

  dist=c8b.DistanceToOut(pparr2,vmz,norm,convex);
  if (OutRange(dist,0)||
      (testingvecgeom==convex)||
      OutRange(norm,vmz))
    std::cout <<"c8b.D2O() mismatch: Line "<< __LINE__ <<", hollow parr2d p="<< pparr2 <<", dir="<< vmz <<", dist=" << dist <<" "<< norm <<", convex="<< convex <<"\n";

  dist=c8b.DistanceToOut(pparr3,vparr,norm,convex);
  if (OutRange(dist,0)||
      (testingvecgeom==convex)||
      OutRange(norm,vz))
    std::cout <<"c8b.D2O() mismatch: Line "<< __LINE__ <<", hollow parr3 p="<< pparr3 <<", dir="<< vparr <<", dist=" << dist <<" "<< norm <<", convex="<< convex <<"\n";

  dist=c8b.DistanceToOut(pparr3,-vparr,norm,convex);
  if (OutRange(dist,100.*std::sqrt(5.)/2.)||
      (testingvecgeom==convex)||
      OutRange(norm,vmz))
    std::cout <<"c8b.D2O() mismatch: Line "<< __LINE__ <<", hollow parr3b p="<< pparr3 <<", dir="<< -vparr <<", dist=" << dist <<" "<< norm <<", convex="<< convex <<"\n";

  dist=c8b.DistanceToOut(pparr3,vz,norm,convex);
  if (OutRange(dist,0)||
      (testingvecgeom==convex)||
      OutRange(norm,vz))
    std::cout <<"c8b.D2O() mismatch: Line "<< __LINE__ <<", hollow parr3c p="<< pparr3 <<", dir="<< vz <<", dist=" << dist <<" "<< norm <<", convex="<< convex <<"\n";

  dist=c8b.DistanceToOut(pparr3,vmz,norm,convex);
  if (OutRange(dist,50)||
      (testingvecgeom==convex)||
      OutRange(norm,Vec_t(0,2./std::sqrt(5.),-1.0/std::sqrt(5.))))
    std::cout <<"c8b.D2O() mismatch: Line "<< __LINE__ <<", hollow parr3d p="<< pparr3 <<", dir="<< vmz <<", dist=" << dist <<" "<< norm <<", convex="<< convex <<"\n";

  dist=c9.DistanceToOut(Vec_t(1e3*tolerance,0,50), vx2mz,norm,convex);
  if(testingvecgeom)
  {
    if (OutRange(dist,111.8033988))
      std::cout<<"c9.D2Out() mismatch: Line "<< __LINE__ <<", p=(1e3*tolerance,0,50), dir="<< vx2mz <<", dist=" << dist <<" "<< norm <<", convex="<< convex <<"\n";
  }else{
    if (OutRange(dist,111.8033988)||
        (testingvecgeom==convex)||
        OutRange(norm,Vec_t(0,0,-1.0)))
        std::cout <<"c9.D2Out() mismatch: Line "<< __LINE__ <<", p=(1e3*tolerance,0,50), dir="<< vx2mz <<", dist=" << dist <<" "<< norm <<", convex="<< convex <<"\n";

  }
  dist=c9.DistanceToOut(Vec_t(5,0,50),
                        vx2mz,norm,convex);
  if (OutRange(dist,111.8033988)||
      (testingvecgeom==convex)||
      OutRange(norm,Vec_t(0,0,-1.0)))
    std::cout <<"c9.D2O() mismatch: Line "<< __LINE__ <<", p="<< Vec_t(5,0,50) <<", dir="<< vx2mz <<", dist=" << dist <<" "<< norm <<", convex="<< convex <<"\n";

  dist=c9.DistanceToOut(Vec_t(10,0,50),
                        vx2mz,norm,convex);
  if(testingvecgeom)
  {
    if (OutRange(dist,111.8033988))
    std::cout <<"c9.D2O() mismatch: Line "<< __LINE__ <<", p=(10,0,50), dir="<< vx2mz <<", dist=" << dist <<" "<< norm <<", convex="<< convex <<"\n";
  }
  else
  {
    if (OutRange(dist,111.8033988)||
        (testingvecgeom==convex)||
        OutRange(norm,Vec_t(0,0,-1.0)))
      std::cout <<"c9.D2O() mismatch: Line "<< __LINE__ <<", p=(10,0,50), dir="<< vx2mz <<", dist=" << dist <<" "<< norm <<", convex="<< convex <<"\n";
  }

  Vec_t point = { 0.28628920024909,-0.43438111004815,-2949.0};
  Vec_t dir = { 6.0886686196674e-05,-9.2382200635766e-05,0.99999999387917};
  dist=cms.DistanceToOut(point,dir,norm,convex);
  if (OutRange(dist,5898.0))
    std::cout <<"cms.D2O() mismatch: Line "<< __LINE__ <<", p="<< point <<", dir="<< dir <<", dist=" << dist <<" "<< norm <<", convex="<< convex <<"\n";

  point = Vec_t(0.28628920024909,-0.43438111004815, -2949.0 + tolerance*0.25);
  dir = Vec_t(6.0886686196674e-05,-9.2382200635766e-05,0.99999999387917);
  dist=cms.DistanceToOut(point,dir,norm,convex);
  if (OutRange(dist,5898.0))
    std::cout <<"cms.D2O() mismatch: Line "<< __LINE__ <<", p="<< point <<", dir="<< dir <<", dist=" << dist <<" "<< norm <<", convex="<< convex <<"\n";


  point = Vec_t(0.28628920024909, -0.43438111004815, -2949.0 - tolerance*0.25);
  dir = Vec_t(6.0886686196674e-05, -9.2382200635766e-05, 0.99999999387917);
  dist=cms.DistanceToOut( point, dir, norm,convex);
  if (OutRange(dist,5898.0))
    std::cout <<"cms.D2O() mismatch: Line "<< __LINE__ <<", p="<< point <<", dir="<< dir <<", dist=" << dist <<" "<< norm <<", convex="<< convex <<"\n";

  point = Vec_t(-344.13684353113, 258.98049377272, -158.20772167926);
  dir = Vec_t(-0.30372024336672, -0.5581146924652, 0.77218003329776);
  dist=cms2.DistanceToOut( point, dir, norm, convex);
  if (OutRange(dist,0.))
    std::cout <<"cms.D2O() mismatch: Line "<< __LINE__ <<", p="<< point <<", dir="<< dir <<", dist=" << dist <<" "<< norm <<", convex="<< convex <<"\n";

  dist=ctest10.DistanceToOut(pct10e2, d1, norm, convex);
  // if (OutRange(dist,111.8033988)||
  //     convex) //||
//        OutRange(norm,Vec_t(0,0,-1.0))) this is false!
  // instead of checking an arbitrary value, check that point+step*direction is on the surface
  if( ctest10.Inside(pct10e2+dist*d1) != vecgeom::EInside::kSurface )
    std::cout <<"ctest10.Inside() mismatch: Line "<< __LINE__ <<", p="<< pct10e2+dist*d1 <<", p is on "<<ctest10.Inside(pct10e2)<<" pct10e2="<<pct10e2<<" norm="<< norm <<"\n";

  dist=ctest10.DistanceToOut(pct10e3, d1,norm,convex);
  //norm=pNorm->unit();
  // if (OutRange(dist,111.8033988)||
  //     convex||
  //     OutRange(norm,Vec_t(0,0,-1.0)))
  if( ctest10.Inside(pct10e3+dist*d1) != vecgeom::EInside::kSurface )
    std::cout <<"ctest10.Inside() mismatch: Line "<< __LINE__ <<", ctest10.DistanceToOut(pct10e3,d1,...) = " <<dist <<"\n";

  /////////////////////////////////////////////
  //

  //std::cout <<"Mismatch: Line "<< __LINE__ <<", Testing Cone_t::DistanceToIn(p) ...\n";


  dist=c1.SafetyFromOutside(pzero);
  if (OutRange(dist,50))
    std::cout <<"S2I() mismatch: Line "<< __LINE__ <<", p="<< pzero <<", dist=A " << dist <<"\n";

  dist=c1.SafetyFromOutside(pplx);
  if (OutRange(dist,20))
    std::cout <<"S2I() mismatch: Line "<< __LINE__ <<", p="<< pzero <<", dist=B " << dist <<"\n";

  dist=c1.SafetyFromOutside(pply);
  if (OutRange(dist,20))
    std::cout <<"S2I() mismatch: Line "<< __LINE__ <<", p="<< pzero <<", dist=C " << dist <<"\n";

  dist=c4.SafetyFromOutside(pply);
  if (OutRange(dist,120*std::sin(VECGEOM_NAMESPACE::kPi/3)))
    std::cout <<"S2I() mismatch: Line "<< __LINE__ <<", p="<< pzero <<", dist=D " << dist <<"\n";

  dist=c4.SafetyFromOutside(pmiy);
  if (OutRange(dist,120*std::sin(VECGEOM_NAMESPACE::kPi/3)))
    std::cout <<"S2I() mismatch: Line "<< __LINE__ <<", p="<< pzero <<", dist=D " << dist <<"\n";

  dist=c1.SafetyFromOutside(pplz);
  if (OutRange(dist,70))
    std::cout <<"S2I() mismatch: Line "<< __LINE__ <<", p="<< pzero <<", dist=E " << dist <<"\n";
// Check with both rmins=0
  dist=c5.SafetyFromOutside(pplx);
  if (OutRange(dist,20./std::sqrt(2.)))
    std::cout <<"S2I() mismatch: Line "<< __LINE__ <<", p="<< pzero <<", dist=F " << dist <<"\n";

  /////////////////////////////////////////////////////
  //

  //std::cout <<"Mismatch: Line "<< __LINE__ <<", Testing Cone_t::DistanceToIn(p,v,...) ...\n";

  dist=c1.DistanceToIn(pplz,vmz);
  if (OutRange(dist,Constants::kInfinity))
    std::cout <<"D2I() mismatch: Line "<< __LINE__ <<", p="<< pzero <<", dist=A " << dist <<"\n";

  dist=c2.DistanceToIn(pplz,vmz);
  if (OutRange(dist,Constants::kInfinity))
    std::cout <<"D2I() mismatch: Line "<< __LINE__ <<", Error:c2.DistanceToIn(pplz,vmz) = " << dist <<"\n";

  dist=c3.DistanceToIn(pplz,vmz);
  if (OutRange(dist,Constants::kInfinity))
    std::cout <<"D2I() mismatch: Line "<< __LINE__ <<", Error:c3.DistanceToIn(pplz,vmz) = " << dist <<"\n";

  dist=c4.DistanceToIn(pplz,vmz);
  if (OutRange(dist,Constants::kInfinity))
    std::cout <<"D2I() mismatch: Line "<< __LINE__ <<", Error:c4.DistanceToIn(pplz,vmz) = " << dist <<"\n";

  dist=c5.DistanceToIn(pplz,vmz);
  if (OutRange(dist,Constants::kInfinity))
    std::cout <<"D2I() mismatch: Line "<< __LINE__ <<", Error:c5.DistanceToIn(pplz,vmz) = " << dist <<"\n";

  dist=c6.DistanceToIn(pplz,vmz);
  if (OutRange(dist,70.0))
    std::cout <<"D2I() mismatch: Line "<< __LINE__ <<", Error:c6.DistanceToIn(pplz,vmz) = " << dist <<"\n";

  dist=c7.DistanceToIn(pplz,vmz);
  if (OutRange(dist,Constants::kInfinity))
    std::cout <<"D2I() mismatch: Line "<< __LINE__ <<", Error:c7.DistanceToIn(pplz,vmz) = " << dist <<"\n";

  dist=c8a.DistanceToIn(pplz,vmz);
  if (OutRange(dist,70.0))
    std::cout <<"D2I() mismatch: Line "<< __LINE__ <<", Error:c8a.DistanceToIn(pplz,vmz) = " << dist <<"\n";

  dist=c8b.DistanceToIn(pplz,vmz);
  if (OutRange(dist,Constants::kInfinity))
    std::cout <<"D2I() mismatch: Line "<< __LINE__ <<", Error:c8b.DistanceToIn(pplz,vmz) = " << dist <<"\n";

  dist=c8c.DistanceToIn(pplz,vmz);
  if (OutRange(dist,Constants::kInfinity))
    std::cout <<"D2I() mismatch: Line "<< __LINE__ <<", Error:c8c.DistanceToIn(pplz,vmz) = " << dist <<"\n";

  if(testingvecgeom)
    //Cone is with Rmin=Rmax=0 at +dz
    //this is creating a very small cut at dz in USolids implementation(at construction)
  {
    dist=c9.DistanceToIn(pplz,vmz);
    if (OutRange(dist,70.0))
      std::cout <<"D2I() mismatch: Line "<< __LINE__ <<", Error:c9.DistanceToIn(pplz,vmz) = " << dist <<"\n";

    dist=c9.DistanceToIn(Vec_t(0,0,50),vmz);
    if (OutRange(dist,0.0))
      std::cout <<"D2I() mismatch: Line "<< __LINE__ <<", Error:c9.DistanceToIn((0,0,50),vmz) = " << dist <<"\n";
  }
  else{
    dist=c9.DistanceToIn(pplz,vmz);
    if (OutRange(dist,Constants::kInfinity))
      std::cout <<"D2I() mismatch: Line "<< __LINE__ <<", Error:c9.DistanceToIn(pplz,vmz) = " << dist <<"\n";

    dist=c9.DistanceToIn(Vec_t(0,0,50),vmz);
    if (OutRange(dist,Constants::kInfinity))
      std::cout <<"D2I() mismatch: Line "<< __LINE__ <<", Error:c9.DistanceToIn((0,0,50),vmz) = " << dist <<"\n";
  }

  ///////////////

  dist=c1.DistanceToIn(pmiz,vz);
  if (OutRange(dist,Constants::kInfinity))
    std::cout <<"D2I() mismatch: Line "<< __LINE__ <<", p="<< pzero <<", dist=A " << dist <<"\n";

  dist=c2.DistanceToIn(pmiz,vz);
  if (OutRange(dist,Constants::kInfinity))
    std::cout <<"D2I() mismatch: Line "<< __LINE__ <<", Error:c2.DistanceToIn(pmiz,vz) = " << dist <<"\n";

  dist=c3.DistanceToIn(pmiz,vz);
  if (OutRange(dist,Constants::kInfinity))
    std::cout <<"D2I() mismatch: Line "<< __LINE__ <<", Error:c3.DistanceToIn(pmiz,vz) = " << dist <<"\n";

  dist=c4.DistanceToIn(pmiz,vz);
  if (OutRange(dist,Constants::kInfinity))
    std::cout <<"D2I() mismatch: Line "<< __LINE__ <<", Error:c4.DistanceToIn(pmiz,vz) = " << dist <<"\n";

  dist=c5.DistanceToIn(pmiz,vz);
  if (OutRange(dist,Constants::kInfinity))
    std::cout <<"D2I() mismatch: Line "<< __LINE__ <<", Error:c5.DistanceToIn(pmiz,vz) = " << dist <<"\n";

  dist=c6.DistanceToIn(pmiz,vz);
  if (OutRange(dist,70.0))
    std::cout <<"D2I() mismatch: Line "<< __LINE__ <<", Error:c6.DistanceToIn(pmiz,vz) = " << dist <<"\n";

  dist=c7.DistanceToIn(pmiz,vz);
  if (OutRange(dist,Constants::kInfinity))
    std::cout <<"D2I() mismatch: Line "<< __LINE__ <<", Error:c7.DistanceToIn(pmiz,vz) = " << dist <<"\n";

  dist=c8a.DistanceToIn(pmiz,vz);
  if (OutRange(dist,70.0))
    std::cout <<"D2I() mismatch: Line "<< __LINE__ <<", Error:c8a.DistanceToIn(pmiz,vz) = " << dist <<"\n";

  dist=c8b.DistanceToIn(pmiz,vz);
  if (OutRange(dist,Constants::kInfinity))
    std::cout <<"D2I() mismatch: Line "<< __LINE__ <<", Error:c8b.DistanceToIn(pmiz,vz) = " << dist <<"\n";

  dist=c8c.DistanceToIn(pmiz,vz);
  if (OutRange(dist,Constants::kInfinity))
    std::cout <<"D2I() mismatch: Line "<< __LINE__ <<", Error:c8c.DistanceToIn(pmiz,vz) = " << dist <<"\n";

  dist=c9.DistanceToIn(pmiz,vz);
  if (OutRange(dist,Constants::kInfinity))
    std::cout <<"D2I() mismatch: Line "<< __LINE__ <<", Error:c9.DistanceToIn(pmiz,vz) = " << dist <<"\n";

  //////////////

  dist=c1.DistanceToIn(pplx,vmx);
  if (OutRange(dist,20))
    std::cout <<"D2I() mismatch: Line "<< __LINE__ <<", p="<< pzero <<", dist=B " << dist <<"\n";
  dist=c1.DistanceToIn(pplz,vx);
  if (OutRange(dist,Constants::kInfinity))
    std::cout <<"D2I() mismatch: Line "<< __LINE__ <<", p="<< pzero <<", dist=C " << dist <<"\n";
  dist=c4.DistanceToIn(pply,vmy);
  if (OutRange(dist,Constants::kInfinity))
    std::cout <<"D2I() mismatch: Line "<< __LINE__ <<", p="<< pzero <<", dist=D " << dist <<"\n";

  dist=c1.DistanceToIn(pydx,vmy);
  if (OutRange(dist,70))
    std::cout <<"D2I() mismatch: Line "<< __LINE__ <<", p="<< pzero <<", dist=E " << dist <<"\n";
  dist=c3.DistanceToIn(pydx,vmy);
  if (OutRange(dist,150-60*std::tan(VECGEOM_NAMESPACE::kPi/6)))
    std::cout <<"D2I() mismatch: Line "<< __LINE__ <<", p="<< pzero <<", dist=F " << dist <<"\n";

  dist=c1.DistanceToIn(pplx,vmx);
  if (OutRange(dist,20))
    std::cout <<"D2I() mismatch: Line "<< __LINE__ <<", p="<< pzero <<", dist=G " << dist <<"\n";
  dist=c1.DistanceToIn(pplx,vx);
  if (OutRange(dist,Constants::kInfinity))
    std::cout <<"D2I() mismatch: Line "<< __LINE__ <<", p="<< pzero <<", dist=G2 " << dist <<"\n";

  dist=c4.DistanceToIn(pbigx,vmx);
  if (OutRange(dist,350))
    std::cout <<"D2I() mismatch: Line "<< __LINE__ <<", p="<< pzero <<", dist=G3 " << dist <<"\n";

  dist=c4.DistanceToIn(pzero,vx);
  if (OutRange(dist,50))
    std::cout <<"D2I() mismatch: Line "<< __LINE__ <<", p="<< pzero <<", dist=H " << dist <<"\n";

  dist=c1.DistanceToIn(ponr2,vx);
  if (OutRange(dist,Constants::kInfinity))
    std::cout <<"D2I() mismatch: Line "<< __LINE__ <<", p="<< pzero <<", dist=I" << dist <<"\n";
  dist=c1.DistanceToIn(ponr2,vmx);
  if (OutRange(dist,0))
    std::cout <<"D2I() mismatch: Line "<< __LINE__ <<", p="<< pzero <<", dist=I2" << dist <<"\n";

  dist=c1.DistanceToIn(ponr1,vx);
  if (OutRange(dist,0))
    std::cout <<"D2I() mismatch: Line "<< __LINE__ <<", p="<< pzero <<", dist=J" << dist <<"\n";
  dist=c1.DistanceToIn(ponr1,vmx);
  if (OutRange(dist,2.0*std::sqrt(50*50/2.)))
    std::cout <<"D2I() mismatch: Line "<< __LINE__ <<", p="<< pzero <<", dist=J2" << dist <<"\n";

  dist=c1.DistanceToIn(ponr2,vmxmy);
  if (OutRange(dist,0))
    std::cout <<"D2I() mismatch: Line "<< __LINE__ <<", p="<< pzero <<", dist=K" << dist <<"\n";

// Parallel test case -> parallel to both radii
  dist=c8b.DistanceToIn(pparr1,vparr);
  if (OutRange(dist,100*std::sqrt(5.)/2.))
    std::cout <<"D2I() mismatch: Line "<< __LINE__ <<", p="<< pzero <<", dist=parr1 " << dist <<"\n";
  dist=c8b.DistanceToIn(pparr2,-vparr);
  if (OutRange(dist,Constants::kInfinity))
    std::cout <<"D2I() mismatch: Line "<< __LINE__ <<", p="<< pzero <<", dist=parr2 " << dist <<"\n";
  dist=c8b.DistanceToIn(pparr3,vparr);
  if (OutRange(dist,Constants::kInfinity))
    std::cout <<"D2I() mismatch: Line "<< __LINE__ <<", p="<< pzero <<", dist=parr3a " << dist <<"\n";
  dist=c8b.DistanceToIn(pparr3,-vparr);
  if (OutRange(dist,0))
    std::cout <<"D2I() mismatch: Line "<< __LINE__ <<", p="<< pzero <<", dist=parr3b " << dist <<"\n";

// Check we don't Hit `shadow cone' at `-ve radius' on rmax or rmin
  dist=c8a.DistanceToIn(proot1,vz);
  if (OutRange(dist,1000))
    std::cout <<"D2I() mismatch: Line "<< __LINE__ <<", p="<< pzero <<", dist=shadow rmax root problem " << dist <<"\n";

  dist=c8c.DistanceToIn(proot2,vz);
  if (OutRange(dist,1000))
    std::cout <<"D2I() mismatch: Line "<< __LINE__ <<", p="<< pzero <<", dist=shadow rmin root problem " << dist <<"\n";

  dist = cms2.DistanceToIn(Vec_t(-344.13684353113,
                                 258.98049377272,
                                 -158.20772167926),
                           Vec_t(-0.30372022869765,
                                 -0.55811472925794,
                                 0.77218001247454)) ;
  if (OutRange(dist,Constants::kInfinity))
    std::cout<<"cms2.DistanceToIn(Vec_t(-344.1 ... = "<<dist<<"\n";

  dist=ctest10.DistanceToIn(pct10,vx);
  if (OutRange(dist,Constants::kInfinity))
    std::cout <<"D2I() mismatch: Line "<< __LINE__ <<", ctest10.DistanceToIn(pct10,vx) = " << dist <<"\n";

  dist=ctest10.DistanceToIn(pct10,vmx);
  if (OutRange(dist,110))
    std::cout <<"D2I() mismatch: Line "<< __LINE__ <<", ctest10.DistanceToIn(pct10,vmx) = " << dist <<"\n";

  dist=ctest10.DistanceToIn(pct10,vy);
  if (OutRange(dist,10.57961))
    std::cout <<"D2I() mismatch: Line "<< __LINE__ <<", ctest10.DistanceToIn(pct10,vy) = " << dist <<"\n";

  dist=ctest10.DistanceToIn(pct10,vmy);
  if (OutRange(dist,71.5052))
    std::cout <<"D2I() mismatch: Line "<< __LINE__ <<", ctest10.DistanceToIn(pct10,vmy) = " << dist <<"\n";

  dist=ctest10.DistanceToIn(pct10,vz);
  if (OutRange(dist,Constants::kInfinity))
    std::cout <<"D2I() mismatch: Line "<< __LINE__ <<", ctest10.DistanceToIn(pct10,vz) = " << dist <<"\n";


  dist=ctest10.DistanceToIn(pct10phi1,vx);
  if (OutRange(dist,Constants::kInfinity))
    std::cout <<"D2I() mismatch: Line "<< __LINE__ <<", ctest10.DistanceToIn(pct10phi1,vx) = " << dist <<"\n";

  dist=ctest10.DistanceToIn(pct10phi1,vmx);
  if (OutRange(dist,0))
    std::cout <<"D2I() mismatch: Line "<< __LINE__ <<", ctest10.DistanceToIn(pct10phi1,vmx) = " << dist <<"\n";

  dist=ctest10.DistanceToIn(pct10phi1,vy);
  if (OutRange(dist,0))
    std::cout <<"D2I() mismatch: Line "<< __LINE__ <<", ctest10.DistanceToIn(pct10phi1,vy) = " << dist <<"\n";

  dist=ctest10.DistanceToIn(pct10phi1,vmy);
  if (OutRange(dist,80.83778))
    std::cout <<"D2I() mismatch: Line "<< __LINE__ <<", ctest10.DistanceToIn(pct10phi1,vmy) = " << dist <<"\n";

  dist=ctest10.DistanceToIn(pct10phi1,vz);
  if (OutRange(dist,Constants::kInfinity))
    std::cout <<"D2I() mismatch: Line "<< __LINE__ <<", ctest10.DistanceToIn(pct10phi1,vz) = " << dist <<"\n";

  dist=ctest10.DistanceToIn(pct10phi1,vmz);
  if (OutRange(dist,Constants::kInfinity))
    std::cout <<"D2I() mismatch: Line "<< __LINE__ <<", ctest10.DistanceToIn(pct10phi1,vmz) = " << dist <<"\n";

  dist=ctest10.DistanceToIn(pct10phi2,vx);
  if (OutRange(dist,Constants::kInfinity))
    std::cout <<"D2I() mismatch: Line "<< __LINE__ <<", ctest10.DistanceToIn(pct10phi2,vx) = " << dist <<"\n";

  dist=ctest10.DistanceToIn(pct10phi2,vmx);
  if (OutRange(dist,0))
    std::cout <<"D2I() mismatch: Line "<< __LINE__ <<", ctest10.DistanceToIn(pct10phi2,vmx) = " << dist <<"\n";

  dist=ctest10.DistanceToIn(pct10phi2,vy);
  if (OutRange(dist,77.78352))
    std::cout <<"D2I() mismatch: Line "<< __LINE__ <<", ctest10.DistanceToIn(pct10phi2,vy) = " << dist <<"\n";

  dist=ctest10.DistanceToIn(pct10phi2,vmy);
  if (OutRange(dist,0))
    std::cout <<"D2I() mismatch: Line "<< __LINE__ <<", ctest10.DistanceToIn(pct10phi2,vmy) = " << dist <<"\n";

  dist=ctest10.DistanceToIn(pct10phi2,vz);
  if (OutRange(dist,Constants::kInfinity))
    std::cout <<"D2I() mismatch: Line "<< __LINE__ <<", ctest10.DistanceToIn(pct10phi2,vz) = " << dist <<"\n";

  dist=ctest10.DistanceToIn(pct10phi2,vmz);
  if (OutRange(dist,Constants::kInfinity))
    std::cout <<"D2I() mismatch: Line "<< __LINE__ <<", ctest10.DistanceToIn(pct10phi2,vmz) = " << dist <<"\n";

  dist=ctest10.DistanceToIn(pct10mx,vx);
  if (OutRange(dist,Constants::kInfinity))
    std::cout <<"D2I() mismatch: Line "<< __LINE__ <<", ctest10.DistanceToIn(pct10mx,vx) = " << dist <<"\n";

  dist=ctest10.DistanceToIn(pct10mx,vmx);
  if (OutRange(dist,0))
    std::cout <<"D2I() mismatch: Line "<< __LINE__ <<", ctest10.DistanceToIn(pct10mx,vmx) = " << dist <<"\n";

  dist=ctest10.DistanceToIn(pct10mx,vy);
  if (OutRange(dist,Constants::kInfinity))
    std::cout <<"D2I() mismatch: Line "<< __LINE__ <<", ctest10.DistanceToIn(pct10mx,vy) = " << dist <<"\n";

  dist=ctest10.DistanceToIn(pct10mx,vmy);
  if (OutRange(dist,Constants::kInfinity))
    std::cout <<"D2I() mismatch: Line "<< __LINE__ <<", ctest10.DistanceToIn(pct10mx,vmy) = " << dist <<"\n";

  dist=ctest10.DistanceToIn(pct10mx,vz);
  if (OutRange(dist,Constants::kInfinity))
    std::cout <<"D2I() mismatch: Line "<< __LINE__ <<", ctest10.DistanceToIn(pct10mx,vz) = " << dist <<"\n";

  dist=ctest10.DistanceToIn(pct10mx,vmz);
  if (OutRange(dist,0.0))
    std::cout <<"D2I() mismatch: Line "<< __LINE__ <<", ctest10.DistanceToIn(pct10mx,vmz) = " << dist <<"\n";



  dist=ctest10.DistanceToIn(pct10e1,d1);
  if (OutRange(dist,1171.1712))
    std::cout <<"D2I() mismatch: Line "<< __LINE__ <<", ctest10.DistanceToIn(pct10e1,d1) = " << dist <<"\n";

  dist=ctest10.DistanceToIn(pct10e4,d1);
  if (OutRange(dist,Constants::kInfinity))
    std::cout <<"D2I() mismatch: Line "<< __LINE__ <<", ctest10.DistanceToIn(pct10e4,d1) = " << dist <<"\n";

  dist=ctest10.DistanceToIn(pt10s2,vt10d);
  if (OutRange(dist,142.8017))
    std::cout <<"D2I() mismatch: Line "<< __LINE__ <<", ctest10.DistanceToIn(pt10s2,vt10d) = " << dist <<"\n";

  double arad = 90.;

  Vec_t pct10phi1r( arad*std::cos(10.*VECGEOM_NAMESPACE::kPi/180.),  arad*std::sin(10*VECGEOM_NAMESPACE::kPi/180.), 0);
  Vec_t pct10phi2r( arad*std::cos(50.*VECGEOM_NAMESPACE::kPi/180.), -arad*std::sin(50*VECGEOM_NAMESPACE::kPi/180.), 0);

  dist = ctest10.DistanceToIn(pct10phi1r,vmy);
  if (OutRange(dist,Constants::kInfinity))
    std::cout <<"D2I() mismatch: Line "<< __LINE__ <<", ctest10.DistanceToIn(pct10phi1r,vmy) = " << dist <<"\n";

  dist = ctest10.DistanceToIn(pct10phi2r,vx);
  if (OutRange(dist,Constants::kInfinity))
    std::cout <<"D2I() mismatch: Line "<< __LINE__ <<", ctest10.DistanceToIn(pct10phi2r,vx) = " << dist <<"\n";


  Vec_t alex1P(49.840299921054168,-59.39735648688918,-20.893051766050633);
  Vec_t alex1V(0.6068108874999103,0.35615926907657169,0.71058505603651234);

  in = ctest10.Inside(alex1P);
  //std::cout <<"Inside() mismatch: Line "<< __LINE__ <<", ctest10.Inside(alex1P) = " <<in<<"\n";
  //assert(in == vecgeom::EInside::kSurface);

  dist = ctest10.DistanceToIn(alex1P,alex1V);
  if (OutRange(dist,Constants::kInfinity))
    std::cout <<"D2I() mismatch: Line "<< __LINE__ <<", ctest10.DistanceToIn(alex1P,alex1V) = " << dist <<"\n";

  dist = ctest10.DistanceToOut(alex1P,alex1V,norm,convex);
  if (OutRange(dist,0))
    std::cout <<"ctest10.D2O() mismatch: Line "<< __LINE__ <<", p="<< alex1P <<", dir="<< alex1V <<", dist=" << dist <<" "<< norm <<", convex="<< convex <<"\n";

  Vec_t alex2P(127.0075852717127, -514.1050841937065, 69.47104834263656);
  Vec_t alex2V(0.1277616879490939, 0.4093610465777845, 0.9033828007202369);

  in = ctest10.Inside(alex2P);
  //std::cout <<"Inside() mismatch: Line "<< __LINE__ <<", ctest10.Inside(alex2P) = " <<in<<"\n";
  assert(in == vecgeom::EInside::kOutside);

  dist = ctest10.DistanceToIn(alex2P,alex2V);
  if (OutRange(dist,Constants::kInfinity))
    std::cout <<"D2I() mismatch: Line "<< __LINE__ <<", ctest10.DistanceToIn(alex2P,alex2V) = " << dist <<"\n";

  //Add Error of CMS, point on the Inner Surface going // to imaginary cone
  Cone_t  testc( "cCone", 261.9,270.4,1066.5,1068.7,274.75 , 0., 2*VECGEOM_NAMESPACE::kPi);
  dir = Vec_t(0.653315775,0.5050862758,0.5639737158);
  double x,y,z;
  x=-296.7662086;y=-809.1328836;z=13210.2270-(12800.5+274.75);
  point=Vec_t(x,y,z);
  dist = testc.DistanceToOut(point,dir,norm,convex);
  Vec_t newp=point+dist*dir;
  //std::cout<<"CMS problem: DistOut has to be small="<<testc.DistanceToOut(point,dir,norm,convex)<<"\n";
  //std::cout<<"CMS problem: DistInNew has to be kInfinity="<<testc.DistanceToIn(newp,dir)<<"\n";
  assert(dist<0.05);
  dist=testc.DistanceToIn(newp,dir);
//  assert(ApproxEqual(dist,Constants::kInfinity));


  //Second test for Cons derived from testG4Cons1.cc
  pbigx=Vec_t(100,0,0);
  Vec_t pbigy(0,100,0),pbigz(0,0,100);
  Vec_t pbigmx(-100,0,0),pbigmy(0,-100,0),pbigmz(0,0,-100);

  Vec_t ponxside(50,0,0);

  double Dist;

  Cone_t  t1("Solid TubeLike #1",0,50,0,50,50,0,2.*VECGEOM_NAMESPACE::kPi);
  Cone_t  test10("test10",20.0, 80.0, 60.0, 140.0, 100.0,
                 0.17453292519943, 5.235987755983);

  Cone_t  test10a( "aCone", 20, 60, 80, 140, 100,
                   10.*VECGEOM_NAMESPACE::kPi/180., 300.*VECGEOM_NAMESPACE::kPi/180. );



// Check Inside
  assert(t1.Inside(pzero)==vecgeom::EInside::kInside);
  assert(t1.Inside(pbigx)==vecgeom::EInside::kOutside);

// Check Surface Normal

  valid=t1.Normal(ponxside,normal);
  assert(ApproxEqual(normal,vx));

// SafetyFromInside(P)
  Dist=t1.SafetyFromInside(pzero);
  assert(ApproxEqual(Dist,50));

// DistanceToOut(P,V)
  Dist=t1.DistanceToOut(pzero,vx,norm,convex);
  assert(ApproxEqual(Dist,50)&&ApproxEqual(norm,vx)&&(testingvecgeom||convex));
  Dist=t1.DistanceToOut(pzero,vmx,norm,convex);
  assert(ApproxEqual(Dist,50)&&ApproxEqual(norm,vmx)&&(testingvecgeom||convex));
  Dist=t1.DistanceToOut(pzero,vy,norm,convex);
  assert(ApproxEqual(Dist,50)&&ApproxEqual(norm,vy)&&(testingvecgeom||convex));
  Dist=t1.DistanceToOut(pzero,vmy,norm,convex);
  assert(ApproxEqual(Dist,50)&&ApproxEqual(norm,vmy)&&(testingvecgeom||convex));
  Dist=t1.DistanceToOut(pzero,vz,norm,convex);
  assert(ApproxEqual(Dist,50)&&ApproxEqual(norm,vz)&&(testingvecgeom||convex));
  Dist=t1.DistanceToOut(pzero,vmz,norm,convex);
  assert(ApproxEqual(Dist,50)&&ApproxEqual(norm,vmz)&&(testingvecgeom||convex));
  Dist=t1.DistanceToOut(pzero,vxy,norm,convex);
  assert(ApproxEqual(Dist,50)&&ApproxEqual(norm,vxy)&&(testingvecgeom||convex));


//SafetyFromOutside(P)
  Dist=t1.SafetyFromOutside(pbigx);
  assert(ApproxEqual(Dist,50));
  Dist=t1.SafetyFromOutside(pbigmx);
  assert(ApproxEqual(Dist,50));
  Dist=t1.SafetyFromOutside(pbigy);
  assert(ApproxEqual(Dist,50));
  Dist=t1.SafetyFromOutside(pbigmy);
  assert(ApproxEqual(Dist,50));
  Dist=t1.SafetyFromOutside(pbigz);
  assert(ApproxEqual(Dist,50));
  Dist=t1.SafetyFromOutside(pbigmz);
  assert(ApproxEqual(Dist,50));

// DistanceToIn(P,V)
  Dist=t1.DistanceToIn(pbigx,vmx);
  assert(ApproxEqual(Dist,50));
  Dist=t1.DistanceToIn(pbigmx,vx);
  assert(ApproxEqual(Dist,50));
  Dist=t1.DistanceToIn(pbigy,vmy);
  assert(ApproxEqual(Dist,50));
  Dist=t1.DistanceToIn(pbigmy,vy);
  assert(ApproxEqual(Dist,50));
  Dist=t1.DistanceToIn(pbigz,vmz);
  assert(ApproxEqual(Dist,50));
  Dist=t1.DistanceToIn(pbigmz,vz);
  assert(ApproxEqual(Dist,50));
  Dist=t1.DistanceToIn(pbigx,vxy);
  assert(ApproxEqual(Dist,Constants::kInfinity));

  // point is on (Rmin,z=-100) but travels away from the volume and will never get inside it
  Dist=test10.DistanceToIn(Vec_t(19.218716967888,5.5354239324172,-100.0),
                           Vec_t(-0.25644483536346,-0.073799216676426,0.96373737191901));
  //std::cout<<"D2I() mismatch: Line "<< __LINE__ <<", test10::DistToIn ="<<Dist<<"\n";
  assert(ApproxEqual(Dist,Constants::kInfinity));

  Dist=test10.DistanceToOut(Vec_t(19.218716967888,5.5354239324172,-100.0),
                            Vec_t(-0.25644483536346,-0.073799216676426,0.96373737191901),
                            norm,convex);
  //std::cout<<"D2O() mismatch: Line "<< __LINE__ <<", test10::DistToOut ="<<Dist<<"\n";
  assert(ApproxEqual(Dist,0));


  // CalculateExtent
  Vec_t minExtent,maxExtent;
  t1.Extent(minExtent,maxExtent);
  assert(ApproxEqual(minExtent,Vec_t(-50,-50,-50)));
  assert(ApproxEqual(maxExtent,Vec_t( 50, 50, 50)));
  ctest10.Extent(minExtent,maxExtent);
  assert(ApproxEqual(minExtent,Vec_t(-140,-140,-100)));
  assert(ApproxEqual(maxExtent,Vec_t( 140, 140, 100)));

  return true;
}

#ifdef VECGEOM_USOLIDS
struct USOLIDSCONSTANTS {
  static constexpr double kInfinity = DBL_MAX;
};
#endif
struct VECGEOMCONSTANTS {
  static constexpr double kInfinity = vecgeom::kInfinity;
};


int main(int argc, char *argv[]) {

  if( argc < 2) {
    std::cerr << "need to give argument :--usolids or --vecgeom\n";
    return 1;
  }

  if( ! strcmp(argv[1], "--usolids") ) {
<<<<<<< HEAD
#ifdef VECGEOM_USOLIDS
    TestCons<USOLIDSCONSTANTS, UCons >();
    std::cout << "UCons passed\n";
#else
    std::cerr << "VECGEOM_USOLIDS was not defined\n";
    return 2;
=======
#ifndef VECGEOM_USOLIDS
        std::cerr << "VECGEOM_USOLIDS was not defined\n";
        return 2;
#else
  #ifndef VECGEOM_REPLACE_USOLIDS
        TestCons<USOLIDSCONSTANTS, UCons >();
        std::cout << "UCons passed (but notice discrepancies above, where asserts have been disabled!)\n";
  #else
        testingvecgeom = true;  // needed to avoid testing convexity when vecgeom is used
        TestCons<VECGEOMCONSTANTS, UCons>();
        std::cout << "UCons --> VecGeom trap passed\n";
  #endif
>>>>>>> 071ab956
#endif
  }

  else if( ! strcmp(argv[1], "--vecgeom") ) {
    testingvecgeom = true;
    TestCons<VECGEOMCONSTANTS, vecgeom::SimpleCone >();
    std::cout<< "VecGeom Cone passed\n";

  }

  else {
<<<<<<< HEAD
    std::cerr << "need to give argument :--usolids or --vecgeom\n";
=======
    std::cerr << "argument needs to be either of: --usolids or --vecgeom\n";
>>>>>>> 071ab956
    return 1;
  }

  return 0;
}<|MERGE_RESOLUTION|>--- conflicted
+++ resolved
@@ -1134,14 +1134,6 @@
   }
 
   if( ! strcmp(argv[1], "--usolids") ) {
-<<<<<<< HEAD
-#ifdef VECGEOM_USOLIDS
-    TestCons<USOLIDSCONSTANTS, UCons >();
-    std::cout << "UCons passed\n";
-#else
-    std::cerr << "VECGEOM_USOLIDS was not defined\n";
-    return 2;
-=======
 #ifndef VECGEOM_USOLIDS
         std::cerr << "VECGEOM_USOLIDS was not defined\n";
         return 2;
@@ -1154,7 +1146,6 @@
         TestCons<VECGEOMCONSTANTS, UCons>();
         std::cout << "UCons --> VecGeom trap passed\n";
   #endif
->>>>>>> 071ab956
 #endif
   }
 
@@ -1166,11 +1157,7 @@
   }
 
   else {
-<<<<<<< HEAD
-    std::cerr << "need to give argument :--usolids or --vecgeom\n";
-=======
     std::cerr << "argument needs to be either of: --usolids or --vecgeom\n";
->>>>>>> 071ab956
     return 1;
   }
 
