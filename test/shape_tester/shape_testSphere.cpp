--- conflicted
+++ resolved
@@ -19,14 +19,10 @@
 
 int main(  int argc,char *argv[]) {
 
-//  VUSolid* sphere=new USphere("test_sphere",15. , 20. , 0 ,2*PI/3, 2*PI/3 ,PI/6);
-//VUSolid* sphere=new Sphere_t("test_sphere",15. , 20. ,PI/6, 4.265389, PI/3 ,0.235869);
-<<<<<<< HEAD
-  VUSolid* sphere=new Sphere_t("test_sphere",15. , 20. ,0.,  2*PI/3., PI/4., PI/6.);
-=======
-  VUSolid* sphere=new Sphere_t("test_sphere",10. , 20. ,0.,  2*PI/3., 0., PI);
->>>>>>> 5d135837
-
+  //VUSolid* sphere=new USphere("test_sphere",15. , 20. , 0 ,2*PI/3, 2*PI/3 ,PI/6);
+  //VUSolid* sphere=new Sphere_t("test_sphere",15. , 20. ,PI/6, 4.265389, PI/3 ,0.235869);
+  //VUSolid* sphere=new Sphere_t("test_sphere",15. , 20. ,0.,  2*PI/3., PI/4., PI/6.);
+  VUSolid* sphere=new Sphere_t("test_sphere",15. , 20. ,0.,  2*PI/3., 0., 2*PI);
    // VUSolid* sphere=new USphere("test_USphere",3.);
   ShapeTester tester;
   tester.EnableDebugger(true);
