--- conflicted
+++ resolved
@@ -290,11 +290,7 @@
   void CopyFrom( Transformation3D const & rhs )
   {
     // not sure this compiles under CUDA
-<<<<<<< HEAD
-    std::memcpy((void*)this, (void*)&rhs, sizeof(*this));
-=======
     std::memcpy((void*)this, (const void*)&rhs, sizeof(*this));
->>>>>>> 99fc285e
   }
 
   // Utility and CUDA
