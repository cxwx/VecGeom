/// \file Transformation3D.h
/// \author Johannes de Fine Licht (johannes.definelicht@cern.ch)

#ifndef VECGEOM_BASE_TRANSFORMATION3D_H_
#define VECGEOM_BASE_TRANSFORMATION3D_H_

#include "base/Global.h"

#include "base/Vector3D.h"
#include "backend/Backend.h"

#include "backend/Backend.h"
#ifdef VECGEOM_CUDA_INTERFACE
#include "backend/cuda/Interface.h"
#endif

#include "backend/Backend.h"
#ifdef VECGEOM_CUDA_INTERFACE
#include "backend/cuda/Interface.h"
#endif

#include <algorithm>
#include <cmath>
#include <cstring>

#ifdef VECGEOM_ROOT
class TGeoMatrix;
#endif

namespace vecgeom {
<<<<<<< HEAD

VECGEOM_DEVICE_FORWARD_DECLARE( class Transformation3D; )

inline namespace VECGEOM_IMPL_NAMESPACE {

#ifndef VECGEOM_NVCC
   } namespace cuda { class Transformation3D; }
   inline namespace VECGEOM_IMPL_NAMESPACE {
   //class vecgeom::cuda::Transformation3D;
#endif
=======
>>>>>>> b815fd3f

VECGEOM_DEVICE_FORWARD_DECLARE( class Transformation3D; )

inline namespace VECGEOM_IMPL_NAMESPACE {

#ifndef VECGEOM_NVCC
   } namespace cuda { class Transformation3D; }
   inline namespace VECGEOM_IMPL_NAMESPACE {
   //class vecgeom::cuda::Transformation3D;
#endif

class Transformation3D {


private:
  // TODO: it might be better to directly store this in terms of Vector3D<Precision> !!
  // and would allow for higher level abstraction
  Precision fTranslation[3];
  Precision fRotation[9];
  bool fIdentity;
  bool fHasRotation;
  bool fHasTranslation;

public:

  VECGEOM_CUDA_HEADER_BOTH
  constexpr Transformation3D() : fTranslation{0.,0.,0.},
  fRotation{1.,0.,0.,0.,1.,0.,0.,0.,1.}, fIdentity(true), fHasRotation(false), fHasTranslation(false) {};

  /**
   * Constructor for translation only.
   * @param tx Translation in x-coordinate.
   * @param ty Translation in y-coordinate.
   * @param tz Translation in z-coordinate.
   */
  VECGEOM_CUDA_HEADER_BOTH
  Transformation3D(const Precision tx, const Precision ty, const Precision tz) :
      fTranslation{tx,ty,tz},
      fRotation{1.,0.,0.,0.,1.,0.,0.,0.,1.},
      fIdentity( tx==0 && ty==0 && tz==0 ),
      fHasRotation(false),
      fHasTranslation( tx!=0 || ty!=0 || tz!=0 ) { }

  /**
   * @param tx Translation in x-coordinate.
   * @param ty Translation in y-coordinate.
   * @param tz Translation in z-coordinate.
   * @param phi Rotation angle about z-axis.
   * @param theta Rotation angle about new y-axis.
   * @param psi Rotation angle about new z-axis.
   */
  VECGEOM_CUDA_HEADER_BOTH
  Transformation3D(const Precision tx, const Precision ty,
                   const Precision tz, const Precision phi,
                   const Precision theta, const Precision psi);

  /**
   * Constructor to manually set each entry. Used when converting from different
   * geometry.
   */
  VECGEOM_CUDA_HEADER_BOTH
  Transformation3D(const Precision tx, const Precision ty,
                   const Precision tz, const Precision r0,
                   const Precision r1, const Precision r2,
                   const Precision r3, const Precision r4,
                   const Precision r5, const Precision r6,
                   const Precision r7, const Precision r8);

  VECGEOM_CUDA_HEADER_BOTH
  VECGEOM_INLINE
  Transformation3D(Transformation3D const &other);

  VECGEOM_CUDA_HEADER_BOTH
  VECGEOM_INLINE
  Transformation3D& operator=(Transformation3D const &rhs);

  VECGEOM_CUDA_HEADER_BOTH
  VECGEOM_INLINE
  bool operator==(Transformation3D const &rhs) const;

  VECGEOM_CUDA_HEADER_BOTH
  virtual ~Transformation3D() {}

  // Accessors

  virtual int memory_size() const { return sizeof(*this); }

  VECGEOM_CUDA_HEADER_BOTH
  VECGEOM_INLINE
  Vector3D<Precision> Translation() const {
    return Vector3D<Precision>(fTranslation[0], fTranslation[1],
                               fTranslation[2]);
  }

  /**
   * No safety against faulty indexing.
   * @param index Index of translation entry in the range [0-2].
   */
  VECGEOM_CUDA_HEADER_BOTH
  VECGEOM_INLINE
  Precision Translation(const int index) const { return fTranslation[index]; }

  VECGEOM_CUDA_HEADER_BOTH
  VECGEOM_INLINE
  Precision const* Rotation() const { return fRotation; }

  /**
   * No safety against faulty indexing.
   * \param index Index of rotation entry in the range [0-8].
   */
  VECGEOM_CUDA_HEADER_BOTH
  VECGEOM_INLINE
  Precision Rotation(const int index) const { return fRotation[index]; }

  VECGEOM_CUDA_HEADER_BOTH
  VECGEOM_INLINE
  bool IsIdentity() const { return fIdentity; }

  VECGEOM_CUDA_HEADER_BOTH
  VECGEOM_INLINE
  bool HasRotation() const { return fHasRotation; }

  VECGEOM_CUDA_HEADER_BOTH
  VECGEOM_INLINE
  bool HasTranslation() const { return fHasTranslation; }

  VECGEOM_CUDA_HEADER_BOTH
  void Print() const;

  // Mutators

  VECGEOM_CUDA_HEADER_BOTH
  void SetTranslation(const Precision tx, const Precision ty,
                      const Precision tz);

  VECGEOM_CUDA_HEADER_BOTH
  void SetTranslation(Vector3D<Precision> const &vec);

  VECGEOM_CUDA_HEADER_BOTH
  void SetProperties();

  VECGEOM_CUDA_HEADER_BOTH
  void SetRotation(const Precision phi, const Precision theta,
                   const Precision psi);

  VECGEOM_CUDA_HEADER_BOTH
  void SetRotation(Vector3D<Precision> const &vec);

  VECGEOM_CUDA_HEADER_BOTH
  void SetRotation(const Precision rot0, const Precision rot1,
                   const Precision rot2, const Precision rot3,
                   const Precision rot4, const Precision rot5,
                   const Precision rot6, const Precision rot7,
                   const Precision rot8);

  // Generation of template parameter codes

  VECGEOM_CUDA_HEADER_BOTH
  RotationCode GenerateRotationCode() const;

  VECGEOM_CUDA_HEADER_BOTH
  TranslationCode GenerateTranslationCode() const;



private:

  // Templated rotation and translation methods which inline and compile to
  // optimized versions.

  template <RotationCode code, typename InputType>
  VECGEOM_CUDA_HEADER_BOTH
  VECGEOM_INLINE
  void DoRotation(Vector3D<InputType> const &master,
                  Vector3D<InputType> &local) const;

  template <RotationCode code, typename InputType>
  VECGEOM_CUDA_HEADER_BOTH
  VECGEOM_INLINE
  void DoRotation_new(Vector3D<InputType> const &master,
                      Vector3D<InputType> &local) const;
 private:

  template <typename InputType>
  VECGEOM_CUDA_HEADER_BOTH
  VECGEOM_INLINE
  void DoTranslation(Vector3D<InputType> const &master,
                     Vector3D<InputType> &local) const;

  template <bool vectortransform, typename InputType>
  VECGEOM_CUDA_HEADER_BOTH
  VECGEOM_INLINE
  void InverseTransformKernel(
      Vector3D<InputType> const &local,
      Vector3D<InputType> &master) const;

public:

  // Transformation interface

  template <TranslationCode trans_code, RotationCode rot_code,
            typename InputType>
  VECGEOM_CUDA_HEADER_BOTH
  VECGEOM_INLINE
  void Transform(Vector3D<InputType> const &master,
                 Vector3D<InputType> &local) const;

  template <TranslationCode trans_code, RotationCode rot_code,
            typename InputType>
  VECGEOM_CUDA_HEADER_BOTH
  VECGEOM_INLINE
  Vector3D<InputType> Transform(Vector3D<InputType> const &master) const;

  template <typename InputType>
  VECGEOM_CUDA_HEADER_BOTH
  VECGEOM_INLINE
  void Transform(Vector3D<InputType> const &master,
                 Vector3D<InputType> &local) const;

  template <typename InputType>
  VECGEOM_CUDA_HEADER_BOTH
  VECGEOM_INLINE
  Vector3D<InputType> Transform(Vector3D<InputType> const &master) const;


  template <RotationCode code, typename InputType>
  VECGEOM_CUDA_HEADER_BOTH
  VECGEOM_INLINE
  void TransformDirection(Vector3D<InputType> const &master,
                         Vector3D<InputType> & local) const;

  template <RotationCode code, typename InputType>
  VECGEOM_CUDA_HEADER_BOTH
  VECGEOM_INLINE
  Vector3D<InputType> TransformDirection(
      Vector3D<InputType> const &master) const;

  template <typename InputType>
  VECGEOM_CUDA_HEADER_BOTH
  VECGEOM_INLINE
  void TransformDirection(Vector3D<InputType> const &master,
                         Vector3D<InputType> & local) const;

  template <typename InputType>
  VECGEOM_CUDA_HEADER_BOTH
  VECGEOM_INLINE
  Vector3D<InputType> TransformDirection(
      Vector3D<InputType> const &master) const;

   /** The inverse transformation ( aka LocalToMaster ) of an object transform like a point
    *  this does not need to currently template on placement since such a transformation is much less used
    */
   template <typename InputType>
   VECGEOM_CUDA_HEADER_BOTH
   VECGEOM_INLINE
   void InverseTransform(Vector3D<InputType> const &local,
                  Vector3D<InputType> &master) const;

   template <typename InputType>
   VECGEOM_CUDA_HEADER_BOTH
   VECGEOM_INLINE
   Vector3D<InputType> InverseTransform(Vector3D<InputType> const &local) const;

   /** The inverse transformation of an object transforming like a vector */
   template <typename InputType>
   VECGEOM_CUDA_HEADER_BOTH
   VECGEOM_INLINE
   void InverseTransformDirection(Vector3D<InputType> const &master,
                    Vector3D<InputType> & local) const;

   template <typename InputType>
   VECGEOM_CUDA_HEADER_BOTH
   VECGEOM_INLINE
   Vector3D<InputType> InverseTransformDirection(Vector3D<InputType> const &master) const;

  /** compose transformations - multiply transformations */
  VECGEOM_CUDA_HEADER_BOTH
  VECGEOM_INLINE
  void MultiplyFromRight( Transformation3D const & rhs );

  /** compose transformations - multiply transformations */
  VECGEOM_CUDA_HEADER_BOTH
  VECGEOM_INLINE
  void CopyFrom( Transformation3D const & rhs )
  {
    // not sure this compiles under CUDA
    copy(&rhs, &rhs+1, this);
  }

  // Utility and CUDA

#ifdef VECGEOM_CUDA_INTERFACE
  size_t DeviceSizeOf() const { return DevicePtr<cuda::Transformation3D>::SizeOf(); }
  DevicePtr<cuda::Transformation3D> CopyToGpu() const;
  DevicePtr<cuda::Transformation3D> CopyToGpu(DevicePtr<cuda::Transformation3D> const gpu_ptr) const;
#endif


#ifdef VECGEOM_ROOT
// function to convert this transformation to a TGeo transformation
// mainly used for the benchmark comparisons with ROOT
  TGeoMatrix * ConvertToTGeoMatrix() const;
#endif

public:

  static const Transformation3D kIdentity;


}; // End class Transformation3D

VECGEOM_CUDA_HEADER_BOTH
Transformation3D::Transformation3D(Transformation3D const &other) : fIdentity(false), fHasRotation(false), fHasTranslation(false) {
  *this = other;
}

VECGEOM_CUDA_HEADER_BOTH
Transformation3D& Transformation3D::operator=(Transformation3D const &rhs) {
  copy(rhs.fTranslation, rhs.fTranslation+3, fTranslation);
  copy(rhs.fRotation, rhs.fRotation+9, fRotation);
  fIdentity = rhs.fIdentity;
  fHasTranslation = rhs.fHasTranslation;
  fHasRotation = rhs.fHasRotation;
  return *this;
}

VECGEOM_CUDA_HEADER_BOTH
bool Transformation3D::operator==(Transformation3D const &rhs) const {
  return equal(fTranslation, fTranslation+3, rhs.fTranslation) &&
         equal(fRotation, fRotation+9, rhs.fRotation);
}

/**
 * Rotates a vector to this transformation's frame of reference.
 * Templates on the RotationCode generated by GenerateTranslationCode() to
 * perform specialized rotation.
 * \sa GenerateTranslationCode()
 * \param master Vector in original frame of reference.
 * \param local Output vector rotated to the new frame of reference.
 */
template <RotationCode code, typename InputType>
VECGEOM_CUDA_HEADER_BOTH
VECGEOM_INLINE
void Transformation3D::DoRotation(Vector3D<InputType> const &master,
                                  Vector3D<InputType> &local) const {

  if (code == 0x1B1) {
    local[0] = master[0]*fRotation[0];
    local[1] = master[1]*fRotation[4] + master[2]*fRotation[7];
    local[2] = master[1]*fRotation[5] + master[2]*fRotation[8];
    return;
  }
  if (code == 0x18E) {
    local[0] = master[1]*fRotation[3];
    local[1] = master[0]*fRotation[1] + master[2]*fRotation[7];
    local[2] = master[0]*fRotation[2] + master[2]*fRotation[8];
    return;
  }
  if (code == 0x076){
    local[0] = master[2]*fRotation[6];
    local[1] = master[0]*fRotation[1] + master[1]*fRotation[4];
    local[2] = master[0]*fRotation[2] + master[1]*fRotation[5];
    return;
  }
  if (code == 0x16A) {
    local[0] = master[1]*fRotation[3] + master[2]*fRotation[6];
    local[1] = master[0]*fRotation[1];
    local[2] = master[2]*fRotation[5] + master[2]*fRotation[8];
    return;
  }
  if (code == 0x155) {
    local[0] = master[0]*fRotation[0] + master[2]*fRotation[6];
    local[1] = master[1]*fRotation[4];
    local[2] = master[0]*fRotation[2] + master[2]*fRotation[8];
    return;
  }
  if (code == 0x0AD){
    local[0] = master[0]*fRotation[0] + master[1]*fRotation[3];
    local[1] = master[2]*fRotation[7];
    local[2] = master[0]*fRotation[2] + master[1]*fRotation[5];
    return;
  }
  if (code == 0x0DC){
    local[0] = master[1]*fRotation[3] + master[2]*fRotation[6];
    local[1] = master[1]*fRotation[4] + master[2]*fRotation[7];
    local[2] = master[0]*fRotation[2];
    return;
  }
  if (code == 0x0E3) {
    local[0] = master[0]*fRotation[0] + master[2]*fRotation[6];
    local[1] = master[0]*fRotation[1] + master[2]*fRotation[7];
    local[2] = master[1]*fRotation[5];
    return;
  }
  if (code == 0x11B){
    local[0] = master[0]*fRotation[0] + master[1]*fRotation[3];
    local[1] = master[0]*fRotation[1] + master[1]*fRotation[4];
    local[2] = master[2]*fRotation[8];
    return;
  }
  if (code == 0x0A1){
    local[0] = master[0]*fRotation[0];
    local[1] = master[2]*fRotation[7];
    local[2] = master[1]*fRotation[5];
    return;
  }
  if (code == 0x10A){
    local[0] = master[1]*fRotation[3];
    local[1] = master[0]*fRotation[1];
    local[2] = master[2]*fRotation[8];
    return;
  }
  if (code == 0x046){
    local[0] = master[1]*fRotation[3];
    local[1] = master[2]*fRotation[7];
    local[2] = master[0]*fRotation[2];
    return;
  }
  if (code == 0x062) {
    local[0] = master[2]*fRotation[6];
    local[1] = master[0]*fRotation[1];
    local[2] = master[1]*fRotation[5];
    return;
  }
  if (code == 0x054) {
    local[0] = master[2]*fRotation[6];
    local[1] = master[1]*fRotation[4];
    local[2] = master[0]*fRotation[2];
    return;
  }

  // code = 0x111;
  if (code == rotation::kDiagonal) {
    local[0] = master[0]*fRotation[0];
    local[1] = master[1]*fRotation[4];
    local[2] = master[2]*fRotation[8];
    return;
  }

  // code = 0x200;
  if (code == rotation::kIdentity){
    local = master;
    return;
  }

  // General case
  local[0] =  master[0]*fRotation[0];
  local[1] =  master[0]*fRotation[1];
  local[2] =  master[0]*fRotation[2];
  local[0] += master[1]*fRotation[3];
  local[1] += master[1]*fRotation[4];
  local[2] += master[1]*fRotation[5];
  local[0] += master[2]*fRotation[6];
  local[1] += master[2]*fRotation[7];
  local[2] += master[2]*fRotation[8];

}

/**
 * Rotates a vector to this transformation's frame of reference.
 * Templates on the RotationCode generated by GenerateTranslationCode() to
 * perform specialized rotation.
 * \sa GenerateTranslationCode()
 * \param master Vector in original frame of reference.
 * \param local Output vector rotated to the new frame of reference.
 */
template <RotationCode code, typename InputType>
VECGEOM_CUDA_HEADER_BOTH
VECGEOM_INLINE
void Transformation3D::DoRotation_new(Vector3D<InputType> const &master,
                                      Vector3D<InputType> &local) const {

  // code = 0x200;
  if (code == rotation::kIdentity){
    local = master;
    return;
  }

  // General case
  local = Vector3D<double>();  // reset to zero -- any better way to do this???
  if(code & 0x001) { local[0] += master[0]*fRotation[0]; }
  if(code & 0x002) { local[1] += master[0]*fRotation[1]; }
  if(code & 0x004) { local[2] += master[0]*fRotation[2]; }
  if(code & 0x008) { local[0] += master[1]*fRotation[3]; }
  if(code & 0x010) { local[1] += master[1]*fRotation[4]; }
  if(code & 0x020) { local[2] += master[1]*fRotation[5]; }
  if(code & 0x040) { local[0] += master[2]*fRotation[6]; }
  if(code & 0x080) { local[1] += master[2]*fRotation[7]; }
  if(code & 0x100) { local[2] += master[2]*fRotation[8]; }
}

template <typename InputType>
VECGEOM_CUDA_HEADER_BOTH
VECGEOM_INLINE
void Transformation3D::DoTranslation(
    Vector3D<InputType> const &master,
    Vector3D<InputType> &local) const {

  local[0] = master[0] - fTranslation[0];
  local[1] = master[1] - fTranslation[1];
  local[2] = master[2] - fTranslation[2];
}

/**
 * Transform a point to the local reference frame.
 * \param master Point to be transformed.
 * \param local Output destination. Should never be the same as the input
 *              vector!
 */
template <TranslationCode trans_code, RotationCode rot_code,
          typename InputType>
VECGEOM_CUDA_HEADER_BOTH
VECGEOM_INLINE
void Transformation3D::Transform(Vector3D<InputType> const &master,
                                     Vector3D<InputType> &local) const {

  // Identity
  if (trans_code == translation::kIdentity && rot_code == rotation::kIdentity) {
    local = master;
    return;
  }

  // Only translation
  if (trans_code != translation::kIdentity && rot_code == rotation::kIdentity) {
    DoTranslation(master, local);
    return;
  }

  // Only rotation
  if (trans_code == translation::kIdentity && rot_code != rotation::kIdentity) {
    DoRotation<rot_code>(master, local);
    return;
  }

  // General case
  Vector3D<InputType> tmp;
  DoTranslation(master, tmp);
  DoRotation<rot_code>(tmp, local);
}

/**
 * Since transformation cannot be done in place, allows the transformed vector
 * to be constructed by Transform directly.
 * \param master Point to be transformed.
 * \return Newly constructed Vector3D with the transformed coordinates.
 */
template <TranslationCode trans_code, RotationCode rot_code,
          typename InputType>
VECGEOM_CUDA_HEADER_BOTH
VECGEOM_INLINE
Vector3D<InputType> Transformation3D::Transform(
    Vector3D<InputType> const &master) const {

  Vector3D<InputType> local;
  Transform<trans_code, rot_code>(master, local);
  return local;

}

template <typename InputType>
VECGEOM_CUDA_HEADER_BOTH
VECGEOM_INLINE
void Transformation3D::Transform(Vector3D<InputType> const &master,
                                 Vector3D<InputType> &local) const {
  Transform<translation::kGeneric, rotation::kGeneric>(master, local);
}
template <typename InputType>
VECGEOM_CUDA_HEADER_BOTH
VECGEOM_INLINE
Vector3D<InputType> Transformation3D::Transform(
    Vector3D<InputType> const &master) const {
  return Transform<translation::kGeneric, rotation::kGeneric>(master);
}

template <bool transform_direction, typename InputType>
VECGEOM_CUDA_HEADER_BOTH
VECGEOM_INLINE
void Transformation3D::InverseTransformKernel(
    Vector3D<InputType> const &local,
    Vector3D<InputType> &master) const {

  // we are just doing the full stuff here ( LocalToMaster is less critical
  // than other way round )

   if (transform_direction) {
      master[0] =  local[0]*fRotation[0];
      master[0] += local[1]*fRotation[1];
      master[0] += local[2]*fRotation[2];
      master[1] =  local[0]*fRotation[3];
      master[1] += local[1]*fRotation[4];
      master[1] += local[2]*fRotation[5];
      master[2] =  local[0]*fRotation[6];
      master[2] += local[1]*fRotation[7];
      master[2] += local[2]*fRotation[8];
   } else {
      master[0] = fTranslation[0];
      master[0] +=  local[0]*fRotation[0];
      master[0] += local[1]*fRotation[1];
      master[0] += local[2]*fRotation[2];
      master[1] = fTranslation[1];
      master[1] +=  local[0]*fRotation[3];
      master[1] += local[1]*fRotation[4];
      master[1] += local[2]*fRotation[5];
      master[2] = fTranslation[2];
      master[2] += local[0]*fRotation[6];
      master[2] += local[1]*fRotation[7];
      master[2] += local[2]*fRotation[8];
   }
}

template <typename InputType>
VECGEOM_CUDA_HEADER_BOTH
VECGEOM_INLINE
void Transformation3D::InverseTransform(
    Vector3D<InputType> const &local, Vector3D<InputType> & master) const {
   InverseTransformKernel<false, InputType>(local, master);
}


template <typename InputType>
VECGEOM_CUDA_HEADER_BOTH
VECGEOM_INLINE
Vector3D<InputType> Transformation3D::InverseTransform(
    Vector3D<InputType> const &local) const {
   Vector3D<InputType> tmp;
   InverseTransform(local, tmp);
   return tmp;
}

template <typename InputType>
VECGEOM_CUDA_HEADER_BOTH
VECGEOM_INLINE
void Transformation3D::InverseTransformDirection(
    Vector3D<InputType> const &local, Vector3D<InputType> & master) const {
   InverseTransformKernel<true, InputType>(local, master);
}


template <typename InputType>
VECGEOM_CUDA_HEADER_BOTH
VECGEOM_INLINE
Vector3D<InputType> Transformation3D::InverseTransformDirection(
    Vector3D<InputType> const &local) const {
   Vector3D<InputType> tmp;
   InverseTransformDirection(local, tmp);
   return tmp;
}

VECGEOM_CUDA_HEADER_BOTH
VECGEOM_INLINE
void Transformation3D::MultiplyFromRight(Transformation3D const & rhs)
{
   // TODO: this code should directly operator on Vector3D and Matrix3D

   if(rhs.fIdentity) return;

   if(rhs.HasTranslation())
   {
   // ideal for fused multiply add
   fTranslation[0]+=fRotation[0]*rhs.fTranslation[0];
   fTranslation[0]+=fRotation[1]*rhs.fTranslation[0];
   fTranslation[0]+=fRotation[2]*rhs.fTranslation[0];
   fTranslation[1]+=fRotation[3]*rhs.fTranslation[1];
   fTranslation[1]+=fRotation[4]*rhs.fTranslation[1];
   fTranslation[1]+=fRotation[5]*rhs.fTranslation[1];
   fTranslation[2]+=fRotation[6]*rhs.fTranslation[2];
   fTranslation[2]+=fRotation[7]*rhs.fTranslation[2];
   fTranslation[2]+=fRotation[8]*rhs.fTranslation[2];
   }

   if(rhs.HasRotation())
   {
      Precision tmpx = fRotation[0];
      Precision tmpy = fRotation[1];
      Precision tmpz = fRotation[2];

      // first row of matrix
      fRotation[0] = tmpx*rhs.fRotation[0];
      fRotation[1] = tmpx*rhs.fRotation[1];
      fRotation[2] = tmpx*rhs.fRotation[2];
      fRotation[0]+= tmpy*rhs.fRotation[3];
      fRotation[1]+= tmpy*rhs.fRotation[4];
      fRotation[2]+= tmpy*rhs.fRotation[5];
      fRotation[0]+= tmpz*rhs.fRotation[6];
      fRotation[1]+= tmpz*rhs.fRotation[7];
      fRotation[2]+= tmpz*rhs.fRotation[8];

      tmpx = fRotation[3];
      tmpy = fRotation[4];
      tmpz = fRotation[5];

      // second row of matrix
      fRotation[3] = tmpx*rhs.fRotation[0];
      fRotation[4] = tmpx*rhs.fRotation[1];
      fRotation[5] = tmpx*rhs.fRotation[2];
      fRotation[3]+= tmpy*rhs.fRotation[3];
      fRotation[4]+= tmpy*rhs.fRotation[4];
      fRotation[5]+= tmpy*rhs.fRotation[5];
      fRotation[3]+= tmpz*rhs.fRotation[6];
      fRotation[4]+= tmpz*rhs.fRotation[7];
      fRotation[5]+= tmpz*rhs.fRotation[8];

      tmpx = fRotation[6];
      tmpy = fRotation[7];
      tmpz = fRotation[8];

      // third row of matrix
      fRotation[6] = tmpx*rhs.fRotation[0];
      fRotation[7] = tmpx*rhs.fRotation[1];
      fRotation[8] = tmpx*rhs.fRotation[2];
      fRotation[6]+= tmpy*rhs.fRotation[3];
      fRotation[7]+= tmpy*rhs.fRotation[4];
      fRotation[8]+= tmpy*rhs.fRotation[5];
      fRotation[6]+= tmpz*rhs.fRotation[6];
      fRotation[7]+= tmpz*rhs.fRotation[7];
      fRotation[8]+= tmpz*rhs.fRotation[8];
   }
}

/**
 * Only transforms by rotation, ignoring the translation part. This is useful
 * when transforming directions.
 * \param master Point to be transformed.
 * \param local Output destination of transformation.
 */
template <RotationCode code, typename InputType>
VECGEOM_CUDA_HEADER_BOTH
VECGEOM_INLINE
void Transformation3D::TransformDirection(
    Vector3D<InputType> const &master,
    Vector3D<InputType> &local) const {

  // Rotational fIdentity
  if (code == rotation::kIdentity) {
    local = master;
    return;
  }

  // General case
  DoRotation<code>(master, local);

}

/**
 * Since transformation cannot be done in place, allows the transformed vector
 * to be constructed by TransformDirection directly.
 * \param master Point to be transformed.
 * \return Newly constructed Vector3D with the transformed coordinates.
 */
template <RotationCode code, typename InputType>
VECGEOM_CUDA_HEADER_BOTH
VECGEOM_INLINE
Vector3D<InputType> Transformation3D::TransformDirection(
    Vector3D<InputType> const &master) const {

  Vector3D<InputType> local;
  TransformDirection<code>(master, local);
  return local;
}

template <typename InputType>
VECGEOM_CUDA_HEADER_BOTH
VECGEOM_INLINE
void Transformation3D::TransformDirection(
    Vector3D<InputType> const &master,
    Vector3D<InputType> &local) const {
  TransformDirection<rotation::kGeneric>(master, local);
}

template <typename InputType>
VECGEOM_CUDA_HEADER_BOTH
VECGEOM_INLINE
Vector3D<InputType> Transformation3D::TransformDirection(
    Vector3D<InputType> const &master) const {
  return TransformDirection<rotation::kGeneric>(master);
}

std::ostream& operator<<(std::ostream& os, Transformation3D const &trans);

} } // End global namespace

#endif // VECGEOM_BASE_TRANSFORMATION3D_H_<|MERGE_RESOLUTION|>--- conflicted
+++ resolved
@@ -28,19 +28,6 @@
 #endif
 
 namespace vecgeom {
-<<<<<<< HEAD
-
-VECGEOM_DEVICE_FORWARD_DECLARE( class Transformation3D; )
-
-inline namespace VECGEOM_IMPL_NAMESPACE {
-
-#ifndef VECGEOM_NVCC
-   } namespace cuda { class Transformation3D; }
-   inline namespace VECGEOM_IMPL_NAMESPACE {
-   //class vecgeom::cuda::Transformation3D;
-#endif
-=======
->>>>>>> b815fd3f
 
 VECGEOM_DEVICE_FORWARD_DECLARE( class Transformation3D; )
 
