--- conflicted
+++ resolved
@@ -104,15 +104,7 @@
   bool operator==(Transformation3D const &rhs) const;
 
   VECGEOM_CUDA_HEADER_BOTH
-<<<<<<< HEAD
-
-  VECGEOM_INLINE
-  virtual ~Transformation3D() {}
-
-  // Accessors
-=======
   ~Transformation3D() {}
->>>>>>> e69d29c7
 
   int memory_size() const { return sizeof(*this); }
 
