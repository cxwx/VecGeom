/// \file Vector.h
/// \author Johannes de Fine Licht (johannes.definelicht@cern.ch)

#ifndef VECGEOM_BASE_VECTOR_H_
#define VECGEOM_BASE_VECTOR_H_

#include "base/Global.h"

<<<<<<< HEAD
#include "backend/cuda/Interface.h"
=======
#include "base/Container.h"
#include <cassert>
>>>>>>> ef6b8348

namespace VECGEOM_NAMESPACE {

template <typename Type>
class Vector {

private:

  Type *fData;
  int fSize, fMemorySize;
  bool fAllocated;

public:

  VECGEOM_CUDA_HEADER_BOTH
<<<<<<< HEAD
  Vector() : fSize(0), fMemorySize(1), fAllocated(true) {
    fData = new Type[fMemorySize];
  }

  VECGEOM_CUDA_HEADER_BOTH
  Vector(Type *const vec, const int size)
      : fData(vec), fSize(size), fAllocated(false) {}
=======
    Vector() : vec_(), size_(0), memory_size_(1), allocated_(true) {
    vec_ = new Type[memory_size_];
  }

  VECGEOM_CUDA_HEADER_BOTH
  Vector(Type *const vec, const int s)
      : vec_(vec), size_(s), allocated_(false) {}

  
  Vector(Vector const & other) : Vector() {
    assert( 0 && "COPY CONSTRUCTOR FOR CLASS VECTOR NOT IMPLEMENTED");
  }

  
  Vector * operator=(Vector const & other) {
    assert( 0 && "ASSIGNM CONSTRUCTOR FOR CLASS VECTOR NOT IMPLEMENTED");
  }
>>>>>>> ef6b8348

  ~Vector() {
    if (fAllocated) delete[] fData;
  }

  VECGEOM_CUDA_HEADER_BOTH
  VECGEOM_INLINE
  Type& operator[](const int index) {
    return fData[index];
  }

  VECGEOM_CUDA_HEADER_BOTH
  VECGEOM_INLINE
  Type const& operator[](const int index) const {
    return fData[index];
  }

  void push_back(const Type item) {
    if (fSize == fMemorySize) {
      fMemorySize = fMemorySize<<1;
      Type *fDataNew = new Type[fMemorySize];
      for (int i = 0; i < fSize; ++i) fDataNew[i] = fData[i];
      delete[] fData;
      fData = fDataNew;
    }
    fData[fSize] = item;
    fSize++;
  }

<<<<<<< HEAD
  typedef Type* iterator;
  typedef Type const* const_iterator;
=======
private:

  class VectorIterator : public Iterator<Type> {

  public:

    VECGEOM_CUDA_HEADER_BOTH
    VECGEOM_INLINE
    VectorIterator(Type const *const e) : Iterator<Type>(e) {}

#pragma GCC diagnostic push
#pragma GCC diagnostic ignored "-Weffc++"
    VECGEOM_CUDA_HEADER_BOTH
    VECGEOM_INLINE
    VectorIterator& operator++() {
      this->element_++;
      return *this;
    }
#pragma GCC diagnostic pop
>>>>>>> ef6b8348

  VECGEOM_CUDA_HEADER_BOTH
  VECGEOM_INLINE
  iterator begin() const { return &fData[0]; }

  VECGEOM_CUDA_HEADER_BOTH
  VECGEOM_INLINE
  iterator end() const { return &fData[fSize]; }

  VECGEOM_CUDA_HEADER_BOTH
  VECGEOM_INLINE
  const_iterator cbegin() const { return &fData[0]; }

  VECGEOM_CUDA_HEADER_BOTH
  VECGEOM_INLINE
  const_iterator cend() const { return &fData[fSize]; }

  VECGEOM_CUDA_HEADER_BOTH
  VECGEOM_INLINE
  int size() const {
    return fSize;
  }

#ifdef VECGEOM_CUDA_INTERFACE
  Vector<Type>* CopyToGpu(Type *const gpu_ptr_arr,
                          Vector<Type> *const gpu_ptr) const;
#endif

};

template <typename Type> class Vector;
class VPlacedVolume;

void Vector_CopyToGpu(Precision *const arr, const int size,
                      void *const gpu_ptr);

void Vector_CopyToGpu(VPlacedVolume const **const arr, const int size,
                      void *const gpu_ptr);

#ifdef VECGEOM_CUDA_INTERFACE
template <typename Type>
Vector<Type>* Vector<Type>::CopyToGpu(Type *const gpu_ptr_arr,
                                      Vector<Type> *const gpu_ptr) const {
  Vector_CopyToGpu(gpu_ptr_arr, this->size(), gpu_ptr);
  CudaAssertError();
  return gpu_ptr;
}
#endif

} // End global namespace

#endif // VECGEOM_BASE_CONTAINER_H_<|MERGE_RESOLUTION|>--- conflicted
+++ resolved
@@ -6,12 +6,7 @@
 
 #include "base/Global.h"
 
-<<<<<<< HEAD
 #include "backend/cuda/Interface.h"
-=======
-#include "base/Container.h"
-#include <cassert>
->>>>>>> ef6b8348
 
 namespace VECGEOM_NAMESPACE {
 
@@ -27,7 +22,6 @@
 public:
 
   VECGEOM_CUDA_HEADER_BOTH
-<<<<<<< HEAD
   Vector() : fSize(0), fMemorySize(1), fAllocated(true) {
     fData = new Type[fMemorySize];
   }
@@ -35,25 +29,6 @@
   VECGEOM_CUDA_HEADER_BOTH
   Vector(Type *const vec, const int size)
       : fData(vec), fSize(size), fAllocated(false) {}
-=======
-    Vector() : vec_(), size_(0), memory_size_(1), allocated_(true) {
-    vec_ = new Type[memory_size_];
-  }
-
-  VECGEOM_CUDA_HEADER_BOTH
-  Vector(Type *const vec, const int s)
-      : vec_(vec), size_(s), allocated_(false) {}
-
-  
-  Vector(Vector const & other) : Vector() {
-    assert( 0 && "COPY CONSTRUCTOR FOR CLASS VECTOR NOT IMPLEMENTED");
-  }
-
-  
-  Vector * operator=(Vector const & other) {
-    assert( 0 && "ASSIGNM CONSTRUCTOR FOR CLASS VECTOR NOT IMPLEMENTED");
-  }
->>>>>>> ef6b8348
 
   ~Vector() {
     if (fAllocated) delete[] fData;
@@ -83,30 +58,8 @@
     fSize++;
   }
 
-<<<<<<< HEAD
   typedef Type* iterator;
   typedef Type const* const_iterator;
-=======
-private:
-
-  class VectorIterator : public Iterator<Type> {
-
-  public:
-
-    VECGEOM_CUDA_HEADER_BOTH
-    VECGEOM_INLINE
-    VectorIterator(Type const *const e) : Iterator<Type>(e) {}
-
-#pragma GCC diagnostic push
-#pragma GCC diagnostic ignored "-Weffc++"
-    VECGEOM_CUDA_HEADER_BOTH
-    VECGEOM_INLINE
-    VectorIterator& operator++() {
-      this->element_++;
-      return *this;
-    }
-#pragma GCC diagnostic pop
->>>>>>> ef6b8348
 
   VECGEOM_CUDA_HEADER_BOTH
   VECGEOM_INLINE
@@ -135,6 +88,12 @@
                           Vector<Type> *const gpu_ptr) const;
 #endif
 
+private:
+
+  // Not implemented
+  Vector(Vector const &other);
+  Vector * operator=(Vector const & other);
+
 };
 
 template <typename Type> class Vector;
