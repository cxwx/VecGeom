/// \file Global.h
/// \author Johannes de Fine Licht (johannes.definelicht@cern.ch)

#ifndef VECGEOM_BASE_GLOBAL_H_
#define VECGEOM_BASE_GLOBAL_H_

#if __cplusplus < 201103L
#error VecGeom requires compiler and library support for the ISO C++ 2011 standard.
#endif

#include "base/Assert.h"
#include "base/Cuda.h"
#include "base/Math.h"

#define VECGEOM

#ifdef __INTEL_COMPILER
  // Compiling with icc
  #define VECGEOM_INTEL
  #define VECGEOM_INLINE inline
  #ifndef VECGEOM_NVCC
    #define VECGEOM_ALIGNED __attribute__((aligned(64)))
  #endif
#else
  // Functionality of <mm_malloc.h> is automatically included in icc
  #include <mm_malloc.h>
  #if (defined(__GNUC__) || defined(__GNUG__)) && !defined(__clang__) && !defined(__NO_INLINE__) && !defined( VECGEOM_NOINLINE )
    #define VECGEOM_INLINE inline __attribute__((always_inline))
    #ifndef VECGEOM_NVCC
      #define VECGEOM_ALIGNED __attribute__((aligned(64)))
    #endif
  #else
  // Clang or forced inlining is disabled ( by falling back to compiler decision )
    #define VECGEOM_INLINE inline
    #ifndef VECGEOM_NVCC
      #define VECGEOM_ALIGNED
    #endif
  #endif
#endif

// Allow constexpr variables and functions if possible
#define VECGEOM_CONSTEXPR constexpr
#define VECGEOM_CONSTEXPR_RETURN constexpr

// Qualifier(s) of global constants
#ifdef VECGEOM_NVCC_DEVICE
    // constexpr not supported on device in CUDA 6.5
    #define VECGEOM_GLOBAL static __constant__ const
    #define VECGEOM_CLASS_GLOBAL static const
#else
  #define VECGEOM_GLOBAL static constexpr
  #define VECGEOM_CLASS_GLOBAL static constexpr
#endif

namespace vecgeom {
inline namespace VECGEOM_IMPL_NAMESPACE{
 enum EnumInside {
   eInside = 0, /* for USOLID compatibility */
   kInside = eInside,
   eSurface = 1,
   kSurface = eSurface,
   eOutside = 2,
   kOutside = eOutside,
 };
typedef int Inside_t;

#if defined (__MIC__)
  VECGEOM_GLOBAL int kAlignmentBoundary = 64;
#else
  VECGEOM_GLOBAL int kAlignmentBoundary = 32;
#endif
<<<<<<< HEAD
VECGEOM_GLOBAL Precision kAvogadro = 6.02214085774e23;
VECGEOM_GLOBAL Precision kPi = 3.14159265358979323846;
VECGEOM_GLOBAL Precision kHalfPi = 0.5*kPi;
VECGEOM_GLOBAL Precision kTwoPi = 2.*kPi;
VECGEOM_GLOBAL Precision kTwoPiInv = 1./kTwoPi;
VECGEOM_GLOBAL Precision kDegToRad = kPi/180.;
VECGEOM_GLOBAL Precision kRadToDeg = 180./kPi;
VECGEOM_GLOBAL Precision kInfinity =
#ifndef VECGEOM_NVCC
    std::numeric_limits<Precision>::infinity();
#else
    INFINITY;
#endif
VECGEOM_GLOBAL Precision kEpsilon =
#ifndef VECGEOM_NVCC
    std::numeric_limits<Precision>::epsilon();
#elif VECGEOM_FLOAT_PRECISION
    FLT_EPSILON;
#else
    DBL_EPSILON;
#endif
VECGEOM_GLOBAL Precision kMinimum =
#ifndef VECGEOM_NVCC
    std::numeric_limits<Precision>::min();
#elif VECGEOM_FLOAT_PRECISION
    FLT_MIN;
#else
    DBL_MIN;
#endif
VECGEOM_GLOBAL Precision kMaximum =
#ifndef VECGEOM_NVCC
    std::numeric_limits<Precision>::max();
#elif VECGEOM_FLOAT_PRECISION
    FLT_MAX;
#else
    DBL_MAX;
#endif
VECGEOM_GLOBAL Precision kTiny = 1e-30;
VECGEOM_GLOBAL Precision kTolerance = 1e-9;
VECGEOM_GLOBAL Precision kRadTolerance = 1e-9;
VECGEOM_GLOBAL Precision kAngTolerance = 1e-9;

VECGEOM_GLOBAL Precision kHalfTolerance = 0.5*kTolerance;
VECGEOM_GLOBAL Precision kToleranceSquared = kTolerance*kTolerance;
=======
>>>>>>> 5d135837

namespace EInside {
VECGEOM_GLOBAL vecgeom::Inside_t kInside = 0;
VECGEOM_GLOBAL vecgeom::Inside_t kSurface = 1;
VECGEOM_GLOBAL vecgeom::Inside_t kOutside = 2;
}

namespace details {
   template <typename DataType, typename Target> struct UseIfSameType {
      VECGEOM_CUDA_HEADER_BOTH
      static Target const *Get(DataType*) { return nullptr; }
   };
   template <typename DataType> struct UseIfSameType<DataType,DataType> {
      VECGEOM_CUDA_HEADER_BOTH
      static DataType const *Get(DataType *ptr) { return ptr; }
   };
}

// some static MACROS
#define VECGEOM_MAXDAUGHTERS 100 // macro mainly used to allocated static (stack) arrays/workspaces

} } // End global namespace

#endif // VECGEOM_BASE_GLOBAL_H_<|MERGE_RESOLUTION|>--- conflicted
+++ resolved
@@ -69,54 +69,6 @@
 #else
   VECGEOM_GLOBAL int kAlignmentBoundary = 32;
 #endif
-<<<<<<< HEAD
-VECGEOM_GLOBAL Precision kAvogadro = 6.02214085774e23;
-VECGEOM_GLOBAL Precision kPi = 3.14159265358979323846;
-VECGEOM_GLOBAL Precision kHalfPi = 0.5*kPi;
-VECGEOM_GLOBAL Precision kTwoPi = 2.*kPi;
-VECGEOM_GLOBAL Precision kTwoPiInv = 1./kTwoPi;
-VECGEOM_GLOBAL Precision kDegToRad = kPi/180.;
-VECGEOM_GLOBAL Precision kRadToDeg = 180./kPi;
-VECGEOM_GLOBAL Precision kInfinity =
-#ifndef VECGEOM_NVCC
-    std::numeric_limits<Precision>::infinity();
-#else
-    INFINITY;
-#endif
-VECGEOM_GLOBAL Precision kEpsilon =
-#ifndef VECGEOM_NVCC
-    std::numeric_limits<Precision>::epsilon();
-#elif VECGEOM_FLOAT_PRECISION
-    FLT_EPSILON;
-#else
-    DBL_EPSILON;
-#endif
-VECGEOM_GLOBAL Precision kMinimum =
-#ifndef VECGEOM_NVCC
-    std::numeric_limits<Precision>::min();
-#elif VECGEOM_FLOAT_PRECISION
-    FLT_MIN;
-#else
-    DBL_MIN;
-#endif
-VECGEOM_GLOBAL Precision kMaximum =
-#ifndef VECGEOM_NVCC
-    std::numeric_limits<Precision>::max();
-#elif VECGEOM_FLOAT_PRECISION
-    FLT_MAX;
-#else
-    DBL_MAX;
-#endif
-VECGEOM_GLOBAL Precision kTiny = 1e-30;
-VECGEOM_GLOBAL Precision kTolerance = 1e-9;
-VECGEOM_GLOBAL Precision kRadTolerance = 1e-9;
-VECGEOM_GLOBAL Precision kAngTolerance = 1e-9;
-
-VECGEOM_GLOBAL Precision kHalfTolerance = 0.5*kTolerance;
-VECGEOM_GLOBAL Precision kToleranceSquared = kTolerance*kTolerance;
-=======
->>>>>>> 5d135837
-
 namespace EInside {
 VECGEOM_GLOBAL vecgeom::Inside_t kInside = 0;
 VECGEOM_GLOBAL vecgeom::Inside_t kSurface = 1;
