--- conflicted
+++ resolved
@@ -98,7 +98,6 @@
 #else
     INFINITY;
 #endif
-<<<<<<< HEAD
 VECGEOM_CONSTEXPR Precision kEpsilon =
 #ifndef VECGEOM_NVCC
     std::numeric_limits<Precision>::epsilon();
@@ -111,11 +110,6 @@
 VECGEOM_CONSTEXPR Precision kTolerance = 1e-12;
 VECGEOM_CONSTEXPR Precision kHalfTolerance = 0.5*kTolerance;
 VECGEOM_CONSTEXPR Precision kToleranceSquared = kTolerance*kTolerance;
-=======
-VECGEOM_GLOBAL Precision kTiny = 1e-30;
-VECGEOM_GLOBAL Precision kTolerance = 1e-12;
-VECGEOM_GLOBAL Precision kHalfTolerance = 0.5*kTolerance;
->>>>>>> 128ef2cc
 
 namespace EInside {
 VECGEOM_GLOBAL VECGEOM_NAMESPACE::Inside_t kInside = 0;
