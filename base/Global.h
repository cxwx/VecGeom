--- conflicted
+++ resolved
@@ -17,13 +17,7 @@
 #endif
 
 #if (defined(__CUDACC__) || defined(__NVCC__))
-<<<<<<< HEAD
-  #ifdef __CUDA_ARCH__
-    #define VECGEOM_NVCC_DEVICE
-  #endif
-=======
   // Compiling with nvcc
->>>>>>> a3a17296
   #define VECGEOM_NVCC
   #ifdef __CUDA_ARCH__
     // Compiling device code
@@ -76,15 +70,11 @@
   #include <mm_malloc.h>
   #if (defined(__GNUC__) || defined(__GNUG__)) && !defined(__clang__) && !defined(__NO_INLINE__)
     #define VECGEOM_INLINE inline __attribute__((always_inline))
-<<<<<<< HEAD
     #ifndef VECGEOM_NVCC
       #define VECGEOM_ALIGNED __attribute__((aligned(64)))
     #endif
-  #else // Clang (most likely)
-=======
   #else
     // Clang or forced inlining is disabled
->>>>>>> a3a17296
     #define VECGEOM_INLINE inline
     #ifndef VECGEOM_NVCC
       #define VECGEOM_ALIGNED
