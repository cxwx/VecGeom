--- conflicted
+++ resolved
@@ -7,12 +7,7 @@
 #include "globals.hh"
 #include <TGeoManager.h>
 #include "GXTrack.hh"
-<<<<<<< HEAD
-=======
 #include "G4ParticleChange.hh"
-
-
->>>>>>> 0d0c12b8
 
 #define MAXNELEMENTS 20 //max number of elements in one material(TMXsec)
 
@@ -40,8 +35,6 @@
   void SampleSecondaries(std::vector<GXTrack*>* vdp, G4int imat, 
                          const G4Track* atrack, G4int ireac);
 
-<<<<<<< HEAD
-=======
   //sampling element for intercation and type of intercation based on the tab. data
   //element index is the return and type will be in reactionid after termination   
   Int_t SampleInteraction( const G4int gvmatindex, const G4Track &atrack, 
@@ -54,7 +47,6 @@
                 G4ThreeVector &newDir);
 
  
->>>>>>> 0d0c12b8
   TEFstate **   GetElemFstate()   { return fElemFstate; }
 
   static void   SetTGeomManager(TGeoManager* tgm) { fgGeom= tgm; } 
