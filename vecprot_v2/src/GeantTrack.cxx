#include "globals.h"

#if USE_VECGEOM_NAVIGATOR == 1
#pragma message("Compiling against VecGeom")
#include "navigation/navigationstate.h"
#include "navigation/simple_navigator.h"
#include "volumes/placed_volume.h" // equivalent of TGeoNode
#include "base/vector3d.h"
#include "base/transformation_matrix.h"
#include "base/global.h"
typedef vecgeom::NavigationState VolumePath_t;
#else
#pragma message("Compiling against TGeo")
#include "TGeoBranchArray.h"
#include "TGeoNavigator.h"
#include "TGeoNode.h"
typedef TGeoBranchArray VolumePath_t;
#endif


#include "TGeoManager.h"
#include "TGeoHelix.h"
#include "GeantTrack.h"

#ifdef __STAT_DEBUG_TRK
#include "GeantTrackStat.h"
#endif   

#include "GeantThreadData.h"
//#include "WorkloadManager.h"
#include "GeantScheduler.h"

#ifdef __INTEL_COMPILER
#include <immintrin.h> 
#else
#include "mm_malloc.h"
#endif


const Double_t gTolerance = TGeoShape::Tolerance();

ClassImp(GeantTrack)

//______________________________________________________________________________
GeantTrack::GeantTrack() 
           :TObject(),
            fEvent(-1),
            fEvslot(-1),
            fParticle(-1),
            fPDG(0),
            fG5code(0),
            fEindex(0),
            fCharge(0),
            fProcess(-1),
            fIzero(0), 
            fNsteps(0),
            fSpecies(kHadron),
            fStatus(kAlive),
            fMass(0),
            fXpos(0),
            fYpos(0),
            fZpos(0),
            fXdir(0),
            fYdir(0),
            fZdir(0),
            fP(0),
            fE(0),
            fEdep(0),
            fPstep(1.E20), 
            fStep(0), 
            fSnext(0), 
            fSafety(0), 
            fFrombdr(false), 
            fPending(false),
            fPath(0),
            fNextpath(0)
{
// Dummy constructor
}

//______________________________________________________________________________
GeantTrack::GeantTrack(Int_t ipdg) 
           :TObject(),
            fEvent(-1),
            fEvslot(-1),
            fParticle(-1),
            fPDG(ipdg),
            fG5code(0),
            fEindex(0),
            fCharge(0),
            fProcess(-1),
            fIzero(0), 
            fNsteps(0),
            fSpecies(kHadron),
            fStatus(kAlive),
            fMass(0),
            fXpos(0),
            fYpos(0),
            fZpos(0),
            fXdir(0),
            fYdir(0),
            fZdir(0),
            fP(0),
            fE(0),
            fEdep(0),
            fPstep(1.E20), 
            fStep(0), 
            fSnext(0), 
            fSafety(0), 
            fFrombdr(false), 
            fPending(false),
            fPath(0),
            fNextpath(0)
{
// Constructor

#ifdef USE_VECGEOM_NAVIGATOR
   // TODO: this hard coded size is bad and probably MUCH TOO LARGE.
      // At this time, the geometry is probably already
      // loaded and we could query it for the actual size
      fPath = new vecgeom::NavigationState(30);
      fNextpath = new vecgeom::NavigationState(30);
#else
      fPath = new TGeoBranchArray(30);
      fNextpath = new TGeoBranchArray(30);
#endif

}

//______________________________________________________________________________
GeantTrack::GeantTrack(const GeantTrack& other)
           :TObject(other),
            fEvent(other.fEvent),
            fEvslot(other.fEvslot),
            fParticle(other.fParticle),
            fPDG(other.fPDG),
            fG5code(other.fG5code),
            fEindex(other.fEindex),
            fCharge(other.fCharge),
            fProcess(other.fProcess),
            fIzero(other.fIzero), 
            fNsteps(other.fNsteps),
            fSpecies(other.fSpecies),
            fStatus(other.fStatus),
            fMass(other.fMass),
            fXpos(other.fXpos),
            fYpos(other.fYpos),
            fZpos(other.fZpos),
            fXdir(other.fXdir),
            fYdir(other.fYdir),
            fZdir(other.fZdir),
            fP(other.fP),
            fE(other.fE),
            fEdep(other.fEdep),
            fPstep(other.fPstep), 
            fStep(other.fStep), 
            fSnext(other.fSnext), 
            fSafety(other.fSafety), 
            fFrombdr(other.fFrombdr), 
            fPending(other.fPending),

			fPath(new VolumePath_t(*other.fPath)),
			fNextpath(new VolumePath_t(*other.fNextpath))

{
// Copy constructor
}

//______________________________________________________________________________
GeantTrack & GeantTrack::operator=(const GeantTrack &other)
{
// Assignment
   if (&other != this) {
      fEvent = other.fEvent;
      fEvslot = other.fEvslot;
      fParticle = other.fParticle;
      fPDG = other.fPDG;
      fG5code = other.fG5code;
      fEindex = other.fEindex;
      fCharge = other.fCharge;
      fProcess = other.fProcess;
      fIzero = other.fIzero;
      fNsteps = other.fNsteps;
      fSpecies = other.fSpecies;
      fStatus = other.fStatus;
      fMass = other.fMass;
      fXpos = other.fXpos;
      fYpos = other.fYpos;
      fZpos = other.fZpos;
      fXdir = other.fXdir;
      fYdir = other.fYdir;
      fZdir = other.fZdir;
      fP = other.fP;
      fE = other.fE;
      fEdep = other.fEdep;
      fPstep = other.fPstep;
      fStep = other.fStep;
      fSnext = other.fSnext;
      fSafety = other.fSafety; 
      fFrombdr = other.fFrombdr;
      fPending = other.fPending;
      fPath = new VolumePath_t(*other.fPath);
      fNextpath = new VolumePath_t(*other.fNextpath);
   }
   return *this;
}
   
//______________________________________________________________________________
GeantTrack::~GeantTrack()
{
// Destructor.
   delete fPath;
   delete fNextpath;
}   

//______________________________________________________________________________
void GeantTrack::ReadFromVector(const GeantTrack_v &arr, Int_t i)
{
// Fill track from array
   fEvent = arr.fEventV[i];
   fEvslot = arr.fEvslotV[i];
   fParticle = arr.fParticleV[i];
   fPDG = arr.fPDGV[i];
   fG5code = arr.fG5codeV[i];
   fEindex = arr.fEindexV[i];
   fCharge = arr.fChargeV[i];
   fProcess = arr.fProcessV[i];
   fIzero = arr.fIzeroV[i];
   fNsteps = arr.fNstepsV[i];
   fSpecies = arr.fSpeciesV[i];
   fStatus = arr.fStatusV[i];
   fMass = arr.fMassV[i];
   fXpos = arr.fXposV[i];
   fYpos= arr.fYposV[i];
   fZpos = arr.fZposV[i];
   fXdir = arr.fXdirV[i];
   fYdir = arr.fYdirV[i];
   fZdir = arr.fZdirV[i];
   fP = arr.fPV[i];
   fE = arr.fEV[i];
   fEdep = arr.fEdepV[i];
   fPstep = arr.fPstepV[i];
   fStep = arr.fStepV[i];
   fSnext = arr.fSnextV[i];
   fSafety = arr.fSafetyV[i];
   fFrombdr = arr.fFrombdrV[i];
   fPending = arr.fPendingV[i];

// if (fPath) *fPath = *arr.fPathV[i]; else fPath = new TGeoBranchArray(*arr.fPathV[i]);
// if (fNextpath) *fNextpath = *arr.fNextpathV[i]; else fNextpath = new TGeoBranchArray(*arr.fNextpathV[i]);
   if (fPath) *fPath = *arr.fPathV[i]; else fPath = new VolumePath_t(*arr.fPathV[i]);
   if (fNextpath) *fNextpath = *arr.fNextpathV[i]; else fNextpath = new VolumePath_t(*arr.fNextpathV[i]);
}

//______________________________________________________________________________
void GeantTrack::Clear(Option_t *)
{
// Resets track content.
   fEvent = -1;
   fEvslot = -1;
   fParticle = -1;
   fPDG = 0;
   fG5code = 0;
   fEindex = 0;
   fCharge = 0;
   fProcess = -1;
   fIzero = 0;
   fNsteps = 0;
   fSpecies = kHadron;
   fStatus = kAlive;
   fMass = 0.;
   fXpos = 0.;
   fYpos = 0.;
   fZpos = 0.;
   fXdir = 0.;
   fYdir = 0.;
   fZdir = 0.;
   fP = 0.;
   fE = 0.;
   fEdep = 0;
   fPstep = 1.E20;
   fStep = 0.;
   fSnext = 0.;
   fSafety = 0.;
   fFrombdr = false;
   fPending = false;
}   

//______________________________________________________________________________
Double_t GeantTrack::Curvature() const
{
// Curvature
   if (fCharge==0) return 0.;
   return TMath::Abs(kB2C*gPropagator->fBmag/Pt());
}
   

//______________________________________________________________________________
void GeantTrack::SetPath(VolumePath_t const * const path)
{
   *fPath = *path;
}   

//______________________________________________________________________________
void GeantTrack::SetNextPath(VolumePath_t const * const path)
{
// Set next path.
   *fNextpath = *path;
}   


//______________________________________________________________________________
void GeantTrack::Print(Int_t) const {
   TString spath;
//   if (path) path->GetPath(spath);
   Printf("=== Track %d (ev=%d): Process=%d, pstep=%g Charge=%d  Position:(%f,%f,%f) Dir:(%f,%f,%f) P:%g E:%g snext=%g safety=%g nsteps=%d",
           fParticle,fEvent, fProcess,fPstep,fCharge,fXpos,fYpos,fZpos,fXdir,fYdir,fZdir,P(),fE,fSnext,fSafety,fNsteps);
}


ClassImp(GeantTrack_v)

//______________________________________________________________________________
GeantTrack_v::GeantTrack_v()
             :fNtracks(0),fMaxtracks(0),fNselected(0),fHoles(),fSelected(),fCompact(true),fBuf(0),fEventV(0),fEvslotV(0),fParticleV(0),
              fPDGV(0),fG5codeV(0),fEindexV(0),fChargeV(0),fProcessV(0),fIzeroV(0),fNstepsV(0),
              fSpeciesV(0),fStatusV(0),fMassV(0),fXposV(0),fYposV(0),fZposV(0),
              fXdirV(0),fYdirV(0),fZdirV(0),fPV(0),fEV(0),fEdepV(0),fPstepV(0),fStepV(0),
              fSnextV(0),fSafetyV(0),fFrombdrV(0),fPendingV(0),fPathV(0),fNextpathV(0)
{
// Dummy ctor.
#ifdef __STAT_DEBUG_TRK
   fStat.InitArrays(gPropagator->fNevents);
#endif   
}

//______________________________________________________________________________
GeantTrack_v::GeantTrack_v(Int_t size)
             :fNtracks(0),fMaxtracks(0),fNselected(0),fHoles(size),fSelected(size),fCompact(true),fBuf(0),fEventV(0),fEvslotV(0),fParticleV(0),
              fPDGV(0),fG5codeV(0),fEindexV(0),fChargeV(0),fProcessV(0),fIzeroV(0),fNstepsV(0),
              fSpeciesV(0),fStatusV(0),fMassV(0),fXposV(0),fYposV(0),fZposV(0),
              fXdirV(0),fYdirV(0),fZdirV(0),fPV(0),fEV(0),fEdepV(0),fPstepV(0),fStepV(0),
              fSnextV(0),fSafetyV(0),fFrombdrV(0),fPendingV(0),fPathV(0),fNextpathV(0)
{
// Constructor with maximum capacity.
#ifdef __STAT_DEBUG_TRK
   fStat.InitArrays(gPropagator->fNevents);
#endif   
   Resize(size);
}

//______________________________________________________________________________
GeantTrack_v::GeantTrack_v(const GeantTrack_v &track_v)
             :fNtracks(track_v.fNtracks),fMaxtracks(track_v.fMaxtracks),fNselected(track_v.fNselected),fHoles(track_v.fHoles),
              fSelected(track_v.fSelected),fCompact(track_v.fCompact),fBuf(0),fEventV(0),fEvslotV(0),fParticleV(0),
              fPDGV(0),fG5codeV(0),fEindexV(0),fChargeV(0),fProcessV(0),fIzeroV(0),fNstepsV(0),
              fSpeciesV(0),fStatusV(0),fMassV(0),fXposV(0),fYposV(0),fZposV(0),
              fXdirV(0),fYdirV(0),fZdirV(0),fPV(0),fEV(0),fEdepV(0),fPstepV(0),fStepV(0),
              fSnextV(0),fSafetyV(0),fFrombdrV(0),fPendingV(0),fPathV(0),fNextpathV(0)
{
// Copy constructor
#ifdef __STAT_DEBUG_TRK
   fStat.InitArrays(gPropagator->fNevents);
#endif   
   Int_t size = track_v.fMaxtracks;
   fBuf = (char*)_mm_malloc(size*sizeof(GeantTrack), ALIGN_PADDING);
   memcpy(fBuf, track_v.fBuf, fNtracks*sizeof(GeantTrack));
   AssignInBuffer(fBuf, size);
}   

//______________________________________________________________________________
GeantTrack_v &GeantTrack_v::operator=(const GeantTrack_v &track_v)
{
// Assignment operator
   if (&track_v != this) {
      Int_t size = track_v.fMaxtracks;
      if (fMaxtracks<size) {
         _mm_free(fBuf);
         fBuf = (char*)_mm_malloc(size*sizeof(GeantTrack), ALIGN_PADDING);
      }
      fNtracks = track_v.fNtracks;
      fMaxtracks = size;
      fNselected = track_v.fNselected;
      fHoles = track_v.fHoles;
      fSelected = track_v.fSelected;
      fCompact = track_v.fCompact;
      memcpy(fBuf, track_v.fBuf, size*sizeof(GeantTrack));
      AssignInBuffer(fBuf, size);
#ifdef __STAT_DEBUG_TRK
   fStat.InitArrays(gPropagator->fNevents);
#endif   
   }
   return *this;   
}   

//______________________________________________________________________________
GeantTrack_v::~GeantTrack_v()
{
// Destructor.
   _mm_free(fBuf);
}
   
//______________________________________________________________________________  
void GeantTrack_v::AssignInBuffer(const char *buff, Int_t size)
{
// Assign all internal class arrays in the supplied buffer, padded by supplied 
// size.
   const Int_t size_intn = size*sizeof(Int_t);
   const Int_t size_doublen = size*sizeof(Double_t);
   const Int_t size_booln = size*sizeof(Bool_t);
   char *buf = (char*)buff;
   fEventV = (Int_t*)buf;
   buf += size_intn;
   fEvslotV = (Int_t*)buf;
   buf += size_intn;
   fParticleV = (Int_t*)buf;
   buf += size_intn;
   fPDGV = (Int_t*)buf;
   buf += size_intn;
   fG5codeV = (Int_t*)buf;
   buf += size_intn;
   fEindexV = (Int_t*)buf;
   buf += size_intn;
   fChargeV = (Int_t*)buf;
   buf += size_intn;
   fProcessV = (Int_t*)buf;
   buf += size_intn;
   fIzeroV = (Int_t*)buf;
   buf += size_intn;
   fNstepsV = (Int_t*)buf;
   buf += size_intn;
   fSpeciesV = (Species_t*)buf;
   buf += size*sizeof(Species_t);
   fStatusV = (TrackStatus_t*)buf;
   buf += size*sizeof(TrackStatus_t);
   fMassV = (Double_t*)buf;
   buf += size_doublen;
   fXposV = (Double_t*)buf;
   buf += size_doublen;
   fYposV = (Double_t*)buf;
   buf += size_doublen;
   fZposV = (Double_t*)buf;
   buf += size_doublen;
   fXdirV = (Double_t*)buf;
   buf += size_doublen;
   fYdirV = (Double_t*)buf;
   buf += size_doublen;
   fZdirV = (Double_t*)buf;
   buf += size_doublen;
   fPV = (Double_t*)buf;
   buf += size_doublen;
   fEV = (Double_t*)buf;
   buf += size_doublen;
   fEdepV = (Double_t*)buf;
   buf += size_doublen;
   fPstepV = (Double_t*)buf;
   buf += size_doublen;
   fStepV = (Double_t*)buf;
   buf += size_doublen;
   fSnextV = (Double_t*)buf;
   buf += size_doublen;
   fSafetyV = (Double_t*)buf;
   buf += size_doublen;
   fFrombdrV = (Bool_t*)buf;
   buf += size_booln;
   fPendingV = (Bool_t*)buf;
   buf += size_booln;

//   fPathV = (TGeoBranchArray**)buf;
   //buf += size*sizeof(TGeoBranchArray*);
   //fNextpathV = (TGeoBranchArray**)buf;
   //buf += size*sizeof(TGeoBranchArray*);
   fPathV = (VolumePath_t**)buf;
   buf += size*sizeof(VolumePath_t*);
   fNextpathV = (VolumePath_t**)buf;
   buf += size*sizeof(VolumePath_t*);
}

//______________________________________________________________________________  
void GeantTrack_v::CopyToBuffer(const char *buff, Int_t size)
{
// Copy existing track arrays into new buffer, padded by supplied size
   const Int_t size_int = fNtracks*sizeof(Int_t);
   const Int_t size_double = fNtracks*sizeof(Double_t);
   const Int_t size_intn = size*sizeof(Int_t);
   const Int_t size_doublen = size*sizeof(Double_t);
   char *buf = (char*)buff;
   memcpy(buf, fEventV, size_int);
   fEventV = (Int_t*)buf;   
   buf += size_intn;
   memcpy(buf, fEvslotV, size_int);
   fEvslotV = (Int_t*)buf;
   buf += size_intn;
   memcpy(buf, fParticleV, size_int);
   fParticleV = (Int_t*)buf;
   buf += size_intn;
   memcpy(buf, fPDGV, size_int);
   fPDGV = (Int_t*)buf;
   buf += size_intn;
   memcpy(buf, fG5codeV, size_int);
   fG5codeV = (Int_t*)buf;
   buf += size_intn;
   memcpy(buf, fEindexV, size_int);
   fEindexV = (Int_t*)buf;
   buf += size_intn;
   memcpy(buf, fChargeV, size_int);
   fChargeV = (Int_t*)buf;
   buf += size_intn;
   memcpy(buf, fProcessV, size_int);
   fProcessV = (Int_t*)buf;
   buf += size_intn;
   memcpy(buf, fIzeroV, size_int);
   fIzeroV = (Int_t*)buf;
   buf += size_intn;
   memcpy(buf, fNstepsV, size_int);
   fNstepsV = (Int_t*)buf;
   buf += size_intn;
   memcpy(buf, fSpeciesV, fNtracks*sizeof(Species_t));
   fSpeciesV = (Species_t*)buf;
   buf += size*sizeof(Species_t);
   memcpy(buf, fStatusV, fNtracks*sizeof(TrackStatus_t));
   fStatusV = (TrackStatus_t*)buf;
   buf += size*sizeof(TrackStatus_t);
   memcpy(buf, fMassV, size_double);
   fMassV = (Double_t*)buf;
   buf += size_doublen;
   memcpy(buf, fXposV, size_double);
   fXposV = (Double_t*)buf;
   buf += size_doublen;
   memcpy(buf, fYposV, size_double);
   fYposV = (Double_t*)buf;
   buf += size_doublen;
   memcpy(buf, fZposV, size_double);
   fZposV = (Double_t*)buf;
   buf += size_doublen;
   memcpy(buf, fXdirV, size_double);
   fXdirV = (Double_t*)buf;
   buf += size_doublen;
   memcpy(buf, fYdirV, size_double);
   fYdirV = (Double_t*)buf;
   buf += size_doublen;
   memcpy(buf, fZdirV, size_double);
   fZdirV = (Double_t*)buf;
   buf += size_doublen;
   memcpy(buf, fPV, size_double);
   fPV = (Double_t*)buf;
   buf += size_doublen;
   memcpy(buf, fEV, size_double);
   fEV = (Double_t*)buf;
   buf += size_doublen;
   memcpy(buf, fEdepV, size_double);
   fEdepV = (Double_t*)buf;
   buf += size_doublen;
   memcpy(buf, fPstepV, size_double);
   fPstepV = (Double_t*)buf;
   buf += size_doublen;
   memcpy(buf, fStepV, size_double);
   fStepV = (Double_t*)buf;
   buf += size_doublen;
   memcpy(buf, fSnextV, size_double);
   fSnextV = (Double_t*)buf;
   buf += size_doublen;
   memcpy(buf, fSafetyV, size_double);
   fSafetyV = (Double_t*)buf;
   buf += size_doublen;
   memcpy(buf, fFrombdrV, fNtracks*sizeof(Bool_t));
   fFrombdrV = (Bool_t*)buf;
   buf += size*sizeof(Bool_t);
   memcpy(buf, fPendingV, fNtracks*sizeof(Bool_t));
   fPendingV = (Bool_t*)buf;
   buf += size*sizeof(Bool_t);
   // Eventhough the fPath are pointers, this is fine as CopyToBuffer
   // is used to resize the underlying arrays and the previous ones
   // are just dropped.
   // However, because we need fPathV to be initalized we copy
   // past the end of the active part of the array.

//   memcpy(buf, fPathV, fMaxtracks*sizeof(TGeoBranchArray*));
   //fPathV = (TGeoBranchArray**)buf;
  // buf += size*sizeof(TGeoBranchArray*);
  // memcpy(buf, fNextpathV, fMaxtracks*sizeof(TGeoBranchArray*));
  // fNextpathV = (TGeoBranchArray**)buf;
  // buf += size*sizeof(TGeoBranchArray*);

   memcpy(buf, fPathV, fMaxtracks*sizeof(VolumePath_t*));
   fPathV = (VolumePath_t**)buf;
   buf += size*sizeof(VolumePath_t*);
   memcpy(buf, fNextpathV, fMaxtracks*sizeof(VolumePath_t*));
   fNextpathV = (VolumePath_t**)buf;
   buf += size*sizeof(VolumePath_t*);
}

//______________________________________________________________________________  
Bool_t GeantTrack_v::IsSame(const GeantTrack_v &tr1, Int_t i1, const GeantTrack_v &tr2, Int_t i2)
{
// Compare two tracks.
   Long64_t chk1, chk2;
   chk1 = tr1.fEventV[i1] + tr1.fEvslotV[i1] + tr1.fParticleV[i1] + tr1.fPDGV[i1]
        + tr1.fG5codeV[i1] + tr1.fEindexV[i1] + tr1.fChargeV[i1] + tr1.fProcessV[i1] + tr1.fIzeroV[i1]
        + tr1.fNstepsV[i1] + (Long64_t)tr1.fSpeciesV[i1] + (Long64_t)tr1.fStatusV[i1];
   chk2 = tr2.fEventV[i2] + tr2.fEvslotV[i2] + tr2.fParticleV[i2] + tr2.fPDGV[i2]
        + tr2.fG5codeV[i2] + tr2.fEindexV[i2] + tr2.fChargeV[i2] + tr2.fProcessV[i2] + tr2.fIzeroV[i2]
        + tr2.fNstepsV[i2] + (Long64_t)tr2.fSpeciesV[i2] + (Long64_t)tr2.fStatusV[i2];
   if (chk1 != chk2) return false;
   Double_t dchk1, dchk2;
   dchk1 = (Long64_t)tr1.fMassV[i1] + tr1.fXposV[i1] + tr1.fYposV[i1] + tr1.fZposV[i1] 
        + tr1.fXdirV[i1] + tr1.fYdirV[i1] + tr1.fZdirV[i1] + tr1.fPV[i1] + tr1.fEdepV[i1]
        + tr1.fEV[i1] + tr1.fPstepV[i1] + tr1.fStepV[i1] + tr1.fSnextV[i1] + tr1.fSafetyV[i1];
   dchk2 = (Long64_t)tr2.fMassV[i2] + tr2.fXposV[i2] + tr2.fYposV[i2] + tr2.fZposV[i2] 
        + tr2.fXdirV[i2] + tr2.fYdirV[i2] + tr2.fZdirV[i2] + tr2.fPV[i2] + tr2.fEdepV[i2]
        + tr2.fEV[i2] + tr2.fPstepV[i2] + tr2.fStepV[i2] + tr2.fSnextV[i2] + tr2.fSafetyV[i2];
   if (!TMath::AreEqualAbs(dchk1, dchk2, 1.E-10)) return false;
   if (tr1.fPendingV[i1] != tr2.fPendingV[i2]) return false;
   return true;    
}

//______________________________________________________________________________  
void GeantTrack_v::Resize(Int_t newsize)
{
// Resize the container.
   Int_t size = round_up_align(newsize);
   if (size<fNtracks) {
      printf("Error: Cannot resize to less than current track content\n");
      return;
   } 
   fHoles.ResetBitNumber(size-1);
   fSelected.ResetBitNumber(size-1);
   char* buf = (char*)_mm_malloc(size*sizeof(GeantTrack), ALIGN_PADDING);
   if (!fBuf) {
      // All arrays are contiguous in a single buffer and aligned with the
      // same padding ALIGN_PADDING
      fBuf = buf;
      fMaxtracks = size;
      AssignInBuffer(buf, size);

//      memset( fPathV, 0, size * sizeof(TGeoBranchArray*) );
      //memset( fNextpathV, 0, size * sizeof(TGeoBranchArray*) );
      memset( fPathV, 0, size * sizeof(VolumePath_t*) );
      memset( fNextpathV, 0, size * sizeof(VolumePath_t*) );
   } else {
      // Resize container
      CopyToBuffer(buf, size);
      _mm_free(fBuf);
      fBuf = buf;
      UInt_t increase = size - fMaxtracks;
//      memset( fPathV+fMaxtracks, 0, increase * sizeof(TGeoBranchArray*) );
//      memset( fNextpathV+fMaxtracks, 0, increase * sizeof(TGeoBranchArray*) );
      memset( fPathV+fMaxtracks, 0, increase * sizeof(VolumePath_t*) );
      memset( fNextpathV+fMaxtracks, 0, increase * sizeof(VolumePath_t*) );
      fMaxtracks = size;
   }   
}

//______________________________________________________________________________  
Int_t GeantTrack_v::AddTrack(const GeantTrack &track)
{
   // Add new track to the array. If addition is done on top of non-compact array, 
   // the track will be inserted without updating the number of tracks. 
   // Returns the location where the track was added.
 
   Int_t itrack = fNtracks;
   if (!fCompact) itrack = fHoles.FirstSetBit();
   if (itrack==fMaxtracks) Resize(2*fMaxtracks);
   fHoles.ResetBitNumber(itrack);
   fSelected.ResetBitNumber(itrack);   
   fEventV    [itrack] = track.fEvent;
   fEvslotV   [itrack] = track.fEvslot;
   fParticleV [itrack] = track.fParticle;
   fPDGV      [itrack] = track.fPDG;
   fG5codeV   [itrack] = track.fG5code;
   fEindexV   [itrack] = track.fEindex;
   fChargeV   [itrack] = track.fCharge;
   fProcessV  [itrack] = track.fProcess;
   fIzeroV    [itrack] = track.fIzero;
   fNstepsV   [itrack] = track.fNsteps;
   fSpeciesV  [itrack] = track.fSpecies;
   fStatusV   [itrack] = track.fStatus;
   fMassV     [itrack] = track.fMass;
   fXposV     [itrack] = track.fXpos;
   fYposV     [itrack] = track.fYpos;
   fZposV     [itrack] = track.fZpos;
   fXdirV     [itrack] = track.fXdir;
   fYdirV     [itrack] = track.fYdir;
   fZdirV     [itrack] = track.fZdir;
   fPV        [itrack] = track.fP;
   fEV        [itrack] = track.fE;
   fEdepV     [itrack] = track.fEdep;
   fPstepV    [itrack] = track.fPstep;
   fStepV     [itrack] = track.fStep;
   fSnextV    [itrack] = track.fSnext;
   fSafetyV   [itrack] = track.fSafety;
   fFrombdrV  [itrack] = track.fFrombdr;
   fPendingV  [itrack] = track.fPending;

//   if (fPathV[itrack]) *fPathV[itrack] = *track.fPath; else fPathV[itrack] = new TGeoBranchArray(*track.fPath);
//   if (fNextpathV[itrack]) *fNextpathV[itrack] = *track.fNextpath; else fNextpathV[itrack] = new TGeoBranchArray(*track.fNextpath);

   if (fPathV[itrack]) *fPathV[itrack] = *track.fPath; else fPathV[itrack] = new VolumePath_t(*track.fPath);
   if (fNextpathV[itrack]) *fNextpathV[itrack] = *track.fNextpath; else fNextpathV[itrack] = new VolumePath_t(*track.fNextpath);

   if (itrack==fNtracks) fNtracks++;
#ifdef __STAT_DEBUG_TRK
   fStat.fNtracks[fEvslotV[itrack]]++;
#endif   
   
   return itrack;
}   

//______________________________________________________________________________  
void GeantTrack_v::GetTrack(Int_t i, GeantTrack &track) const {
// Extract a single track from array.
   track.ReadFromVector(*this, i);
}
   
//______________________________________________________________________________  
Int_t GeantTrack_v::AddTrack(const GeantTrack_v &arr, Int_t i)
{
   // Add track from different array
   // If addition is done on top of non-compact array, 
   // the track will be inserted without updating the number of tracks. 
   // Returns the location where the track was added.

   Int_t itrack = fNtracks;
   if (!fCompact) itrack = fHoles.FirstSetBit();
   if (itrack==fMaxtracks) Resize(2*fMaxtracks);
   fHoles.ResetBitNumber(itrack);
   
   fEventV    [fNtracks] = arr.fEventV    [i];
   fEvslotV   [fNtracks] = arr.fEvslotV   [i];
   fParticleV [fNtracks] = arr.fParticleV [i];
   fPDGV      [fNtracks] = arr.fPDGV      [i];
   fG5codeV   [fNtracks] = arr.fG5codeV   [i];
   fEindexV   [fNtracks] = arr.fEindexV   [i];
   fChargeV   [fNtracks] = arr.fChargeV   [i];
   fProcessV  [fNtracks] = arr.fProcessV  [i];
   fIzeroV    [fNtracks] = arr.fIzeroV    [i];
   fNstepsV   [fNtracks] = arr.fNstepsV   [i];
   fSpeciesV  [fNtracks] = arr.fSpeciesV  [i];
   fStatusV   [fNtracks] = arr.fStatusV   [i];
   fMassV     [fNtracks] = arr.fMassV     [i];
   fXposV     [fNtracks] = arr.fXposV     [i];
   fYposV     [fNtracks] = arr.fYposV     [i];
   fZposV     [fNtracks] = arr.fZposV     [i];
   fXdirV     [fNtracks] = arr.fXdirV     [i];
   fYdirV     [fNtracks] = arr.fYdirV     [i];
   fZdirV     [fNtracks] = arr.fZdirV     [i];
   fPV        [fNtracks] = arr.fPV        [i];
   fEV        [fNtracks] = arr.fEV        [i];
   fEdepV     [fNtracks] = arr.fEdepV     [i];
   fPstepV    [fNtracks] = arr.fPstepV    [i];
   fStepV     [fNtracks] = arr.fStepV     [i];
   fSnextV    [fNtracks] = arr.fSnextV    [i];
   fSafetyV   [fNtracks] = arr.fSafetyV   [i];
   fFrombdrV  [fNtracks] = arr.fFrombdrV  [i];
   fPendingV  [fNtracks] = arr.fPendingV  [i];
   if (fPathV[fNtracks]) *fPathV[fNtracks] = *arr.fPathV[i]; 
   else
//	   fPathV[fNtracks] = new TGeoBranchArray(*arr.fPathV[i]);
	   fPathV[fNtracks] = new VolumePath_t(*arr.fPathV[i]);
   if (fNextpathV[fNtracks]) *fNextpathV[fNtracks] = *arr.fNextpathV[i]; 
   else
	   // fNextpathV[fNtracks] = new TGeoBranchArray(*arr.fNextpathV[i]);
	   fNextpathV[fNtracks] = new VolumePath_t(*arr.fNextpathV[i]);
   fSelected.ResetBitNumber(fNtracks);
   fHoles.ResetBitNumber(fNtracks);
   
   if (itrack==fNtracks) fNtracks++;
   if (TMath::IsNaN(fXdirV[fNtracks-1]) || !IsSame(arr,i, *this, fNtracks-1)) {
      Printf("Error: AddTrack: Different tracks");
   }   
#ifdef __STAT_DEBUG_TRK
   fStat.fNtracks[arr.fEvslotV[i]]++;
#endif   
   
   return itrack;
}

//______________________________________________________________________________  
void GeantTrack_v::AddTracks(const GeantTrack_v &arr, Int_t istart, Int_t iend)
{
// Add tracks from different array
#ifdef __STAT_DEBUG_TRK
   for (Int_t i=istart; i<=iend; i++) fStat.fNtracks[arr.fEvslotV[i]]++;
#endif   
   Int_t ncpy = iend-istart+1;
   if (fNtracks+ncpy>=fMaxtracks) Resize(TMath::Max(2*fMaxtracks, fNtracks+ncpy));   
   memcpy(&fEventV    [fNtracks], &arr.fEventV    [istart], ncpy*sizeof(Int_t));
   memcpy(&fEvslotV   [fNtracks], &arr.fEvslotV   [istart], ncpy*sizeof(Int_t));
   memcpy(&fParticleV [fNtracks], &arr.fParticleV [istart], ncpy*sizeof(Int_t));
   memcpy(&fPDGV      [fNtracks], &arr.fPDGV      [istart], ncpy*sizeof(Int_t));
   memcpy(&fG5codeV   [fNtracks], &arr.fG5codeV   [istart], ncpy*sizeof(Int_t));
   memcpy(&fEindexV   [fNtracks], &arr.fEindexV   [istart], ncpy*sizeof(Int_t));
   memcpy(&fChargeV   [fNtracks], &arr.fChargeV   [istart], ncpy*sizeof(Int_t));
   memcpy(&fProcessV  [fNtracks], &arr.fProcessV  [istart], ncpy*sizeof(Int_t));
   memcpy(&fIzeroV    [fNtracks], &arr.fIzeroV    [istart], ncpy*sizeof(Int_t));
   memcpy(&fNstepsV   [fNtracks], &arr.fNstepsV   [istart], ncpy*sizeof(Int_t));
   memcpy(&fSpeciesV  [fNtracks], &arr.fSpeciesV  [istart], ncpy*sizeof(Species_t));
   memcpy(&fStatusV   [fNtracks], &arr.fStatusV   [istart], ncpy*sizeof(TrackStatus_t));
   memcpy(&fMassV     [fNtracks], &arr.fMassV     [istart], ncpy*sizeof(Double_t));
   memcpy(&fXposV     [fNtracks], &arr.fXposV     [istart], ncpy*sizeof(Double_t));
   memcpy(&fYposV     [fNtracks], &arr.fYposV     [istart], ncpy*sizeof(Double_t));
   memcpy(&fZposV     [fNtracks], &arr.fZposV     [istart], ncpy*sizeof(Double_t));
   memcpy(&fXdirV     [fNtracks], &arr.fXdirV     [istart], ncpy*sizeof(Double_t));
   memcpy(&fYdirV     [fNtracks], &arr.fYdirV     [istart], ncpy*sizeof(Double_t));
   memcpy(&fZdirV     [fNtracks], &arr.fZdirV     [istart], ncpy*sizeof(Double_t));
   memcpy(&fPV        [fNtracks], &arr.fPV        [istart], ncpy*sizeof(Double_t));
   memcpy(&fEV        [fNtracks], &arr.fEV        [istart], ncpy*sizeof(Double_t));
   memcpy(&fEdepV     [fNtracks], &arr.fEdepV     [istart], ncpy*sizeof(Double_t));
   memcpy(&fPstepV    [fNtracks], &arr.fPstepV    [istart], ncpy*sizeof(Double_t));
   memcpy(&fStepV     [fNtracks], &arr.fStepV     [istart], ncpy*sizeof(Double_t));
   memcpy(&fSnextV    [fNtracks], &arr.fSnextV    [istart], ncpy*sizeof(Double_t));
   memcpy(&fSafetyV   [fNtracks], &arr.fSafetyV   [istart], ncpy*sizeof(Double_t));
   memcpy(&fFrombdrV  [fNtracks], &arr.fFrombdrV  [istart], ncpy*sizeof(Bool_t));
   memcpy(&fPendingV  [fNtracks], &arr.fPendingV  [istart], ncpy*sizeof(Bool_t));
   for(Int_t i = fNtracks, j = istart; i < (fNtracks+ncpy) ; ++i) {
      // The following was wrong ... because the fPath are pointers.
      // memcpy(&fPathV[fNtracks], &arr.fPathV[istart], ncpy*sizeof(TGeoBranchArray*));
      // memcpy(&fNextpathV[fNtracks], &arr.fNextpathV[istart], ncpy*sizeof(TGeoBranchArray*));
      if (fPathV[i]) *fPathV[i] = *arr.fPathV[j]; 
      //else fPathV[i]  = new TGeoBranchArray(*arr.fPathV[j]);
      else fPathV[i]  = new VolumePath_t(*arr.fPathV[j]);
      if (fNextpathV[i]) *fNextpathV[i] = *arr.fNextpathV[j]; 
      //else fNextpathV[i] = new TGeoBranchArray(*arr.fNextpathV[j]);
      else fNextpathV[i] = new VolumePath_t(*arr.fNextpathV[j]);
   }
   fSelected.ResetBitNumber(fNtracks+ncpy-1);
   fHoles.ResetBitNumber(fNtracks+ncpy-1);
   for (Int_t i=istart; i<=iend; i++) if (!IsSame(arr,i, *this, fNtracks+i-istart)) Printf("Error: AddTracks: Different tracks");
   fNtracks += ncpy;
}

//______________________________________________________________________________  
void GeantTrack_v::SwapTracks(Int_t i, Int_t j)
{
// Swap two tracks in the container
   Double_t tdbl;
   Int_t    tint;
   Bool_t   tbool;
   VolumePath_t *tptr;
   tint = fEventV    [i]; fEventV    [i] = fEventV    [j]; fEventV    [j] = tint;
   tint = fEvslotV   [i]; fEvslotV   [i] = fEvslotV   [j]; fEvslotV   [j] = tint;
   tint = fParticleV [i]; fParticleV [i] = fParticleV [j]; fParticleV [j] = tint;
   tint = fPDGV      [i]; fPDGV      [i] = fPDGV      [j]; fPDGV      [j] = tint;
   tint = fG5codeV   [i]; fG5codeV   [i] = fG5codeV   [j]; fG5codeV   [j] = tint;
   tint = fEindexV   [i]; fEindexV   [i] = fEindexV   [j]; fEindexV   [j] = tint;
   tint = fChargeV   [i]; fChargeV   [i] = fChargeV   [j]; fChargeV   [j] = tint;
   tint = fProcessV  [i]; fProcessV  [i] = fProcessV  [j]; fProcessV  [j] = tint;
   tint = fIzeroV    [i]; fIzeroV    [i] = fIzeroV    [j]; fIzeroV    [j] = tint;
   tint = fNstepsV   [i]; fNstepsV   [i] = fNstepsV   [j]; fNstepsV   [j] = tint;
   Species_t tspec = 
          fSpeciesV  [i]; fSpeciesV  [i] = fSpeciesV  [j]; fSpeciesV  [j] = tspec;
   TrackStatus_t  tstat = 
          fStatusV   [i]; fStatusV   [i] = fStatusV   [j]; fStatusV   [j] = tstat;
   tdbl = fMassV     [i]; fMassV     [i] = fMassV     [j]; fMassV     [j] = tdbl;
   tdbl = fXposV     [i]; fXposV     [i] = fXposV     [j]; fXposV     [j] = tdbl;
   tdbl = fYposV     [i]; fYposV     [i] = fYposV     [j]; fYposV     [j] = tdbl;
   tdbl = fZposV     [i]; fZposV     [i] = fZposV     [j]; fZposV     [j] = tdbl;
   tdbl = fXdirV     [i]; fXdirV     [i] = fXdirV     [j]; fXdirV     [j] = tdbl;
   tdbl = fYdirV     [i]; fYdirV     [i] = fYdirV     [j]; fYdirV     [j] = tdbl;
   tdbl = fZdirV     [i]; fZdirV     [i] = fZdirV     [j]; fZdirV     [j] = tdbl;
   tdbl = fPV        [i]; fPV        [i] = fPV        [j]; fPV        [j] = tdbl;
   tdbl = fEV        [i]; fEV        [i] = fEV        [j]; fEV        [j] = tdbl;
   tdbl = fEdepV     [i]; fEdepV     [i] = fEdepV     [j]; fEdepV     [j] = tdbl;
   tdbl = fPstepV    [i]; fPstepV    [i] = fPstepV    [j]; fPstepV    [j] = tdbl;
   tdbl = fStepV     [i]; fStepV     [i] = fStepV     [j]; fStepV     [j] = tdbl;
   tdbl = fSnextV    [i]; fSnextV    [i] = fSnextV    [j]; fSnextV    [j] = tdbl;
   tdbl = fSafetyV   [i]; fSafetyV   [i] = fSafetyV   [j]; fSafetyV   [j] = tdbl;
   tbool = fFrombdrV [i]; fFrombdrV  [i] = fFrombdrV  [j]; fFrombdrV  [j] = tbool;
   tbool = fPendingV [i]; fPendingV  [i] = fPendingV  [j]; fPendingV  [j] = tbool;
   tptr = fPathV     [i]; fPathV     [i] = fPathV     [j]; fPathV     [j] = tptr;
   tptr = fNextpathV [i]; fNextpathV [i] = fNextpathV [j]; fNextpathV [j] = tptr;
   Bool_t sel = fSelected.TestBitNumber(j);
   fSelected.SetBitNumber(j, fSelected.TestBitNumber(i));
   fSelected.SetBitNumber(i, sel);
}

//______________________________________________________________________________  
void GeantTrack_v::ReplaceTrack(Int_t i, Int_t j)
{
// Replace content of track i with the one of track j
   fEventV    [i] = fEventV    [j];
   fEvslotV   [i] = fEvslotV   [j];
   fParticleV [i] = fParticleV [j];
   fPDGV      [i] = fPDGV      [j];
   fG5codeV   [i] = fG5codeV   [j];
   fEindexV   [i] = fEindexV   [j];
   fChargeV   [i] = fChargeV   [j];
   fProcessV  [i] = fProcessV  [j];
   fIzeroV    [i] = fIzeroV    [j];
   fNstepsV   [i] = fNstepsV   [j];
   fSpeciesV  [i] = fSpeciesV  [j];
   fStatusV   [i] = fStatusV   [j];
   fMassV     [i] = fMassV     [j];
   fXposV     [i] = fXposV     [j];
   fYposV     [i] = fYposV     [j];
   fZposV     [i] = fZposV     [j];
   fXdirV     [i] = fXdirV     [j];
   fYdirV     [i] = fYdirV     [j];
   fZdirV     [i] = fZdirV     [j];
   fPV        [i] = fPV        [j];
   fEV        [i] = fEV        [j];
   fEdepV     [i] = fEdepV     [j];
   fPstepV    [i] = fPstepV    [j];
   fStepV     [i] = fStepV     [j];
   fSnextV    [i] = fSnextV    [j];
   fSafetyV   [i] = fSafetyV   [j];
   fFrombdrV  [i] = fFrombdrV  [j];
   fPendingV  [i] = fPendingV  [j];
   if (fPathV[i]) *fPathV[i] = *fPathV[j];
   //else fPathV[i] = new TGeoBranchArray(*fPathV[j]);
   else fPathV[i] = new VolumePath_t(*fPathV[j]);
   if (fNextpathV[i]) *fNextpathV[i] = *fNextpathV[j];
   //else fNextpathV[i] = new TGeoBranchArray(*fNextpathV[j]);
   else fNextpathV[i] = new VolumePath_t(*fNextpathV[j]);
   fSelected.SetBitNumber(i, fSelected.TestBitNumber(j));
}   

//______________________________________________________________________________  
void GeantTrack_v::DeleteTrack(Int_t itr)
{
// Delete branch arrays for this track. The track should not have a copy, this has
// to be called after a killed track is removed by the scheduler.
   delete fPathV[itr];     fPathV[itr] = 0;
   delete fNextpathV[itr]; fNextpathV[itr] = 0;
   // MarkRemoved(itr);
}   

//______________________________________________________________________________  
void GeantTrack_v::RemoveTracks(Int_t from, Int_t to)
{
// Remove tracks from the container
#ifdef __STAT_DEBUG_TRK
   for (Int_t i=from; i<=to; i++) fStat.fNtracks[fEvslotV[i]]--;
#endif   
   Int_t ncpy = fNtracks-to;
   memmove(&fEventV    [from], &fEventV    [to+1], ncpy*sizeof(Int_t));
   memmove(&fEvslotV   [from], &fEvslotV   [to+1], ncpy*sizeof(Int_t));
   memmove(&fParticleV [from], &fParticleV [to+1], ncpy*sizeof(Int_t));
   memmove(&fPDGV      [from], &fPDGV      [to+1], ncpy*sizeof(Int_t));
   memmove(&fG5codeV   [from], &fG5codeV   [to+1], ncpy*sizeof(Int_t));
   memmove(&fEindexV   [from], &fEindexV   [to+1], ncpy*sizeof(Int_t));
   memmove(&fChargeV   [from], &fChargeV   [to+1], ncpy*sizeof(Int_t));
   memmove(&fProcessV  [from], &fProcessV  [to+1], ncpy*sizeof(Int_t));
   memmove(&fIzeroV    [from], &fIzeroV    [to+1], ncpy*sizeof(Int_t));
   memmove(&fNstepsV   [from], &fNstepsV   [to+1], ncpy*sizeof(Int_t));
   memmove(&fSpeciesV  [from], &fSpeciesV  [to+1], ncpy*sizeof(Species_t));
   memmove(&fStatusV   [from], &fStatusV   [to+1], ncpy*sizeof(TrackStatus_t));
   memmove(&fMassV     [from], &fMassV     [to+1], ncpy*sizeof(Double_t));
   memmove(&fXposV     [from], &fXposV     [to+1], ncpy*sizeof(Double_t));
   memmove(&fYposV     [from], &fYposV     [to+1], ncpy*sizeof(Double_t));
   memmove(&fZposV     [from], &fZposV     [to+1], ncpy*sizeof(Double_t));
   memmove(&fXdirV     [from], &fXdirV     [to+1], ncpy*sizeof(Double_t));
   memmove(&fYdirV     [from], &fYdirV     [to+1], ncpy*sizeof(Double_t));
   memmove(&fZdirV     [from], &fZdirV     [to+1], ncpy*sizeof(Double_t));
   memmove(&fPV        [from], &fPV        [to+1], ncpy*sizeof(Double_t));
   memmove(&fEV        [from], &fEV        [to+1], ncpy*sizeof(Double_t));
   memmove(&fEdepV     [from], &fEdepV     [to+1], ncpy*sizeof(Double_t));
   memmove(&fPstepV    [from], &fPstepV    [to+1], ncpy*sizeof(Double_t));
   memmove(&fStepV     [from], &fStepV     [to+1], ncpy*sizeof(Double_t));
   memmove(&fSnextV    [from], &fSnextV    [to+1], ncpy*sizeof(Double_t));
   memmove(&fSafetyV   [from], &fSafetyV   [to+1], ncpy*sizeof(Double_t));
   memmove(&fFrombdrV  [from], &fFrombdrV  [to+1], ncpy*sizeof(Bool_t));
   memmove(&fPendingV  [from], &fPendingV  [to+1], ncpy*sizeof(Bool_t));
   for (Int_t i = from, j = to+1, k = 0; k < ncpy; ++i,++j,++k) {
      // This was wrong, we must delete the overwritten one and zero the 'moved' part,
      // or we need to swap them.  (This code has memory leaks and double use/delete)
      // memmove(&fPathV[from], &fPathV[to+1], ncpy*sizeof(TGeoBranchArray*));
      // memmove(&fNextpathV[from], &fNextpathV[to+1], ncpy*sizeof(TGeoBranchArray*));
      //TGeoBranchArray *tptr;
      VolumePath_t *tptr;
	  tptr = fPathV[i]; fPathV[i] = fPathV[j]; fPathV[j] = tptr;
      tptr = fNextpathV[i]; fNextpathV[i] = fNextpathV[j]; fNextpathV[j] = tptr;
   }
   fNtracks -= to-from+1;
   fSelected.ResetAllBits();
   fNselected = 0;
}   
   
//______________________________________________________________________________  
Int_t GeantTrack_v::Compact(GeantTrack_v *moveto)
{
// Compact the holes in the array. Return number of active elements. This will
// lose the track fields in the holes, so information from the holes has to be
// copied beforehand
   if (fNtracks == 0 || fCompact) return 0;
   fCompact = kTRUE;
   Int_t firsthole = fHoles.FirstSetBit();
   while (firsthole<fNtracks) {
      Int_t lastactive = fHoles.LastNullBit(fNtracks-1);
      if (lastactive < fNtracks) {
         // move last holes (if any)
         if (moveto && (fNtracks-lastactive-1>0)) moveto->AddTracks(*this, lastactive+1, fNtracks-1);
         fNtracks = lastactive+1;
         if (firsthole==fNtracks) return fNtracks;
      } else {
         // No active tracks left. First copy the hole track to the output
         if (moveto) moveto->AddTracks(*this, firsthole, firsthole+fNtracks-1);
         fNtracks = 0;
         return 0;
      }
      // replace content of first hole with the last active track
      if (moveto) moveto->AddTrack(*this, firsthole);
      ReplaceTrack(firsthole, lastactive);
      fHoles.SetBitNumber(firsthole, false);
      fHoles.SetBitNumber(lastactive, true);
      firsthole = fHoles.FirstSetBit(firsthole+1);
      fNtracks--;
   }
   fSelected.ResetAllBits();
   fNselected = 0;
   return fNtracks;
}

//______________________________________________________________________________  
Int_t GeantTrack_v::Reshuffle()
{
// Reshuffle tracks according the selection mask. The selected tracks will be
// moved at the beginning of the array. Tracks should be compacted before.
   if (fNtracks == 0) return 0;
   fNselected = fNtracks;
   Int_t firsthole = fSelected.FirstNullBit();
   while (firsthole<fNselected) {
      Int_t lastsel = fSelected.LastSetBit(fNselected-1);
      if (lastsel >= fNselected) return 0;
      fNselected = lastsel+1;
      if (firsthole==fNselected) return fNselected;
      // exchange tracks pointed by firsthole and lastactive
      SwapTracks(firsthole, lastsel);
      fSelected.SetBitNumber(firsthole, true);
      fSelected.SetBitNumber(lastsel, false);
      firsthole = fSelected.FirstNullBit(firsthole+1);
      fNselected--;
   }
   return fNselected;
}

//______________________________________________________________________________
Bool_t GeantTrack_v::Contains(Int_t evstart, Int_t nevents) const
{
// Check if the array contains tracks from a given event range
   Int_t evend = evstart+nevents;
   for (Int_t itr=0; itr<fNtracks; itr++) {
      if (fEventV[itr]>=evstart && fEventV[itr]<evend) return kTRUE;
   }
   return kFALSE;
}

//______________________________________________________________________________
void GeantTrack_v::Clear(Option_t *)
{
// Clear track content and selections
   fNselected = 0;
   fHoles.ResetAllBits();
   fSelected.ResetAllBits();
   fCompact = kTRUE;
   fNtracks = 0;
#ifdef __STAT_DEBUG_TRK
   fStat.Reset();
#endif   

}

//______________________________________________________________________________
Int_t GeantTrack_v::PropagateStraight(Int_t ntracks, Double_t const *crtstep)
{
// Propagate first ntracks along a straight line (neutral particles, no mag. 
// field or for last tiny step). The array has to be reshuffled after selecting
// the interesting particles using Select method.
// The crossing tracks get masked as holes in the array.

// Find next volume
   Int_t icrossed = 0;
   for (Int_t i=0; i<ntracks; i++) {
      if (fFrombdrV[i]) {
         *fPathV[i] = *fNextpathV[i];
         fStatusV[i] = kBoundary;
         icrossed++;
      }     
   }   
   for (Int_t i=0; i<ntracks; i++) {
      fPstepV[i] -= crtstep[i];
      fSafetyV[i] = 0;
      // Change path to reflect the physical volume for the current track; The
      // relevant path is fPath[i] if the frombdr flag is not set or fNextpath[i]
      // otherwise
      fXposV[i] += crtstep[i]*fXdirV[i];
      fYposV[i] += crtstep[i]*fYdirV[i];
      fZposV[i] += crtstep[i]*fZdirV[i];
      fNstepsV[i]++;
   }   
   return icrossed;
}   

//______________________________________________________________________________
void GeantTrack_v::PropagateInVolume(Int_t ntracks, const Double_t *crtstep)
{
// Propagate the selected tracks with crtstep values. The method is to be called
// only with  charged tracks in magnetic field. The tracks array has to be reshuffled.
   Double_t c = 0.;
   const Double_t *point = 0;
   const Double_t *newdir = 0;
   const Double_t bmag = gPropagator->fBmag;
   GeantThreadData *td = gPropagator->fThreadData[TGeoManager::ThreadId()];
   TGeoHelix *fieldp = td->fFieldPropagator;
   for (Int_t i=0; i<ntracks; i++) {
      // TODO: this function should just call/inline the next function here

	   // Reset relevant variables
      fFrombdrV[i] = kFALSE;
      fPstepV[i] -= crtstep[i];
      fSafetyV[i] -= crtstep[i];
      if (fSafetyV[i]<0.) fSafetyV[i] = 0.;
      fStepV[i] += crtstep[i];
      // Set curvature, charge
      c = std::fabs(kB2C*bmag/Pt(i));
// NOTE: vectorized treatment in TGeoHelix
      fieldp->SetXYcurvature(c);
      fieldp->SetCharge(fChargeV[i]);
      fieldp->SetHelixStep(std::fabs(TMath::TwoPi()*Pz(i)/(c*Pt(i))));
      fieldp->InitPoint(fXposV[i],fYposV[i],fZposV[i]);
      fieldp->InitDirection(fXdirV[i],fYdirV[i], fZdirV[i]);
      fieldp->UpdateHelix();
      fieldp->Step(crtstep[i]);
      point = fieldp->GetCurrentPoint();
      newdir = fieldp->GetCurrentDirection();
      fXposV[i] = point[0]; fYposV[i] = point[1]; fZposV[i] = point[2];
      fXdirV[i] = newdir[0]; fYdirV[i] = newdir[1]; fZdirV[i] = newdir[2];
   }
}   

//______________________________________________________________________________
void GeantTrack_v::PropagateInVolumeSingle(Int_t i, Double_t crtstep)
{
// Propagate the selected tracks with crtstep values. The method is to be called
// only with  charged tracks in magnetic field. The tracks array has to be reshuffled.
   Double_t c = 0.;
   const Double_t *point = 0;
   const Double_t *newdir = 0;
   const Double_t bmag = gPropagator->fBmag;
   // Question: What has geometry to do with treading?
   GeantThreadData *td = gPropagator->fThreadData[TGeoManager::ThreadId()];

   TGeoHelix *fieldp = td->fFieldPropagator;
   // Reset relevant variables
   fFrombdrV[i] = kFALSE;
   fPstepV[i] -= crtstep;
   fSafetyV[i] -= crtstep;
   if (fSafetyV[i]<0.) fSafetyV[i] = 0.;
   fStepV[i] += crtstep;
   // Set curvature, charge
   c = std::fabs(kB2C*bmag/Pt(i));
// NOTE: vectorized treatment in TGeoHelix
   fieldp->SetXYcurvature(c);
   fieldp->SetCharge(fChargeV[i]);
   fieldp->SetHelixStep(std::fabs(TMath::TwoPi()*Pz(i)/(c*Pt(i))));
   fieldp->InitPoint(fXposV[i],fYposV[i],fZposV[i]);
   fieldp->InitDirection(fXdirV[i],fYdirV[i], fZdirV[i]);
   fieldp->UpdateHelix();
   fieldp->Step(crtstep);
   point = fieldp->GetCurrentPoint();
   newdir = fieldp->GetCurrentDirection();
   fXposV[i] = point[0]; fYposV[i] = point[1]; fZposV[i] = point[2];
   fXdirV[i] = newdir[0]; fYdirV[i] = newdir[1]; fZdirV[i] = newdir[2];
}   

#ifdef USE_VECGEOM_NAVIGATOR

// provide here implementation calling VecGeom
void GeantTrack_v::NavFindNextBoundaryAndStep(Int_t ntracks, const Double_t *pstep,
                       const Double_t *x, const Double_t *y, const Double_t *z,
                       const Double_t *dirx, const Double_t *diry, const Double_t *dirz,
                       VolumePath_t **pathin, VolumePath_t **pathout,
                       Double_t *step, Double_t *safe, Bool_t *isonbdr, const GeantTrack_v *trk)
{
	std::cerr << "vector interface for GeantTrack_v::NavFindNextBoundaryAndStep not yet implemented" << std::endl;
}

#else
//______________________________________________________________________________
void GeantTrack_v::NavFindNextBoundaryAndStep(Int_t ntracks, const Double_t *pstep, 
                       const Double_t *x, const Double_t *y, const Double_t *z,
                       const Double_t *dirx, const Double_t *diry, const Double_t *dirz,
                       TGeoBranchArray **pathin, TGeoBranchArray **pathout, 
                       Double_t *step, Double_t *safe, Bool_t *isonbdr, const GeantTrack_v *trk)
{
// Vector version of TGeo FNB (To be implemented the vectorized navigator)
// Apply to all particles (charged or not).
//    pstep = proposed steps by physics
//    x,y,z, dirx,diry, dirz = initial positions and directions
//    safety = safety values for the initial points
//    step = distances to next boundary (or to physics step if closer)
//    isonbdr = starting points on boundary flags (used to decide on safety computation)
//              use also as output to notify if the step is boundary or physics
//    pathin = starting paths
//    pathout = final path after propagation to next boundary
   TGeoNavigator *nav = gGeoManager->GetCurrentNavigator();   
   for (Int_t i=0; i<ntracks; i++) {
      nav->ResetState();
      nav->SetCurrentPoint(x[i], y[i], z[i]);
      nav->SetCurrentDirection(dirx[i], diry[i], dirz[i]);
      pathin[i]->UpdateNavigator(nav);
//      nav->SetLastSafetyForPoint(safe[i], x[i], y[i], z[i]);
      nav->FindNextBoundaryAndStep(TMath::Min(1.E20, pstep[i]), !isonbdr[i]);
      step[i] = TMath::Max(2*gTolerance,nav->GetStep());
      safe[i] = nav->GetSafeDistance();
      pathout[i]->InitFromNavigator(nav);
      isonbdr[i] = nav->IsOnBoundary();
   }      
}
#endif

#ifdef USE_VECGEOM_NAVIGATOR

void GeantTrack_v::NavIsSameLocation(Int_t ntracks, VolumePath_t ** start, VolumePath_t ** end, Bool_t *same)
{
	// TODO: We should provide this function as a static function
	// TODO: use direction ( if needed )
	vecgeom::SimpleNavigator simplenav;
	for(Int_t itr=0; itr<ntracks; ++itr)
	{
		same[itr] = simplenav.HasSamePath(
					 vecgeom::Vector3D<vecgeom::Precision>(fXposV[itr],fYposV[itr],fZposV[itr]),
					 *start[itr],
					 *end[itr]
					);
	}
}

#else
//______________________________________________________________________________
void GeantTrack_v::NavIsSameLocation(Int_t ntracks, VolumePath_t **start, VolumePath_t **end, Bool_t *same)
{
// Implementation of TGeoNavigator::IsSameLocation with vector input
   TGeoNavigator *nav = gGeoManager->GetCurrentNavigator();
   for (Int_t i=0; i<ntracks; i++) {   
      nav->ResetState();
      nav->SetLastSafetyForPoint(0,0,0,0);
      nav->SetCurrentPoint(fXposV[i], fYposV[i], fZposV[i]);
      nav->SetCurrentDirection(fXdirV[i], fYdirV[i], fZdirV[i]);
      start[i]->UpdateNavigator(nav);
      same[i] = nav->IsSameLocation(fXposV[i],fYposV[i],fZposV[i],kTRUE);
      if (!same[i]) end[i]->InitFromNavigator(nav);
   }
}
#endif


#ifdef USE_VECGEOM_NAVIGATOR
// provide here implementation calling VecGeom
// what is this function doing?
// reseting navigation state flags ( about status of particle navigation: entering, leaving, etc... )
// setting last point to 0,0,0 and its safety to 0.?
// set current point and direction of track to navigator
// then update navigator caches with information from volumepath ( probably calculating the global matrix and updating local points in navigator ??)
//______________________________________________________________________________
Bool_t GeantTrack_v::NavIsSameLocationSingle(Int_t itr, VolumePath_t ** start,  VolumePath_t ** end)
{
	// TODO: We should provide this function as a static function
	vecgeom::SimpleNavigator simplenav;
	return simplenav.HasSamePath(
					 vecgeom::Vector3D<vecgeom::Precision>(fXposV[itr],fYposV[itr],fZposV[itr]),
					 *start[itr],
					 *end[itr]
					);
}
#else
//______________________________________________________________________________
Bool_t GeantTrack_v::NavIsSameLocationSingle(Int_t itr, TGeoBranchArray **start, TGeoBranchArray **end)
{
// Implementation of TGeoNavigator::IsSameLocation for single particle
   TGeoNavigator *nav = gGeoManager->GetCurrentNavigator();
   nav->ResetState();
   nav->SetLastSafetyForPoint(0,0,0,0);
   nav->SetCurrentPoint(fXposV[itr], fYposV[itr], fZposV[itr]);
   nav->SetCurrentDirection(fXdirV[itr], fYdirV[itr], fZdirV[itr]);
   start[itr]->UpdateNavigator(nav);
   if (nav->IsSameLocation(fXposV[itr],fYposV[itr],fZposV[itr],kTRUE)) {
      end[itr]->InitFromNavigator(nav);
      return kTRUE;
   }   
   return kFALSE;
}   
#endif

#ifdef USE_VECGEOM_NAVIGATOR

//______________________________________________________________________________
void GeantTrack_v::PropagateBack(Int_t itr, Double_t crtstep)
{
	typedef vecgeom::Vector3D<vecgeom::Precision> Vector3D;

	// This method is to be called after a successful crossing made by PropagateInField
	// to put the particle at the entry point.
	// check if particle is outside detector
	Bool_t outside = fNextpathV[itr]->IsOutside();

	// try to find out whether particle is entering where??
	Bool_t entering = kTRUE;
	// is the level of next path smaller than level of where it was coming from
	// this means that propagatin ba

	/*
	Int_t level = nav->GetLevel();
	if ( level < fPathV[itr]->GetLevel() && !outside )
	{
		for ( Int_t lev=0; lev<=level; ++lev ){

			// if at some level higher up the path diverges do not do anything
			// this is something that should be implemented in the navigation state API
			if ( fNextpathV[itr]->GetNode(lev) != fPathV[itr]->GetNode(lev) ) break;
	        if ( lev == level ) entering = kFALSE;

		}
	}
    */

    // convert global coordinates to local coordinates
    vecgeom::TransformationMatrix transf = fNextpathV[itr]->TopMatrix();
    Vector3D lpos = transf.Transform<1,-1>( Vector3D( fXposV[itr], fYposV[itr], fZposV[itr] ));
    // transform of reversed direction ( because we are propagating back )
    Vector3D ldir = transf.Transform<0,-1>( Vector3D( -fXdirV[itr], -fYdirV[itr], -fZdirV[itr] ));

    // Put the navigation to the propagation location stored as next path
    vecgeom::VPlacedVolume const * vol = fNextpathV[itr]->Top();
	Double_t delta;
    if (entering) // go back to mother volume
    	{
        // no matrix needed here because the world is placed with identity matrix
    	delta = (outside)? vol->DistanceToIn( lpos, ldir ) : vol->DistanceToOut( lpos, ldir );
    }
    else // go back to daughter volume
    {
    	delta = fPathV[itr]->Top()->DistanceToIn( lpos, ldir );
    }
/*
   if (useDebug && (debugTrk<0 || itr==debugTrk)) {
      if (entering) Printf("   field-> track %d entering %s  at (%19.15f, %19.15f, %19.15f) crtstep=%19.15f delta=%19.15f", itr, vol->GetName(), xpos, ypos, zpos,crtstep, delta);
      else          Printf("   field-> track %d exiting %s, entering %s  crtstep=%19.15f delta=%19.15f", itr, checked->GetName(), vol->GetName(), crtstep, delta);
   }
*/
   if (delta>crtstep) {
/*
      if (useDebug && (debugTrk<0 || itr==debugTrk)) {
         if (entering) Printf("   field-> track %d entering %s  at (%19.15f, %19.15f, %19.15f) crtstep=%19.15f delta=%19.15f", itr, vol->GetName(), xpos, ypos, zpos,crtstep, delta);
         else          Printf("   field-> track %d exiting %s, entering %s  crtstep=%19.15f delta=%19.15f", itr, checked->GetName(), vol->GetName(), crtstep, delta);
         Printf("Error propagating back %19.15f (forward %19.15f) track for track %d", delta, crtstep, itr);
         if (entering) Printf("%s Local: (%19.15f, %19.15f, %19.15f), ldir: (%19.15f, %19.15f, %19.15f)", vol->GetName(), local[0],local[1],local[2],ldir[0],ldir[1],ldir[2]);
         else          Printf("%s Local: (%19.15f, %19.15f, %19.15f), ldir: (%19.15f, %19.15f, %19.15f)", checked->GetName(), lp[0],lp[1],lp[2],ld[0],ld[1],ld[2]);
      }
*/
      delta = 10*gTolerance;
   }
   delta -= 10*gTolerance;

   // Propagate back to boundary and store position/direction
   fXposV[itr] -= delta*fXdirV[itr];
   fYposV[itr] -= delta*fYdirV[itr];
   fZposV[itr] -= delta*fZdirV[itr];
}

#else
//______________________________________________________________________________
void GeantTrack_v::PropagateBack(Int_t itr, Double_t crtstep)
{
// This method is to be called after a successful crossing made by PropagateInField
// to put the particle at the volume entry point (the track curvature may
// produce a boundary crossing macroscopically different than the expected one.
   TGeoNavigator *nav = gGeoManager->GetCurrentNavigator();
   // Put the navigation to the propagation location stored as next path
   fNextpathV[itr]->UpdateNavigator(nav);
   // Backup the starting node location
   TGeoNode *checked = nav->GetCurrentNode();
   TGeoVolume *vol = checked->GetVolume();
   Double_t dir[3], ldir[3], ld[3];
   Double_t local[3], lp[3];
   Double_t delta;
   Bool_t outside = fNextpathV[itr]->IsOutside();
   // Swap track direction and compute distance back to boundary
   dir[0] = -fXdirV[itr]; dir[1] = -fYdirV[itr]; dir[2] = -fZdirV[itr];
   // Backup current depth in the hierarchy
   Int_t level = nav->GetLevel();
   Bool_t entering = kTRUE;
   // We need to check if:
   // 1. the track exited to a mother volume, in which case fNextpath should be
   // "contained" in fPath
   // - e.g. path = /a/b/c/d   nextpath = /a/b/c
   // 2. the track is entering a volume that did not containe the point before
   // crossing - in which case path and nextpath should diverge at a
   // level<current level
   // - e.g. path = /a/b/c     nextpath = /a/d
   if (level < fPathV[itr]->GetLevel() && !outside) {
      for (Int_t lev=0; lev<=level; lev++) {
         if (fNextpathV[itr]->GetNode(lev) != fPathV[itr]->GetNode(lev)) break;
         if (lev==level) entering = kFALSE;
      }
   }   
   Double_t pos[3];
   pos[0] = fXposV[itr]; pos[1] = fYposV[itr]; pos[2] = fZposV[itr];
   // Convert to local frame
   fNextpathV[itr]->GetMatrix()->MasterToLocal(pos,local);
   fNextpathV[itr]->GetMatrix()->MasterToLocalVect(dir, ldir);
   // Depending if we enter or exit, we have to call the appropriate DistTo
   // method
   if (entering) {
      if (outside) delta = vol->GetShape()->DistFromOutside(local,ldir,3);
      else         delta = vol->GetShape()->DistFromInside(local,ldir,3);
   } else {
      checked = fPathV[itr]->GetNode(level+1);
      checked->MasterToLocal(local,lp);
      checked->MasterToLocalVect(ldir,ld);
      delta = checked->GetVolume()->GetShape()->DistFromOutside(lp,ld,3);
   }   
/*
   if (useDebug && (debugTrk<0 || itr==debugTrk)) {
      if (entering) Printf("   field-> track %d entering %s  at (%19.15f, %19.15f, %19.15f) crtstep=%19.15f delta=%19.15f", itr, vol->GetName(), xpos, ypos, zpos,crtstep, delta);
      else          Printf("   field-> track %d exiting %s, entering %s  crtstep=%19.15f delta=%19.15f", itr, checked->GetName(), vol->GetName(), crtstep, delta);
   }   
*/
   if (delta>crtstep) {
   // This signals sort of an error since the back propagation is larger than
  // the last step made for crossing the boundary
/*
      if (useDebug && (debugTrk<0 || itr==debugTrk)) {
         if (entering) Printf("   field-> track %d entering %s  at (%19.15f, %19.15f, %19.15f) crtstep=%19.15f delta=%19.15f", itr, vol->GetName(), xpos, ypos, zpos,crtstep, delta);
         else          Printf("   field-> track %d exiting %s, entering %s  crtstep=%19.15f delta=%19.15f", itr, checked->GetName(), vol->GetName(), crtstep, delta);
         Printf("Error propagating back %19.15f (forward %19.15f) track for track %d", delta, crtstep, itr);
         if (entering) Printf("%s Local: (%19.15f, %19.15f, %19.15f), ldir: (%19.15f, %19.15f, %19.15f)", vol->GetName(), local[0],local[1],local[2],ldir[0],ldir[1],ldir[2]);
         else          Printf("%s Local: (%19.15f, %19.15f, %19.15f), ldir: (%19.15f, %19.15f, %19.15f)", checked->GetName(), lp[0],lp[1],lp[2],ld[0],ld[1],ld[2]);
      }   
*/
      delta = 10*gTolerance;
   }
   delta -= 10*gTolerance;
   // Propagate back to boundary and store position/direction
   fXposV[itr] += delta*dir[0];
   fYposV[itr] += delta*dir[1];
   fZposV[itr] += delta*dir[2];
}
#endif

//______________________________________________________________________________
Int_t GeantTrack_v::PropagateInField(Int_t ntracks, const Double_t *crtstep)
{
// Propagate with crtstep using the helix propagator. Mark crossing tracks as holes.
   Int_t icrossed = 0;
   Bool_t *same = new Bool_t[ntracks];
   PropagateInVolume(ntracks, crtstep);
   NavIsSameLocation(ntracks, fPathV, fNextpathV, same);
   for (Int_t itr=0; itr<ntracks; itr++) {
      if (same[itr]) continue;      
      // Boundary crossed
      PropagateBack(itr, crtstep[itr]);
      // Update current path
      *fPathV[itr]=*fNextpathV[itr];
      fStatusV[itr] = kBoundary;
      fFrombdrV[itr] = kTRUE;
      MarkRemoved(itr);
      icrossed++;
   }   
   return icrossed;
}   

//______________________________________________________________________________
Int_t GeantTrack_v::PropagateInFieldSingle(Int_t itr, Double_t crtstep, Bool_t checkcross)
{
// Propagate with crtstep using the helix propagator. Mark crossing tracks as holes.
   PropagateInVolumeSingle(itr, crtstep);
   if (checkcross && !NavIsSameLocationSingle(itr, fPathV, fNextpathV)) {
      // Boundary crossed
      PropagateBack(itr, crtstep);
      // Update current path
      *fPathV[itr]=*fNextpathV[itr];
      fStatusV[itr] = kBoundary;
      fFrombdrV[itr] = kTRUE;
      MarkRemoved(itr);
      return 1;
   }   
   return 0;
}   

//______________________________________________________________________________
Int_t GeantTrack_v::SortByStatus(TrackStatus_t status)
{
// Sort tracks by a given status.
   Int_t nsel = 0;
   for (Int_t itr=0; itr<fNtracks; itr++) {
      if (fStatusV[itr] == status) {
         Select(itr);
         nsel++;
      }
   }
   if (nsel) Reshuffle();
   return nsel;
}   

//______________________________________________________________________________
Int_t GeantTrack_v::RemoveByStatus(TrackStatus_t status, GeantTrack_v &output)
{
// Remove tracks with given status from the container to the output vector,
// then compact.
   Int_t nremoved = 0;
   for (Int_t itr=0; itr<fNtracks; itr++) {
      if (fStatusV[itr] == status) {
         MarkRemoved(itr);
         nremoved++;
      }
   }      
   if (!fCompact) Compact(&output);
   return nremoved;
}   

//______________________________________________________________________________
void GeantTrack_v::PrintTrack(Int_t itr)
{
// Print info for a given track
      const char* status[7] = {"alive", "killed", "boundary", "exitSetup", "physics","postponed","new"};
#ifdef USE_VECGEOM_NAVIGATOR
      printf("Track %d: evt=%d slt=%d part=%d pdg=%d g5c=%d chg=%d proc=%d izr=%d nstp=%d spc=%d status=%s mass=%g\
    		  xpos=%g ypos=%g zpos=%g xdir=%g ydir=%g zdir=%g mom=%g ene=%g pstp=%g stp=%g snxt=%g saf=%g bdr=%d\n\n",
              itr, fEventV[itr],fEvslotV[itr], fParticleV[itr], fPDGV[itr],
              fG5codeV[itr], fChargeV[itr], fProcessV[itr],fIzeroV[itr],fNstepsV[itr],
              (Int_t)fSpeciesV[itr], status[Int_t(fStatusV[itr])], fMassV[itr], fXposV[itr],fYposV[itr],fZposV[itr],
              fXdirV[itr],fYdirV[itr],fZdirV[itr],fPV[itr],fEV[itr],fPstepV[itr], fStepV[itr], fSnextV[itr],fSafetyV[itr],
              fFrombdrV[itr]);

#else
      TString path; 
      fPathV[itr]->GetPath(path);
      TString nextpath; 
      fNextpathV[itr]->GetPath(nextpath);
<<<<<<< HEAD
      printf("Track %d: evt=%d slt=%d part=%d pdg=%d g5c=%d chg=%d proc=%d izr=%d nstp=%d spc=%d status=%s mass=%g xpos=%g ypos=%g zpos=%g xdir=%g ydir=%g zdir=%g mom=%g ene=%g pstp=%g stp=%g snxt=%g saf=%g bdr=%d\n pth=%s npth=%s\n",
              itr, fEventV[itr],fEvslotV[itr], fParticleV[itr], fPDGV[itr],
              fG5codeV[itr], fChargeV[itr], fProcessV[itr],fIzeroV[itr],fNstepsV[itr],
              (Int_t)fSpeciesV[itr], status[Int_t(fStatusV[itr])], fMassV[itr], fXposV[itr],fYposV[itr],fZposV[itr],
              fXdirV[itr],fYdirV[itr],fZdirV[itr],fPV[itr],fEV[itr],fPstepV[itr], fStepV[itr], fSnextV[itr],fSafetyV[itr],
              fFrombdrV[itr], path.Data(), nextpath.Data());
#endif
=======
      
      printf("Track %d: evt=%d slt=%d part=%d pdg=%d g5c=%d eind=%d chg=%d proc=%d izr=%d nstp=%d spc=%d status=%s mass=%g xpos=%g ypos=%g zpos=%g xdir=%g ydir=%g zdir=%g mom=%g ene=%g edep=%g pstp=%g stp=%g snxt=%g saf=%g bdr=%d\n pth=%s npth=%s\n",
              itr, fEventV[itr],fEvslotV[itr], fParticleV[itr], fPDGV[itr], 
              fEindexV[itr], fG5codeV[itr], fChargeV[itr], fProcessV[itr],
              fIzeroV[itr],fNstepsV[itr], (Int_t)fSpeciesV[itr], status[Int_t(fStatusV[itr])], 
              fMassV[itr], fXposV[itr],fYposV[itr],fZposV[itr],fXdirV[itr],fYdirV[itr],fZdirV[itr],
              fPV[itr],fEV[itr],fEdepV[itr],fPstepV[itr], fStepV[itr], fSnextV[itr],
              fSafetyV[itr],fFrombdrV[itr], path.Data(), nextpath.Data());
>>>>>>> 7f0f5a7a
}   


//______________________________________________________________________________
void GeantTrack_v::PrintTracks()
{
// Print all tracks
   for (Int_t i=0; i<fNtracks; i++) PrintTrack(i);
}   

#ifdef USE_VECGEOM_NAVIGATOR
void GeantTrack_v::ComputeTransportLength(Int_t ntracks)
{
	printf("ComputeTransportLength IN VECGEOM mode not yet implemented\n");
}
#else
//______________________________________________________________________________
void GeantTrack_v::ComputeTransportLength(Int_t ntracks)
{
// Computes snext and safety for an array of tracks. For charged tracks these are the only
// computed values, while for neutral ones the next node is checked and the boundary flag is set if
// closer than the proposed physics step.
   static Int_t icalls = 0;
   icalls++;  
   Int_t itr;
   TGeoNavigator *nav = gGeoManager->GetCurrentNavigator();
   NavFindNextBoundaryAndStep(ntracks, fPstepV, fXposV, fYposV, fZposV, fXdirV, fYdirV, fZdirV,
                              fPathV, fNextpathV, fSnextV, fSafetyV, fFrombdrV, this);
   for (itr=0; itr<ntracks; itr++) {
      if ((fNextpathV[itr]->IsOutside() && fSnextV[itr]<1.E-6) || fSnextV[itr]>1.E19) fStatusV[itr] = kExitingSetup;
      if (fFrombdrV[itr] && fSnextV[itr]<2.*gTolerance) {
         // Make sure track crossed
         fIzeroV[itr]++;
         if (fIzeroV[itr] > 10) {
            fStatusV[itr] = kKilled;
            Printf("### track %d had to be killed due to crossing problems", fParticleV[itr]);
            continue;
         }   
         nav->FindNextBoundaryAndStep(1.E30, kFALSE);
         fNextpathV[itr]->InitFromNavigator(nav);
         fSnextV[itr] += nav->GetStep();
      }
//      if (fSnextV[itr]>2.*gTolerance) fIzeroV[itr] = 0;
   }
}
#endif


#ifdef USE_VECGEOM_NAVIGATOR

void GeantTrack_v::ComputeTransportLengthSingle(Int_t itr)
{
// Computes snext and safety for a single track. For charged tracks these are the only
// computed values, while for neutral ones the next node is checked and the boundary flag is set if
// closer than the proposed physics step.
   static Int_t icalls = 0;
   icalls++;

   // inits navigator with current state
   //TGeoNavigator *nav = gGeoManager->GetCurrentNavigator();
   //nav->ResetState();
   //nav->SetCurrentPoint(fXposV[itr], fYposV[itr], fZposV[itr]);
   //nav->SetCurrentDirection(fXdirV[itr], fYdirV[itr], fZdirV[itr]);
   //fPathV[itr]->UpdateNavigator(nav);
   //nav->SetLastSafetyForPoint(fSafetyV[itr], fXposV[itr], fYposV[itr], fZposV[itr]);
   //nav->FindNextBoundaryAndStep( TMath::Min(1.E20, fPstepV[itr]), !fFrombdrV[itr] );

   //
   vecgeom::SimpleNavigator nav;
   double step;
   nav.FindNextBoundaryAndStep(vecgeom::Vector3D<double>(fXposV[itr], fYposV[itr], fZposV[itr]),
		   	   	   	   	   	   vecgeom::Vector3D<double>(fXdirV[itr], fYdirV[itr], fZdirV[itr]),
		   	   	   	   	   	   *fPathV[itr],
		   	   	   	   	   	   *fNextpathV[itr],
		   	   	   	   	   	   TMath::Min(1.E20, fPstepV[itr]),
   	   	   	   	   	   	   	   step
   	   	   	   	   	   	   	   );

   // get back step, safety, new geometry path, and other navigation information
   fSnextV[itr] = TMath::Max(2*gTolerance,step);
   printf("please complete call to safety correctly");
   //fSafetyV[itr] = nav.GetSafety(); // this actually computes it, might not be necessary
   //fSafetyV[itr] = nav.GetSafeDistance();
   fFrombdrV[itr] = fNextpathV[itr]->IsOnBoundary();

   // if outside detector or enormous step mark particle as exiting the detector
   if (fNextpathV[itr]->IsOutside() || fSnextV[itr]>1.E19) fStatusV[itr] = kExitingSetup;

   // force track to cross under certain conditions
   if (fFrombdrV[itr] && fSnextV[itr] < 2.*gTolerance) {
      // Make sure track crossed
      fIzeroV[itr]++;
      if (fIzeroV[itr] > 10) {
         fStatusV[itr] = kKilled;
         Printf("### track %d had to be killed due to crossing problems", fParticleV[itr]);
         return;
      }
      // we have to make this general like above
      //nav.FindNextBoundaryAndStep(1.E30, kFALSE);
      // to be changed !!
      //fNextpathV[itr]->InitFromNavigator(nav);
      // to be changed !!
      //fSnextV[itr] += nav->GetStep();
      printf("please finish implementation of ComputeTransportLength\n");
   }
   //   if (fSnextV[itr]>2.*gTolerance) fIzeroV[itr] = 0;
}

#else

void GeantTrack_v::ComputeTransportLengthSingle(Int_t itr)
{
// Computes snext and safety for a single track. For charged tracks these are the only
// computed values, while for neutral ones the next node is checked and the boundary flag is set if
// closer than the proposed physics step.
   static Int_t icalls = 0;
   icalls++;

   // inits navigator with current state
   TGeoNavigator *nav = gGeoManager->GetCurrentNavigator();
   nav->ResetState();
   nav->SetCurrentPoint(fXposV[itr], fYposV[itr], fZposV[itr]);
   nav->SetCurrentDirection(fXdirV[itr], fYdirV[itr], fZdirV[itr]);
   fPathV[itr]->UpdateNavigator(nav);
   nav->SetLastSafetyForPoint(fSafetyV[itr], fXposV[itr], fYposV[itr], fZposV[itr]);
   nav->FindNextBoundaryAndStep( TMath::Min(1.E20, fPstepV[itr]), !fFrombdrV[itr] );

   // get back step, safety, new geometry path, and other navigation information
   fSnextV[itr] = TMath::Max(2*gTolerance,nav->GetStep());
   fSafetyV[itr] = nav->GetSafeDistance();
   fNextpathV[itr]->InitFromNavigator(nav);
   fFrombdrV[itr] = nav->IsOnBoundary();

   // if outside detector or enormous step mark particle as exiting the detector
   if (fNextpathV[itr]->IsOutside() || fSnextV[itr]>1.E19) fStatusV[itr] = kExitingSetup;

   // force track to cross under certain conditions
   if (fFrombdrV[itr] && fSnextV[itr]<2.*gTolerance) {
      // Make sure track crossed
      fIzeroV[itr]++;
      if (fIzeroV[itr] > 10) {
         fStatusV[itr] = kKilled;
         Printf("### track %d had to be killed due to crossing problems", fParticleV[itr]);
         return;
      }
      nav->FindNextBoundaryAndStep(1.E30, kFALSE);
      fNextpathV[itr]->InitFromNavigator(nav);
      fSnextV[itr] += nav->GetStep();
   }
//   if (fSnextV[itr]>2.*gTolerance) fIzeroV[itr] = 0;
}

#endif


//______________________________________________________________________________
TransportAction_t GeantTrack_v::PostponedAction() const
{
// Check the action to be taken according the current policy
   if (!fNtracks) return kDone;
   // Temporary hook
   if (fNtracks==1) {
//      if (gPropagator->GetPolicy()<GeantPropagator::kPrioritize)
//           return kPostpone;
//      else 
           return kSingle;
   }
   return kVector;
}      

//______________________________________________________________________________
Int_t GeantTrack_v::PropagateTracks(GeantTrack_v &output)
{
// Propagate the ntracks in the current volume with their physics steps (already
// computed)
// Vectors are pushed downstream when efficient.

   // Check if tracking the remaining tracks can be postponed
   TransportAction_t action = PostponedAction();
   if (action==kPostpone) {
      PostponeTracks(output);
      return 0;
   }
   if (action != kVector) return PropagateTracksSingle(output,0);
   // Compute transport length in geometry, limited by the physics step
   ComputeTransportLength(fNtracks);
   
   Int_t itr = 0;
   Int_t icrossed = 0;
   Int_t nsel = 0;
   Double_t c;
   const Double_t bmag = gPropagator->fBmag;
//   TGeoNavigator *nav = gGeoManager->GetCurrentNavigator();
//   Int_t tid = nav->GetThreadId();
//   GeantThreadData *td = gPropagator->fThreadData[tid];
   // Remove dead tracks, propagate neutrals
   for (itr=0; itr<fNtracks; itr++) {
      // Mark dead tracks for copy/removal
      if (fStatusV[itr] == kKilled) {
         MarkRemoved(itr);
         continue;
      }
      // Propagate straight tracks to the precomputed location and update state,
      // then mark them for copy/removal
      // (Inlined from PropagateStraight)
      if (fChargeV[itr]==0 || bmag<1.E-10) {
      // Do straight propagation to physics process or boundary
         if (fFrombdrV[itr]) {
            *fPathV[itr] = *fNextpathV[itr];
            if (fPathV[itr]->IsOutside()) fStatusV[itr] = kExitingSetup;
            else                          fStatusV[itr] = kBoundary;
            icrossed++;
         } else {
            fStatusV[itr] = kPhysics;
         }
         fPstepV[itr] -= fSnextV[itr];
         fStepV[itr] += fSnextV[itr];
         fSafetyV[itr] -= fSnextV[itr];
         if (fSafetyV[itr]<gTolerance) fSafetyV[itr] = 0;
         fXposV[itr] += fSnextV[itr]*fXdirV[itr];
         fYposV[itr] += fSnextV[itr]*fYdirV[itr];
         fZposV[itr] += fSnextV[itr]*fZdirV[itr];
         fNstepsV[itr]++;
         MarkRemoved(itr);
      }
   }
   // Compact remaining tracks and move the removed oned to the output container
   if (!fCompact) Compact(&output);
   // Check if tracking the remaining tracks can be postponed
   action = PostponedAction();
   switch (action) {
      case kDone:
         return icrossed;
      case kSingle:
         icrossed += PropagateTracksSingle(output,1);
         return icrossed;
      case kPostpone:
         PostponeTracks(output);
         return icrossed;
      case kVector:
         break;
   }      
   // Continue with vectorized mode ...

   // REMAINING ONLY CHARGED TRACKS IN MAG. FIELD
   Double_t *steps = new Double_t[fNtracks];
   // Select tracks that undergo safe steps to physics process
   nsel = 0;
   for (Int_t itr=0; itr<fNtracks; itr++) {
      if (fPstepV[itr]<fSafetyV[itr]) {
         Select(itr);
         fStatusV[itr] = kPhysics;
         nsel++;
      }   
   }
   // fPstep array is contiguous after the last Reshuffle operation
   if (nsel) {
      Reshuffle();
      memcpy(steps, fPstepV, nsel*sizeof(Double_t));
      // This category of tracks can make the full step to the physics process
      PropagateInVolume(nsel, steps);
      // Move these tracks to the output container
      output.AddTracks(*this, 0, nsel-1);
      RemoveTracks(0, nsel-1);
   }
   delete [] steps;
   action = PostponedAction();
   switch (action) {
      case kDone:
         return icrossed;
      case kSingle:
         icrossed += PropagateTracksSingle(output,1);
         return icrossed;
      case kPostpone:
         PostponeTracks(output);
         return icrossed;
      case kVector:   
         break;
   }      
   // Continue with vectorized mode ...
   // Check if we can propagate to boundary
   nsel = 0;
   for (Int_t itr=0; itr<fNtracks; itr++) {
      c = Curvature(itr);
      if (0.25*c*fSnextV[itr]<1E-6 && fSnextV[itr]<1E-3 && fSnextV[itr]<fPstepV[itr]-1E-6) {
         // Propagate with snext and check if we crossed
         if (fIzeroV[itr]>10) fSnextV[itr] = 1.E-3;
         icrossed += PropagateInFieldSingle(itr, fSnextV[itr]+10*gTolerance, kTRUE);
         if (fSnextV[itr]<1.E-6) fIzeroV[itr]++;
         else fIzeroV[itr] = 0;
         // Crossing tracks have the correct status and are now marked for removal
         gPropagator->fNsnextSteps++;
         if (fPathV[itr]->IsOutside()) fStatusV[itr] = kExitingSetup;
         continue; // -> to next track
      }
      // Track has safety<pstep but next boundary not close enough.
      // We propagate in field with the safety value.
      if (fSafetyV[itr] < gTolerance) {
         // Track getting away from boundary. Work to be done here
         // In principle we need a safety value for the content of the current volume only
         // This does not behave well on corners...
         // ... so we peek a small value and chech if this crosses, than recompute safety
         fSafetyV[itr] = 1.E-3;
         fIzeroV[itr]++;
         if (fIzeroV[itr] > 10) fSafetyV[itr] = 0.5*fSnextV[itr];
         icrossed += PropagateInFieldSingle(itr, fSafetyV[itr], kTRUE);
      } else {
         if (fIzeroV[itr] > 10) {
            // Propagate with snext
            icrossed += PropagateInFieldSingle(itr, fSnextV[itr]+10*gTolerance, kTRUE);
            fIzeroV[itr] = 0;
            gPropagator->fNsnextSteps++;
            if (fPathV[itr]->IsOutside()) fStatusV[itr] = kExitingSetup;
            continue; // -> to next track
         }
         if (fSafetyV[itr]<1.E-3) fIzeroV[itr]++;
         // Propagate with safety without checking crossing
         icrossed += PropagateInFieldSingle(itr, fSafetyV[itr], kFALSE);
      } 
      gPropagator->fNsafeSteps++;
//      if (fPathV[itr]->IsOutside()) fStatusV[itr] = kExitingSetup;
   }
   // Compact remaining tracks and move the removed oned to the output container
   if (!fCompact) Compact(&output);
   // Remaining tracks have been partially propagated, they need to be 
   // transported again after applying continuous energy loss
//   if (fNtracks) ComputeTransportLength(fNtracks);
   return icrossed;
}

//______________________________________________________________________________
Int_t GeantTrack_v::PropagateTracksSingle(GeantTrack_v &output, Int_t stage)
{
// Propagate the tracks with their selected steps in a single loop, 
// starting from a given stage.
   Int_t itr = 0;
   Int_t icrossed = 0;
   Double_t step, c;
   const Double_t bmag = gPropagator->fBmag;
   for (itr=0; itr<fNtracks; itr++) {
      if (fStatusV[itr] == kKilled) {
         MarkRemoved(itr);
         continue;
      }
      // Compute transport length in geometry, limited by the physics step
      ComputeTransportLengthSingle(itr);
      // Stage 0: straight propagation
      if (stage==0) {
         if (fChargeV[itr]==0 || bmag<1.E-10) {
         // Do straight propagation to physics process or boundary
            if (fFrombdrV[itr]) {
               *fPathV[itr] = *fNextpathV[itr];
               if (fPathV[itr]->IsOutside()) fStatusV[itr] = kExitingSetup;
               else                          fStatusV[itr] = kBoundary;
               icrossed++;
            } else {
               fStatusV[itr] = kPhysics;
            }
            fPstepV[itr] -= fSnextV[itr];
            fSafetyV[itr] -= fSnextV[itr];
            if (fSafetyV[itr]<gTolerance) fSafetyV[itr] = 0;
            fXposV[itr] += fSnextV[itr]*fXdirV[itr];
            fYposV[itr] += fSnextV[itr]*fYdirV[itr];
            fZposV[itr] += fSnextV[itr]*fZdirV[itr];
            fNstepsV[itr]++;
            MarkRemoved(itr);
            continue;
         }
      }
      // Stage 1: mag field propagation for tracks with pstep<safety
      if (stage<=1) {      
         // REMAINING ONLY CHARGED TRACKS IN MAG. FIELD
         // Select tracks that undergo safe steps to physics process
         if (fPstepV[itr]<fSafetyV[itr]) {
            fStatusV[itr] = kPhysics;
            step = fPstepV[itr];
            // This category of tracks can make the full step to the physics process
            PropagateInVolumeSingle(itr, step);
            MarkRemoved(itr);
            continue;
         }
      }
      // Stage 2: Remaining tracks trying to cross
      if (stage<=2) {
         c = Curvature(itr);
         if (0.25*c*fSnextV[itr]<1E-6 && fSnextV[itr]<1E-3 && fSnextV[itr]<fPstepV[itr]-1E-6) {
            // Propagate with snext and check if we crossed
            if (fIzeroV[itr]>10) fSnextV[itr] = 1.E-3;
            icrossed += PropagateInFieldSingle(itr, fSnextV[itr]+10*gTolerance, kTRUE);
            if (fSnextV[itr]<1.E-6) fIzeroV[itr]++;
            else fIzeroV[itr] = 0;
            // Crossing tracks have the correct status and are now marked for removal
            gPropagator->fNsnextSteps++;
            if (fPathV[itr]->IsOutside()) fStatusV[itr] = kExitingSetup;
            MarkRemoved(itr);
            continue; // -> to next track
         }
         // Track has safety<pstep but next boundary not close enough.
         // We propagate in field with the safety value.
         if (fSafetyV[itr] < 1.E-6) {
            // Track getting away from boundary. Work to be done here
            // In principle we need a safety value for the content of the current volume only
            // This does not behave well on corners...
            // ... so we peek a small value and chech if this crosses, than recompute safety
            fSafetyV[itr] = 1.E-3;
            fIzeroV[itr]++;
            if (fIzeroV[itr] > 10) {fSafetyV[itr] = 0.5*fSnextV[itr]; fIzeroV[itr]=0;}
            icrossed += PropagateInFieldSingle(itr, fSafetyV[itr], kTRUE);
         } else {
            if (fIzeroV[itr] > 10) {
               // Propagate with snext
               icrossed += PropagateInFieldSingle(itr, fSnextV[itr]+10*gTolerance, kTRUE);
               fIzeroV[itr] = 0;
               gPropagator->fNsnextSteps++;
               if (fPathV[itr]->IsOutside()) fStatusV[itr] = kExitingSetup;
               continue; // -> to next track
            }
            if (fSafetyV[itr]<1.E-3) fIzeroV[itr]++;
            // Propagate with safety without checking crossing
            icrossed += PropagateInFieldSingle(itr, fSafetyV[itr], kFALSE);
         }   
         gPropagator->fNsafeSteps++;
         if (fPathV[itr]->IsOutside()) {
            fStatusV[itr] = kExitingSetup;
            continue;
         }
      }
   }
   // Compact remaining tracks and move the removed oned to the output container
   if (!fCompact) Compact(&output);
//   if (fNtracks) ComputeTransportLength(fNtracks);
   return icrossed;   
}

//______________________________________________________________________________
Double_t GeantTrack_v::Curvature(Int_t i) const
{
// Curvature
   if (fChargeV[i]==0) return 0.;
   return TMath::Abs(kB2C*gPropagator->fBmag/Pt(i));
}
  
//______________________________________________________________________________
Int_t GeantTrack_v::PostponeTracks(GeantTrack_v &output)
{
// Postpone transport of remaining tracks and copy them to the output.
   Int_t npostponed = fNtracks;
   for (Int_t itr=0; itr<fNtracks; itr++) fStatusV[itr] = kPostponed;
   // Move these tracks to the output container
   output.AddTracks(*this, 0, fNtracks-1);
   RemoveTracks(0, fNtracks-1);
   Clear();
   return npostponed;
}

//______________________________________________________________________________
Int_t GeantTrack_v::PostponeTrack(Int_t itr, GeantTrack_v &output)
{
   // Postpone transport of a track and copy it to the output.
   // Returns where in the output the track was added.

   fStatusV[itr] = kPostponed;
   // Move these tracks to the output container
   Int_t new_itr = output.AddTrack(*this, itr);
   MarkRemoved(itr);
   return new_itr;
}<|MERGE_RESOLUTION|>--- conflicted
+++ resolved
@@ -1528,7 +1528,6 @@
       fPathV[itr]->GetPath(path);
       TString nextpath; 
       fNextpathV[itr]->GetPath(nextpath);
-<<<<<<< HEAD
       printf("Track %d: evt=%d slt=%d part=%d pdg=%d g5c=%d chg=%d proc=%d izr=%d nstp=%d spc=%d status=%s mass=%g xpos=%g ypos=%g zpos=%g xdir=%g ydir=%g zdir=%g mom=%g ene=%g pstp=%g stp=%g snxt=%g saf=%g bdr=%d\n pth=%s npth=%s\n",
               itr, fEventV[itr],fEvslotV[itr], fParticleV[itr], fPDGV[itr],
               fG5codeV[itr], fChargeV[itr], fProcessV[itr],fIzeroV[itr],fNstepsV[itr],
@@ -1536,16 +1535,6 @@
               fXdirV[itr],fYdirV[itr],fZdirV[itr],fPV[itr],fEV[itr],fPstepV[itr], fStepV[itr], fSnextV[itr],fSafetyV[itr],
               fFrombdrV[itr], path.Data(), nextpath.Data());
 #endif
-=======
-      
-      printf("Track %d: evt=%d slt=%d part=%d pdg=%d g5c=%d eind=%d chg=%d proc=%d izr=%d nstp=%d spc=%d status=%s mass=%g xpos=%g ypos=%g zpos=%g xdir=%g ydir=%g zdir=%g mom=%g ene=%g edep=%g pstp=%g stp=%g snxt=%g saf=%g bdr=%d\n pth=%s npth=%s\n",
-              itr, fEventV[itr],fEvslotV[itr], fParticleV[itr], fPDGV[itr], 
-              fEindexV[itr], fG5codeV[itr], fChargeV[itr], fProcessV[itr],
-              fIzeroV[itr],fNstepsV[itr], (Int_t)fSpeciesV[itr], status[Int_t(fStatusV[itr])], 
-              fMassV[itr], fXposV[itr],fYposV[itr],fZposV[itr],fXdirV[itr],fYdirV[itr],fZdirV[itr],
-              fPV[itr],fEV[itr],fEdepV[itr],fPstepV[itr], fStepV[itr], fSnextV[itr],
-              fSafetyV[itr],fFrombdrV[itr], path.Data(), nextpath.Data());
->>>>>>> 7f0f5a7a
 }   
 
 
