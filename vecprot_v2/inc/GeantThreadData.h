--- conflicted
+++ resolved
@@ -28,11 +28,6 @@
    Int_t             fNprocesses;            //! Number of physics processes
    Int_t             fSizeDbl;               //! Size of array of doubles
    Int_t             fSizeBool;              //! Size of bool array
-<<<<<<< HEAD
-  // TGeoHMatrix      *fMatrix;                //! Current matrix per thread
-=======
-   TGeoHMatrix      *fMatrix;                //! Current matrix per thread
->>>>>>> 0d0c12b8
    TGeoVolume       *fVolume;                //! Current volume per thread
    TRandom          *fRndm;                  //! Random generator for thread
    Bool_t           *fBoolArray;             //![5*fMaxPerBasket] Thread array of bools
