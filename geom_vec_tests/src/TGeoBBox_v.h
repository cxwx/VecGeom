// @(#)root/geom:$Id: TGeoBBox_v.h 27731 2009-03-09 17:40:56Z brun $
// Author: Andrei Gheata   24/10/01
   
/*************************************************************************
 * Copyright (C) 1995-2000, Rene Brun and Fons Rademakers.               *
 * All rights reserved.                                                  *
 *                                                                       *
 * For the licensing terms see $ROOTSYS/LICENSE.                         *
 * For the list of contributors see $ROOTSYS/README/CREDITS.             *
 *************************************************************************/

#ifndef ROOT_TGeoBBox_v
#define ROOT_TGeoBBox_v

#ifndef ROOT_TGeoShape
#include "TGeoShape.h"
#endif

#include "TGeoBBox.h"

///////////////////////////////////////////////////////////////////////////////
//                                                                           //
// TGeoBBox_v - box class. All shape primitives inherit from this, their     //
//   constructor filling automatically the parameters of the box that bounds //
//   the given shape. Defined by 6 parameters :                              //
//      fDX, fDY, fDZ - half lengths on X, Y and Z axis                      //
//      fOrigin[3]    - position of box origin                               //
//                                                                           //
///////////////////////////////////////////////////////////////////////////////

class TGeoBBox_v : public TGeoBBox
{
public:
   // constructors
   TGeoBBox_v();
   TGeoBBox_v(Double_t dx, Double_t dy, Double_t dz, Double_t *origin=0);
   TGeoBBox_v(const char *name, Double_t dx, Double_t dy, Double_t dz, Double_t *origin=0);
   TGeoBBox_v(Double_t *param);
   // destructor
   virtual ~TGeoBBox_v();
   // methods
   static  Bool_t        AreOverlapping(const TGeoBBox_v *box1, const TGeoMatrix *mat1, const TGeoBBox_v *box2, const TGeoMatrix *mat2);
    Bool_t              AreOverlapping_v(const TGeoBBox_v  **box1, const TGeoMatrix  **mat1, const TGeoBBox_v  **box2, const TGeoMatrix  **mat2, Bool_t *  isin, const Int_t np);
    
   virtual void          ComputeNormal(Double_t *point, Double_t *dir, Double_t *norm);
<<<<<<< HEAD
    virtual void          ComputeNormal_v(Double_t   *point, Double_t  *dir, Double_t   *norm, const Int_t np);
=======
    virtual void          ComputeNormal_v(Double_t *point, Double_t  *dir, Double_t  *norm, const Int_t np);
>>>>>>> eb013d78
   virtual Bool_t        Contains(Double_t *point) const;
   virtual void          Contains_v(const Double_t *point, Bool_t *isin, Int_t np) const;
   static  Bool_t        Contains(const Double_t *point, Double_t dx, Double_t dy, Double_t dz, const Double_t *origin);
   virtual Bool_t        CouldBeCrossed(Double_t *point, Double_t *dir) const;
   virtual void          CouldBeCrossed_v(Double_t  *point, Double_t  *dir,Bool_t *  isin, const Int_t np) const;
    
   virtual Int_t         DistancetoPrimitive(Int_t px, Int_t py);

   virtual Double_t      DistFromInside(Double_t *point, Double_t *dir, Int_t iact=1, 
                                   Double_t step=TGeoShape::Big(), Double_t *safe=0) const;

   inline  static  Double_t      DistFromInside(const Double_t *point,const Double_t *dir, 
                                   Double_t dx, Double_t dy, Double_t dz, const Double_t *origin, Double_t stepmax=TGeoShape::Big());
<<<<<<< HEAD
  
   virtual Double_t      DistFromOutside(Double_t *point, Double_t *dir, Int_t iact=1,
=======

   static  void      DistFromInside_l(const Double_t *point,const Double_t *dir, 
					  Double_t dx, Double_t dy, Double_t dz, const Double_t *origin, Double_t stepmax, Double_t * dist, int npoints);
   static  void      DistFromInside_v(const Double_t *point,const Double_t *dir, 
					  Double_t dx, Double_t dy, Double_t dz, const Double_t *origin, Double_t stepmax, Double_t * dist, int npoints);


   virtual Double_t      DistFromOutside(Double_t *point, Double_t *dir, Int_t iact=1, 
>>>>>>> eb013d78
                                   Double_t step=TGeoShape::Big(), Double_t *safe=0) const;
   
    virtual void DistFromOutside_l(Double_t  *point, Double_t   *dir, Double_t *  isin, const Int_t np ) const;
   
   virtual void          DistFromOutside_v(Double_t   *point, Double_t  *dir, Int_t   *iact, Double_t    *step, Double_t    *safe, Double_t *  isin, const Int_t np ) const;
   static  Double_t      DistFromOutside(const Double_t *point,const Double_t *dir,
                                   Double_t dx, Double_t dy, Double_t dz, const Double_t *origin, Double_t stepmax=TGeoShape::Big());
   virtual Bool_t        GetPointsOnFacet(Int_t index, Int_t npoints, Double_t *array) const;
   virtual Bool_t        GetPointsOnSegments(Int_t npoints, Double_t *array) const;

   virtual Double_t      Safety(const Double_t *point, Bool_t in=kTRUE) const;
   void                  Safety_v(const Double_t *point, Double_t *safety, Int_t np, Bool_t in=kTRUE) const; 

   void                  Safety_v(const Double_t *point, Double_t *safety, const Bool_t * in, const Int_t np ) const; 

   ClassDef(TGeoBBox_v, 1)         // box primitive
};


inline
Double_t TGeoBBox_v::DistFromInside(const Double_t *point,const Double_t *dir,  Double_t dx, Double_t dy, Double_t dz, const Double_t *origin, Double_t /*stepmax*/)
{
// Computes distance from inside point to surface of the box.
// Boundary safe algorithm.

   Double_t s,smin,saf[6];
   Double_t newpt[3];
   Int_t i;

   newpt[0] = point[0] - origin[0];
   saf[0] = dx+newpt[0];
   saf[1] = dx-newpt[0];
   newpt[1] = point[1] - origin[1];
   saf[2] = dy+newpt[1];
   saf[3] = dy-newpt[1];
   newpt[2] = point[2] - origin[2];
   saf[4] = dz+newpt[2];
   saf[5] = dz-newpt[2];
   smin=TGeoShape::Big();

   double s1, s2;
   if (dir[0]!=0) 
     {
       // sign will be zero for negative numbers
       s = (dir[0]>0)? (saf[1]/dir[0]):(-saf[0]/dir[0]);
       if (s < smin) smin = s;
       if (s < 0) smin = 0.0;
     }


   if (dir[1]!=0) 
     {
       s = (dir[1]>0)? (saf[3]/dir[1]):(-saf[2]/dir[1]);
       if (s < smin) smin = s;
       if (s < 0) smin= 0.0;
     }   
   
   if (dir[2]!=0) 
     {
       s = (dir[2]>0)?(saf[5]/dir[2]):(-saf[4]/dir[2]);
       if (s < smin) smin = s;
       if (s < 0) smin = 0.0;
     }
    
    return smin;
}

#endif<|MERGE_RESOLUTION|>--- conflicted
+++ resolved
@@ -43,11 +43,7 @@
     Bool_t              AreOverlapping_v(const TGeoBBox_v  **box1, const TGeoMatrix  **mat1, const TGeoBBox_v  **box2, const TGeoMatrix  **mat2, Bool_t *  isin, const Int_t np);
     
    virtual void          ComputeNormal(Double_t *point, Double_t *dir, Double_t *norm);
-<<<<<<< HEAD
-    virtual void          ComputeNormal_v(Double_t   *point, Double_t  *dir, Double_t   *norm, const Int_t np);
-=======
-    virtual void          ComputeNormal_v(Double_t *point, Double_t  *dir, Double_t  *norm, const Int_t np);
->>>>>>> eb013d78
+   virtual void          ComputeNormal_v(Double_t *point, Double_t  *dir, Double_t  *norm, const Int_t np);
    virtual Bool_t        Contains(Double_t *point) const;
    virtual void          Contains_v(const Double_t *point, Bool_t *isin, Int_t np) const;
    static  Bool_t        Contains(const Double_t *point, Double_t dx, Double_t dy, Double_t dz, const Double_t *origin);
@@ -61,10 +57,6 @@
 
    inline  static  Double_t      DistFromInside(const Double_t *point,const Double_t *dir, 
                                    Double_t dx, Double_t dy, Double_t dz, const Double_t *origin, Double_t stepmax=TGeoShape::Big());
-<<<<<<< HEAD
-  
-   virtual Double_t      DistFromOutside(Double_t *point, Double_t *dir, Int_t iact=1,
-=======
 
    static  void      DistFromInside_l(const Double_t *point,const Double_t *dir, 
 					  Double_t dx, Double_t dy, Double_t dz, const Double_t *origin, Double_t stepmax, Double_t * dist, int npoints);
@@ -73,10 +65,9 @@
 
 
    virtual Double_t      DistFromOutside(Double_t *point, Double_t *dir, Int_t iact=1, 
->>>>>>> eb013d78
                                    Double_t step=TGeoShape::Big(), Double_t *safe=0) const;
    
-    virtual void DistFromOutside_l(Double_t  *point, Double_t   *dir, Double_t *  isin, const Int_t np ) const;
+   virtual void DistFromOutside_l(Double_t  *point, Double_t   *dir, Double_t *  isin, const Int_t np ) const;
    
    virtual void          DistFromOutside_v(Double_t   *point, Double_t  *dir, Int_t   *iact, Double_t    *step, Double_t    *safe, Double_t *  isin, const Int_t np ) const;
    static  Double_t      DistFromOutside(const Double_t *point,const Double_t *dir,
