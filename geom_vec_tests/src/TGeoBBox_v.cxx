--- conflicted
+++ resolved
@@ -223,13 +223,8 @@
    norm[i] = (dir[i]>0)?1:(-1);
 }
 
-<<<<<<< HEAD
-//_____________________________________________________________________________
-void TGeoBBox_v::ComputeNormal_v(Double_t __restrict__  *point, Double_t __restrict__  *dir, Double_t  __restrict__ *norm, const Int_t np)
-=======
 //mb_____________________________________________________________________________
 void TGeoBBox_v::ComputeNormal_v(Double_t  * __restrict__ point, Double_t  * __restrict__ dir, Double_t  *  __restrict__ norm, const Int_t np)
->>>>>>> eb013d78
 {
     // Computes normal to closest surface from POINT.
     memset(norm,0,3*np*sizeof(Double_t));
@@ -334,11 +329,7 @@
   Double_t xx, yy, zz;
 
 #pragma ivdep
-<<<<<<< HEAD
-  for(Int_t i=0; i<np; ++i) //@EXPECTVEC
-=======
   for(Int_t i=0; i<np; ++i)  //@EXPECTVEC 
->>>>>>> eb013d78
     {
       xx=point[3*i  ]-fOrigin[0];
       yy=point[3*i+1]-fOrigin[1];
@@ -546,6 +537,8 @@
 //_____________________________________________________________________________
 void TGeoBBox_v::DistFromOutside_l(Double_t  __restrict__  *point, Double_t  __restrict__  *dir, Double_t * __restrict__ isin, const Int_t np ) const
 {
+  // trivial loop implementation calling "elemental function"
+
     for (Int_t i=0; i<np; i++) //@EXPECTVEC
         isin[i]=DistFromOutside(&point[3*i], &dir[3*i]);
     
@@ -557,6 +550,9 @@
 {
     // Compute distance from outside point to surface of the box.
     // Boundary safe algorithm.
+
+  // putting source code of DistFromOutside_v and getting rid of  early return statement
+
     Bool_t in = kTRUE;
     Double_t saf[3*np];
     Double_t par[3];
